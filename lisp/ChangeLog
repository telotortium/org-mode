--- conflicted
+++ resolved
@@ -1,4 +1,3 @@
-<<<<<<< HEAD
 2009-08-31  Carsten Dominik  <carsten.dominik@gmail.com>
 
 	* org-agenda.el (org-agenda-show-1): Make more consistent with
@@ -7,11 +6,10 @@
 
 	* org-gnus.el (org-gnus-store-link): Restore the linking to a
 	website.
-=======
+
 2009-08-30  Bastien Guerry  <bzg@altern.org>
 
 	* org-latex.el (org-export-latex-first-lines): Bugfix.
->>>>>>> 3bc997fe
 
 2009-08-29  Carsten Dominik  <carsten.dominik@gmail.com>
 
