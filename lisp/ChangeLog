<<<<<<< HEAD
2009-08-01  Carsten Dominik  <carsten.dominik@gmail.com>

	* org-table.el (org-table-error-on-row-ref-crossing-hline):
	Variable made obsolete.
	(org-table-relative-ref-may-cross-hline): New option.
	(org-table-find-row-type): Honow the new option
	`org-table-relative-ref-may-cross-hline'.

2009-07-31  Carsten Dominik  <carsten.dominik@gmail.com>

	* org-table.el (org-table-cut-region, org-table-copy-region): Work
	on single field if no active region.

2009-07-27  Carsten Dominik  <carsten.dominik@gmail.com>

	* org-latex.el (org-export-latex-make-header): Only insert title
	if one is defined.

	* org.el (org-make-options-regexp): Allow empty values.

	* org-html.el (org-export-as-html): Move hrule detection to after
	plain list handling.

2009-07-26  Carsten Dominik  <carsten.dominik@gmail.com>

	* org-html.el (org-format-org-table-html): Fix colgroup tags.

2009-07-23  Carsten Dominik  <carsten.dominik@gmail.com>

	* org.el (org-cycle-internal-local): Improved version of finding
	next visible line.
	(org-cycle-hide-drawers): Only hide drawers if this is really
	necessary.
	(outline-end-of-subtree): Make `outline-end-of-subtree' use the
	org-version of this function in Org-mode.  We use advice to
	implement this change, so that future changes to this function in
	outline.el wil be handled properly.
	(org-forward-same-level, org-backward-same-level): New commands.

2009-07-21  Carsten Dominik  <carsten.dominik@gmail.com>

	* org.el (org-remove-empty-overlays-at)
	(org-clean-visibility-after-subtree-move): New functons.
	(org-move-subtree-down): Simplify cleanup of display.

2009-07-20  Carsten Dominik  <carsten.dominik@gmail.com>

	* org-mac-message.el (org-mac-message-get-links): Improve
	docstring.  Make argument SELECT-OR-FLAGGED optional, default to
	"s".  Fix the return value.
	(org-mac-message-insert-flagged): Simplify.

	* org.el (org-refile-get-location): Tamper with refile history o
	that history contains compete matches instead of the entered
	string.

2009-07-19  Carsten Dominik  <carsten.dominik@gmail.com>

	* org.el (org-store-link): Never store a link to an inline task.

	* org-inlinetask.el (org-inlinetask-insert-task): New command.

	* org-footnote.el (org-footnote-goto-local-insertion-point): Skip
	inline tasks when positioning footnotes.

	* org-inlinetask.el (org-inlinetask-remove-END-maybe): New
	function.

	* org.el (org-refile): Remove the END line when archiving an
	inline task that does have an END line.

	* org-archive.el (org-archive-subtree): Remove the END line when
	archiving an inline task that does have an END line.

	* org-macs.el (org-with-limited-levels): New macro.
	(org-get-limited-outline-regexp): New function.

	* org-exp.el (org-export-format-source-code-or-example): Fix bug
	that did not enumerate first line.
	(org-export-mark-radio-links): Skip matches in links.

2009-07-18  Carsten Dominik  <carsten.dominik@gmail.com>

	* org.el (org-activate-plain-links): Make single-match.
	(org-adapt-indentation): Fix docstring.

	* org-macs.el (org-unmodified): Turn of modification hooks while
	running this macro.
=======
2009-07-31  Bastien Guerry  <bzg@altern.org>

	* org.el (org-make-link-regexps): Don't exclude parentheses from
	`org-plain-link-re'
	(org-cycle-internal-local): When locally cycling, switch directly
	from CHILDREN to FOLDED if there is no subtree
	(org-cycle): Update the docstring to document the new behavior of
	`org-cycle-internal-local'.

2009-07-29  Nicolas Goaziou <n.goaziou@neuf.fr>  (tiny change)

	* org-clock.el (org-clock-in): Bugfix: recognize timestamps with
	an abbreviated format for days.

2009-07-27  Bastien Guerry  <bzg@altern.org>

	* org-protocol.el (org-protocol-default-template-key): New
	option.

	* org.el (org-refile): Bugfix: save-excursion before reading the
	refile target, otherwise cursor moves might confuse `org-refile'.

	* org-html.el (org-export-as-html): Bugfix: correctly convert the
	footnote reference before the footnote itself.

	* org.el (org-toggle-heading): Bugfix: correctly convert list
	items before the first headline.

	* org-html.el (org-export-html-footnote-format): New option for
	formatting the footnote reference.
	(org-export-as-html): Use the new option.

	* org.el (org-provide-todo-statistics): Allow a list of TODO
	keywords to compute statistics against headlines containing a
	keyword from this list.
	(org-update-parent-todo-statistics): Possibly use the new allowed
	value of `org-provide-todo-statistics'.

2009-07-26  Bastien Guerry  <bzg@altern.org>

	* org-timer.el: Add autoload cookie.

	* org.el (org-occur-link-in-agenda-files): New function.

	* org-timer.el (org-timer-last-timer): New variable.

	* org-agenda.el (org-agenda-mode-map): New key for
	org-timer-set-timer called from the agenda.

	* org.el (org-mode-map): New key for org-timer-set-timer.

	* org-timer.el (org-timer-reset-timers)
	(org-timer-show-remaining-time, org-timer-set-timer): New
	functions.

	* org-clock.el (org-show-notification): Update the docstring.

	* org.el (org-provide-todo-statistics): Allow new value
	'all-headlines for this option, which includes entries with no
	TODO keywords in the todo statistics.
	(org-update-parent-todo-statistics): Possibly use the new
	'all-headline value from `org-provide-todo-statistics'.

2009-07-25  Bastien Guerry  <bzg@altern.org>

	* org-clock.el (org-dblock-write:clocktable): Add a new option
	:timestamp which allows display of timestamps in clock reports.

	* org.el (org-mode-map): Define new key `C-c C-*': convert a plain
	list to a subtree, preserving the structure of the list.
	(org-set-emph-re): Make the last element optional in the regexp.
	This regexp now matches an emphasized string at the end of a line.

	* org-list.el (org-list-goto-true-beginning)
	(org-list-make-subtree, org-list-make-subtrees): New functions.

	* org.el (org-eval-in-calendar): Select the right frame.
	(org-save-frame-excursion): Remove this macro.

2009-07-24  Bastien Guerry  <bzg@altern.org>

	* org-list.el (org-list-beginning-re): Bugfix: don't use * when
	trying to find the beginning of a list.

	* org-exp.el (org-get-file-contents): Use a new argument: markup.
	When present, tell org-get-file-contents not to protect org-like
	lines.

	* org-id.el (org-id-uuid-program): New option to set the name of
	the uuidgen program.
	(org-id-method): Use `org-id-uuid-program'.
	(org-id-new): Use `org-id-uuid-program'.

2009-07-23  Bastien Guerry  <bzg@altern.org>

	* org-exp.el (org-export-number-lines): Allow whitespace in code
	references.  Allow the -r switch to remove the references in the
	source code even when the lines are not numbered: the labels can
	be explicit enough.

	* org.el (org-fontify-whole-heading-line): New option.
	(org-set-font-lock-defaults): Use the new option.

	* org-clock.el (org-show-notification-handler): New option.
	(org-show-notification): Use the new option.

2009-07-21  Bastien Guerry  <bzg@altern.org>

	* org.el (org-eval-in-calendar): Fix a bug about calendar
	navigation when `calendar-setup' value is 'calendar-only.

2009-07-19  Bastien Guerry  <bzg@altern.org>

	* org.el (orgstruct++-mode): Fix typo in docstring.
	(org-insert-link): Clean up: (or (...)) => (...)
	(org-insert-link): Use TAB for stored links completion.

2009-07-18  Bastien Guerry  <bzg@altern.org>

	* org.el (org-get-refile-targets): Fix bug: don't ignore case when
	building the list of targets.

	* org-remember.el (org-remember-delete-empty-lines-at-end): New
	option.
	(org-remember-handler): Use the new option.

2009-07-17  James TD Smith  <ahktenzero@mohorovi.cc>

	* org.el (org-tags-sort-function): New option for sorting tags.
	(org-set-tags): Use the new option to sort tags.

	* org-plot.el (org-plot/gnuplot): Run with an idle timer to avoid
	premature deletion of the data when using org-plot in a script.

2009-07-17  Bastien Guerry  <bzg@altern.org>

	* org-clock.el (org-clock-in-prepare-hook): New hook.
	(org-clock-in): Use this new hook.

2009-07-16  Bastien Guerry  <bzg@altern.org>

	* org.el (org-special-ctrl-a/e): Explicitely bind the value
	'reversed for this option to the "true line boundary first"
	behavior.
	(org-tags-match-list-sublevels): Document the 'indented value for
	this variable.

	* org-latex.el (org-export-latex-first-lines): Fix problem with
	publishing the region.

	* org-exp.el (org-export-format-source-code-or-example): Fix
	bad line numbering when exporting examples in HTML.
>>>>>>> 567331e1

2009-07-08  Carsten Dominik  <carsten.dominik@gmail.com>

	* org-clock.el (org-clock-goto): Find hidden headlines as well.

	* org.el (org-narrow-to-subtree): Find hidden headlines as well.

	* org-plot.el (org-plot/add-options-to-plist): Add timeind
	option.

2009-07-07  Carsten Dominik  <carsten.dominik@gmail.com>

	* org-publish.el (org-publish-remove-all-timestamps): New function.
	(org-publish-all): Remove all timestamp files if `org-publish-all'
	is called with a prefix argument.

	* org-list.el (org-indent-item): Fix typo.
	(org-item-indent-positions): Normalize ordered bullet.

	* org-html.el (org-export-html-home/up-format): New option.
	(org-export-as-html): Insert the up and HOME links.

2009-07-06  Carsten Dominik  <carsten.dominik@gmail.com>

	* org-html.el (org-export-as-html): Insert the title into the
	option plist.
	(org-export-html-insert-plist-item): New function.
	(org-export-as-html): Call `org-export-html-insert-plist-item'.

	* org-macs.el (org-set-local): Make a local variable, do not make
	the variable buffer-local!

	* org-latex.el (org-export-as-latex): Call `org-install-letbind'.

	* org-html.el (org-export-as-html): Call `org-install-letbind'.

	* org-docbook.el (org-export-as-docbook): Call
	`org-install-letbind'.

	* org-ascii.el (org-export-as-ascii): Call `org-install-letbind'.

	* org-exp.el (org-infile-export-plist): Read BIND lines.
	(org-install-letbind): New function.
	(org-export-as-org, org-export-preprocess-string): Call
	`org-install-letbind'.

	* org-src.el (org-edit-src-exit): Untabify the example before
	returning to Org.

	* org-list.el (org-list-demote-modify-bullet): New option.
	(org-first-list-item-p): Save point.
	(org-fix-bullet-type): New optional argument FORCE-BULLET.
	(org-indent-item): Honor `org-list-demote-modify-bullet'.
	(org-item-indent-positions): Return bullet types along with
	indentation.

2009-07-05  Carsten Dominik  <carsten.dominik@gmail.com>

	* org.el (org-show-entry): Hide drawers.

2009-07-03  Carsten Dominik  <carsten.dominik@gmail.com>

	* org-footnote.el (org-footnote-auto-adjust): New option.
	(org-footnote-auto-adjust-maybe): New function.
	(org-footnote-new, org-footnote-delete): Call
	`org-footnote-auto-adjust-maybe'.

	* org.el (org-startup-options): Add new footnote-related
	keywords.

	* org-publish.el (org-publish-timestamp-filename): Additional
	arguments PUB-DIR and PUB-FUNC, which are included in the hash.
	(org-publish-needed-p): Additional arguments PUB-DIR PUB-FUNC
	TRUE-PUB-DIR.  Pass them through to
	`org-publish-timestamp-filename'.
	(org-publish-update-timestamp): Additional arguments PUB-DIR and
	PUB-FUNC, which are included in the hash.
	(org-publish-file): Delay timestamp test until the publishing
	function is known.

2009-07-02  Carsten Dominik  <carsten.dominik@gmail.com>

	* org-agenda.el (org-agenda-bulk-action): Add scheduling and
	setting the deadline.

	* org.el (org-read-date-final-answer): New variable.
	(org-read-date): Store the final answer string, including the date
	from the calendar, for reuse by agenda bulk commands.

	* org-publish.el (org-publish-attachment): Fix publishing of
	attachments.

	* org-latex.el (org-export-latex-quotation-marks): Fix export of
	quotation makrs in parenthesis.
	(org-remove-initial-hash): New function.
	(org-export-latex-preprocess): Fix bug with infinite loop if
	environment is not properly closed.

	* org-table.el (org-table-get-remote-range): Find #+TBLNAME also
	when indented.

	* org.el (org-fontify-meta-lines-and-blocks): Make #+TBLNAME
	highlight also when indented.

2009-07-01  Carsten Dominik  <carsten.dominik@gmail.com>

	* org-footnote.el (org-footnote-renumber-fn:N): New command.
	(org-footnote-action): Offer renumbering.

	* org.el (org-cycle): Honor the `integrate' value of
	org-cycle-include-plain-lists'.

	* org-list.el (org-cycle-include-plain-lists): New allowed value
	`internal'.  Improve the docstring.

	* org.el (org-set-autofill-regexps): Improve the paragraph-start
	regexp to work better with LaTeX commands.

2009-06-30  Carsten Dominik  <carsten.dominik@gmail.com>

	* org-feed.el (org-feed-update): fix problem with non-existing
	buffer.
	(org-feed-skip-http-headers): New function.
	(org-feed-get-feed): Call `org-feed-skip-http-headers'.
	(org-feed-get-feed): Fix command line arguments for curl.

2009-06-28  Carsten Dominik  <carsten.dominik@gmail.com>

	* org-latex.el (org-export-latex-inline-image-extensions): Add ps
	and eps extensions.

2009-06-27  Carsten Dominik  <carsten.dominik@gmail.com>

	* org-agenda.el (org-write-agenda): Make sure org-icalendar is
	loaded.

	* org.el (org-map-entries): No longer force
	`org-tags-match-list-sublevels' to t during a todo-only tags
	search.

2009-06-26  Carsten Dominik  <carsten.dominik@gmail.com>

	* org-latex.el (org-export-latex-low-levels): Allow user-defined
	environment.
	(org-export-latex-subcontent): Handle user-defined environment.

	* org-agenda.el (org-agenda-view-mode-dispatch): Add more keys to
	the View dispatcher.

	* org.el (org-hide-block-toggle): Use `org-make-overlay' instead of
	`make-overlay'.

	* org-latex.el (org-export-as-pdf): Protect match data during call
	to shell-quote-argument.

	* org-agenda.el (org-agenda-mode-map): Modify bulk action keys.
	(org-agenda-view-mode-dispatch): New function.

2009-06-24  Carsten Dominik  <carsten.dominik@gmail.com>

	* org-agenda.el (org-agenda-mode): Reset list of marks.
	(org-agenda-mode-map): Define new keys for refile and bulk action.
	(org-agenda-menu): Add menu itesm for refile and bulk action.
	(org-agenda-refile): New function.
	(org-agenda-set-tags): Optional arguments TAG and ONOFF.
	(org-agenda-marked-entries): New variable.
	(org-agenda-bulk-select, org-agenda-remove-bulk-action-overlays)
	(org-agenda-remove-all-bulk-action-marks)
	(org-agenda-bulk-action): New functions/commands.

2009-06-23  Carsten Dominik  <carsten.dominik@gmail.com>

	* org-exp.el (org-get-file-contents): Protect org-like lines in
	included files.
	(org-export-format-source-code-or-example): Remove newlines.

	* org-latex.el (org-export-latex-links): Check for no-description
	marking.

	* org-exp.el (org-export-preprocess-apply-macros): Switch macro
	argument separator back to comma.
	(org-export-normalize-links): Mark links without description.

2009-06-22  Carsten Dominik  <carsten.dominik@gmail.com>

	* org-exp.el (org-infile-export-plist): Fix bug in macro
	processing.

	* org-agenda.el (org-agenda-clock-out): Update line after clocking
	out.
	(org-agenda-highlight-todo): Fix bug with highlighting.

2009-06-21  Carsten Dominik  <carsten.dominik@gmail.com>

	* org.el (org-set-font-lock-defaults): Adapt formatting to capture
	new alignment strings.

	* org-table.el (orgtbl-self-insert-command): Add yas/expand to
	command list.
	(org-table-align): Check for forced align type.

	* org.el (org-self-insert-command): Add yas/expand to command
	list.

	* org-clock.el (org-clock-in-hook): New hook.
	(org-clock-in): Run `org-clock-in-hook.
	(org-clock-out-hook): New hook.
	(org-clock-out): Run `org-clock-out-hook.
	(org-clock-cancel-hook): New hook.
	(org-clock-cancel): Run `org-clock-cancel-hook.
	(org-clock-goto-hook): New hook.
	(org-clock-goto): Run `org-clock-goto-hook.

2009-06-20  Carsten Dominik  <carsten.dominik@gmail.com>

	* org.el (org-store-link): Better default description for link to
	Org-mode headline.

	* org-exp.el (org-export-generic): Autoload the generic exporter
	function.
	(org-export): Implement the `g' key for the generic exporter.

2009-06-19  Carsten Dominik  <carsten.dominik@gmail.com>

	* org-table.el (orgtbl-setup): Add a binding for `S-iso-lefttab',
	and for zbacktab'.

	* org-exp-blocks.el (org-ditaa-jar-path): Fix default ditaa path.

	* org-exp.el (org-infile-export-plist): Get macros also from
	#+SETUPFILE.

2009-06-18  Carsten Dominik  <carsten.dominik@gmail.com>

	* org-colview.el (org-columns-capture-view): Protect vertical bars
	in column values.
	(org-columns-capture-view): Exclude comment and archived trees.

	* org-colview-xemacs.el (org-columns-capture-view): Protect
	vertical bars in column values.
	(org-columns-capture-view): Exclude comment and archived trees.

	* org.el (org-quote-vert): New function.

	* org-latex.el (org-export-latex-verbatim-wrap): New option.

	* org-exp.el (org-export-format-source-code-or-example): Use
	`org-export-latex-verbatim-wrap'.

	* org.el (org-clone-subtree-with-time-shift): Also shift inactive
	time stamps.

	* org-html.el (org-export-table-row-tags): New option.
	(org-format-org-table-html): Rename `nlines' to `nline', use new
	option.


2009-06-17  Carsten Dominik  <carsten.dominik@gmail.com>

	* org-exp-blocks.el: Declare functions and variables.

	* org-remember.el (org-remember-templates): Allow the headline
	element to be a function.
	(org-remember-apply-template): If the headline is a function, call
	it to get the true function.

	* org-clock.el (org-clock-menu): New function.
	(org-clock-update-mode-line): Update help string.
	(org-clock-modify-effort-estimate): New function.
	(org-clock-mark-default-task): New function.

	* org.el (org-hh:mm-string-to-minutes): Also take just a number of
	minutes as input.
	(org-org-menu): Add new clocking stuff.
	(org-clock-is-active): New function.

2009-06-14  Carsten Dominik  <carsten.dominik@gmail.com>

	* org.el (org-open-non-existing-files): Improve docstring.

2009-06-11  Carsten Dominik  <carsten.dominik@gmail.com>

	* org-icalendar.el (org-icalendar-include-bbdb-anniversaries): New
	option.
	(org-export-icalendar): Call `org-bbdb-anniv-export-ical'.

	* org-bbdb.el (org-bbdb-anniv-export-ical): New function.

	* org-list.el (org-get-checkbox-statistics-face): Use the new
	faces.

	* org-faces.el (org-checkbox-statistics-todo)
	(org-checkbox-statistics-done): New faces.

2009-06-09  Carsten Dominik  <carsten.dominik@gmail.com>

	* org-src.el (org-src-mode): Renamed from `org-exit-edit-mode'.
	(org-edit-src-exit): Better cursor positioning when returning from
	editing.

	* org-latex.el (org-export-latex-use-verb): New variable.
	(org-export-latex-emph-format): Prefer \texttt over \verb when
	org-export-latex-use-verb is set.

2009-06-08  Carsten Dominik  <carsten.dominik@gmail.com>

	* org-docbook.el (org-export-docbook-close-lists-maybe): Also look
	at normal indentation.

	* org-html.el (org-export-html-close-lists-maybe): Also look at
	normal indentation.

	* org-remember.el (org-remember-handler): Abort remember if the
	buffer is empty.

	* org-src.el (org-edit-src-content-indentation): New option.
	(org-edit-src-exit): Apply extra indentation.

	* org-exp.el (org-export-format-source-code-or-example): Run
	`org-src-mode-hook'.

	* org-src.el (org-src-mode-hook): New variable.
	(org-edit-src-code): Run `org-src-mode-hook'.

2009-06-07  Carsten Dominik  <carsten.dominik@gmail.com>

	* org.el (org-indent-line-function): Fix indentation of +#end lines.

	* org-src.el (org-edit-src-get-indentation): New function.
	(org-edit-src-code): Base indentation on the begin line.

2009-06-07  Tassilo Horn  <tassilo@member.fsf.org>

	* org-gnus.el (org-gnus-store-link): Require message.el in
	org-gnus-store-link.

2009-06-07  Carsten Dominik  <carsten.dominik@gmail.com>

	* org-src.el: New file, split out of org.el

	* org-docbook.el (org-export-as-docbook): Better indentation
	treatment.

	* org-macs.el (org-replace-match-keep-properties): New function.

	* org-exp.el (org-export-mark-blockquote-verse-center): Better
	preprocessing of center and quote and verse blocks.

	* org-docbook.el (org-export-docbook-close-lists-maybe): New function.
	(org-export-as-docbook): Close lists when original indentation
	mandates it.

	* org-html.el (org-export-html-close-lists-maybe): New function.
	(org-export-as-html): Close lists when original indentation
	mandates it.

	* org-list.el (org-list-end): Respect the stored "original"
	indentation when determining the end of the list.

	* org-exp.el (org-export-replace-src-segments-and-examples):
	Remember indentation correctly.

2009-06-06  Carsten Dominik  <carsten.dominik@gmail.com>

	* org-clock.el (org-clock-update-mode-line): Apply face
	org-mode-line-clock.

	* org-faces.el (org-mode-line-clock): New face.

2009-06-05  Tassilo Horn  <tassilo@member.fsf.org>

	* org-gnus.el (org-gnus-store-link): Fix bug where
	`org-gnus-store-link' used wrong subject when called in an article
	buffer.  Patch provided by fengli AT gmail DOT com.

2009-06-04  Carsten Dominik  <carsten.dominik@gmail.com>

	* org-exp.el (org-export-format-source-code-or-example): Remember
	the original indentation of source code snippets and examples.

	* org-latex.el (org-export-as-latex): Relocate the table of
	contents.

	* org.el (org-ctrl-c-ctrl-c): Update clock lines.

	* org-agenda.el (org-run-agenda-series): Scope global options also
	when creating the agenda buffer.

2009-06-03  Carsten Dominik  <carsten.dominik@gmail.com>

	* org.el (org-adapt-indentation): Improve documentation.
	(org-insert-property-drawer): Respect org-adapt-indentation when
	inserting the drawer.
	(org-remove-flyspell-overlays-in): New function.
	(org-do-emphasis-faces, org-activate-plain-links)
	(org-activate-code, org-fontify-meta-lines-and-blocks)
	(org-activate-angle-links, org-activate-footnote-links)
	(org-activate-bracket-links, org-activate-dates)
	(org-activate-target-links, org-activate-tags): Remove flyspell
	overlays.

2009-06-02  Carsten Dominik  <carsten.dominik@gmail.com>

	* org.el (org-edit-src-save): New function.

	* org-clock.el (org-clock-out-switch-to-state): New option.
	(org-clock-out): Honor `org-clock-out-switch-to-state'.

	* org-compat.el (org-compatible-face): Improve macro.

	* org.el (org-global-properties-fixed): Add default for
	CLOCK_MODELINE_TOTAL.

	* org-clock.el (org-clock-sum): Accept lists and strigs as tstart
	andd tend.
	(org-clock-sum-current-item): Optional argument TSTART, pass it to
	org-clock-sum.
	(org-clock-get-sum-start): New function.

	* org.el (org-startup-options): New keywords blockhide and
	blockshow.
	(org-mode): Add new invisibility spec.
	(org-set-startup-visibility): Hide block on startup if so
	desired.
	(org-hide-block-startup): New option.
	(org-block-regexp): New constant.
	(org-hide-block-overlays): New variable.
	(org-block-map, org-hide-block-toggle-all, org-hide-block-all)
	(org-show-block-all, org-hide-block-toggle-maybe)
	(org-hide-block-toggle): New functions.
	(org-edit-src-exit): Do not quote lines starting with # and no +
	behind it.
	(org-auto-repeat-maybe): Add LAST_REPEAT properter for a repeating
	entry.

2009-05-30  Carsten Dominik  <carsten.dominik@gmail.com>

	* org.el (org-buffer-property-keys): Add Effort property for
	completion.

2009-05-28  Carsten Dominik  <carsten.dominik@gmail.com>

	* org-clock.el (org-clock-sum-current-item): Fix positioning bug
	when retrieving total clocked time in the subtree.

	* org.el (org-quoting-blocks): New variable.

2009-05-27  Carsten Dominik  <carsten.dominik@gmail.com>

	* org-table.el (org-table-store-formulas)
	(org-table-get-stored-formulas, org-table-fix-formulas)
	(org-table-edit-formulas, orgtbl-ctrl-c-ctrl-c)
	(orgtbl-gather-send-defs): Allow indented #+TBLFM line.

	* org.el (org-fontify-meta-lines, org-ctrl-c-ctrl-c): Allow
	indented #+TBLFM line.

	* org-footnote.el (org-footnote-goto-local-insertion-point): Allow
	indented #+TBLFM line.

	* org-colview.el (org-dblock-write:columnview): Allow indented
	#+TBLFM line.

	* org-colview-xemacs.el (org-dblock-write:columnview): Allow
	indented #+TBLFM line.

	* org-clock.el (org-dblock-write:clocktable): Allow indented
	#+TBLFM line.

2009-05-26  Carsten Dominik  <carsten.dominik@gmail.com>

	* org-exp.el (org-export-format-source-code-or-example): Make
	editing indented blocks work correctly.

	* org.el (org-edit-src-nindent): New variable.
	(org-edit-src-code, org-edit-fixed-width-region)
	(org-edit-src-find-region-and-lang, org-edit-src-exit): Make
	editing indented blocks work correctly.

2009-05-24  Carsten Dominik  <carsten.dominik@gmail.com>

	* org-exp.el (org-export-replace-src-segments-and-examples): FInd
	indented blocks.
	(org-export-format-source-code-or-example): Fix indentation of
	blocks.
	(org-export-remove-indentation): New function.
	(org-export-select-backend-specific-text): Allow backend-specific
	code to be indented.
	(org-export-mark-blockquote-verse-center): Allow markers to be
	indented.

	* org.el (org-fontify-meta-lines): New function.
	(org-set-font-lock-defaults): Call the new fontification
	function.

	* org-faces.el (org-meta-line): New face
	(org-block):  New face.

2009-05-27  Carsten Dominik  <carsten.dominik@gmail.com>

	* org.el (org-treat-insert-todo-heading-as-state-change)
	(org-treat-S-cursor-todo-selection-as-state-change): New
	variables.
	(org-insert-todo-heading): Honor
	`org-treat-insert-todo-heading-as-state-change'.
	(org-shiftright, org-shiftleft): Honor
	`org-treat-S-cursor-todo-selection-as-state-change'.
	(org-inhibit-logging): New variable.

2009-05-23  Carsten Dominik  <carsten.dominik@gmail.com>

	* org-agenda.el (org-remove-subtree-entries-from-agenda): Reduce
	range for marker position checking.

	* org-latex.el (org-export-latex-first-lines): Fix bug when
	exporting a region.

2009-05-22  Carsten Dominik  <carsten.dominik@gmail.com>

	* org-exp.el (org-export-push-to-kill-ring): Protect using
	x-set-selection, because that does not always work.

	* org-agenda.el (org-agenda-list): Apply the new face
	`org-agenda-date-today'.

	* org-faces.el (org-agenda-date-today): New face.

2009-05-21  Carsten Dominik  <carsten.dominik@gmail.com>

	* org-agenda.el (org-agenda-to-appt): Turn off restriction when
	creating appointments.

	* org-latex.el (org-export-latex-low-levels): Fix customization
	type.

	* org.el (org-priority, org-shiftup, org-shiftdown): Disable
	priority commands.

	* org-agenda.el (org-agenda-priority): Disable priority commands.

	* org.el (org-enable-priority-commands): New option.

	* org-colview-xemacs.el (org-columns-compute)
	(org-columns-number-to-string): Fix problems with empty fields.

	* org-colview.el (org-columns-compute)
	(org-columns-number-to-string): Fix problems with empty fields.

	* org-exp.el (org-export-push-to-kill-ring): New function.
	(org-export-copy-to-kill-ring): New option.

	* org-latex.el (org-export-as-latex): Call
	`org-export-push-to-kill-ring'.

	* org-html.el (org-export-as-html): Call
	`org-export-push-to-kill-ring'.

	* org-docbook.el (org-export-as-docbook): Call
	`org-export-push-to-kill-ring'.

	* org-ascii.el (org-export-as-ascii): Call
	`org-export-push-to-kill-ring'.

	* org-exp.el (org-export-show-temporary-export-buffer): New
	option. 

	* org-latex.el (org-export-as-latex): Use
	`org-export-show-temporary-export-buffer'.

	* org-html.el (org-export-as-html): Use
	`org-export-show-temporary-export-buffer'.

	* org-docbook.el (org-export-as-docbook): Use
	`org-export-show-temporary-export-buffer'.

	* org-ascii.el (org-export-as-ascii-to-buffer): Use
	`org-export-show-temporary-export-buffer'.

	* org-exp.el (org-export-show-temporary-export-buffer): New
	option.
	(org-export-push-to-kill-ring): New function.

	* org-colview.el (org-columns-compile-map): New variable.
	(org-columns-new, org-columns-compute)
	(org-columns-number-to-string, org-columns-uncompile-format)
	(org-columns-compile-format): Implement new operators.

2009-05-20  Carsten Dominik  <carsten.dominik@gmail.com>

	* org-exp.el (org-export-plist-vars): Add :xml-declaration.

	* org-html.el (org-export-html-xml-declaration): New option.
	(org-export-as-html): Use `org-export-html-xml-declaration'.

	* org-list.el (org-update-checkbox-count): Make property
	dependent.

	* org.el (org-hierarchical-todo-statistics): New option.
	(org-update-parent-todo-statistics): Modified to handle recursive
	statistics.

2009-05-19  Carsten Dominik  <carsten.dominik@gmail.com>

	* org-publish.el (org-publish): Make this function behave
	correctly in interactive use when called with a prefix argument.

	* org.el (org-todo-statistics-hook): New hook.
	(org-update-parent-todo-statistics): Use new hook.
	(org-log-into-drawer): New function.
	(org-add-log-setup): Use the new `org-log-into-drawer' function to
	determine if we should be logging into a drawer.
	(org-log-into-drawer): Update docstring.
	(org-default-properties): Add LOG_INTO_DRAWER as a property.

	* org-list.el (org-checkbox-statistics-hook): New hook.
	(org-update-checkbox-count-maybe): Use new hook.

	* org-ascii.el (org-export-ascii-copy-to-kill): New option.
	(org-export-as-ascii): Hide export buffer, and copy exported ASCII
	to kill ring.

2009-05-17  Carsten Dominik  <carsten.dominik@gmail.com>

	* org-ascii.el (org-export-as-ascii): Fix bug with match string in
	a line.

2009-05-16  Carsten Dominik  <carsten.dominik@gmail.com>

	* org.el (org-edit-src-code, org-edit-fixed-width-region): Use a
	better bufer-generating mechanism.
	(org-edit-src-find-buffer): New function.

	* org-icalendar.el (org-print-icalendar-entries): Don't check for
	archive tag, this is already done by `org-agenda-skip'.
	data while constructing lost of tags.

2009-05-15  Carsten Dominik  <carsten.dominik@gmail.com>

	* org-exp.el (org-export-preprocess-apply-macros): Use semicolon
	as argument separator in macros.

	* org-html.el (org-export-as-html): Add xml declaration.

2009-05-14  Carsten Dominik  <carsten.dominik@gmail.com>

	* org.el (org-after-sorting-entries-or-items-hook): New hook.
	(org-sort-entries-or-items): Run the new hook.
	(org-after-refile-insert-hook): New hook.
	(org-refile): Run `org-after-refile-insert-hook'.

	* org-agenda.el (org-agenda-get-progress): Never take time of day
	from headline when displaying progress.

	* org-latex.el (org-export-latex-complex-heading-re): New variable.
	(org-export-as-latex): Force the correct regexp in the
	preprocessor buffer.
	(org-export-latex-set-initial-vars): Set
	`org-export-latex-complex-heading-re'.

	* org-agenda.el (org-agenda-start-with-log-mode): New option.
	(org-agenda-mode): Use `org-agenda-start-with-log-mode'.

2009-05-13  Carsten Dominik  <carsten.dominik@gmail.com>

	* org-latex.el (org-export-latex-tables-centered): New option.
	(org-export-latex-tables): Use `org-export-latex-tables-centered'.

	* org-exp.el (org-export-as-org): New command.
	(org-export-as-org): New command.

	* org-publish.el (org-publish-org-to-org): New function.

2009-05-12  Carsten Dominik  <carsten.dominik@gmail.com>

	* org.el (org-yank): Just call `org-yank-generic'.
	(org-yank-generic): New function, containing the formaer
	functionality of `org-yank'.

	* org-latex.el (org-export-latex-not-done-keywords)
	(org-export-latex-done-keywords): New variables.
	(org-export-latex-todo-keyword-markup): New option.
	(org-export-latex-set-initial-vars): Remember the TODO keywords.
	(org-export-latex-keywords-maybe): Apply the TODO markup.

2009-05-11  Carsten Dominik  <carsten.dominik@gmail.com>

	* org-exp.el (org-infile-export-plist): Add more default macros.
	(org-export-preprocess-apply-macros): Process macro arguments.

2009-05-10  Carsten Dominik  <carsten.dominik@gmail.com>

	* org-icalendar.el (org-icalendar-include-todo): New allowedvalue
	`unblocked'.
	(org-print-icalendar-entries): Respect the new value of
	`org-icalendar-include-todo'.

	* org.el (org-link-try-special-completion)
	(org-file-complete-link): New functions.
	(org-insert-link): Add special completion support for some link
	types.

	* org-bbdb.el (org-bbdb-complete-link): New function.

2009-05-08  Carsten Dominik  <carsten.dominik@gmail.com>

	* org-list.el (org-update-checkbox-count): Allow recursive
	statistics.
	(org-hierarchical-checkbox-statistics): New option.

	* org.el (org-cycle): Remove erraneous space character.

	* org-icalendar.el (org-icalendar-timezone): Initialize from
	environment.

	* org-html.el (org-format-org-table-html): Specify the scope.
	(org-format-table-table-html): Specify the scope.
	(org-export-table-header-tags): Prepare the scope parameter.

2009-05-07  Carsten Dominik  <carsten.dominik@gmail.com>

	* org-html.el
	(org-export-html-table-use-header-tags-for-first-column): New
	option.

	* org.el (org-autoload): Fix autoloading of ascii export
	functions.
	(org-modules): Add org-special-blocks.

2009-05-06  Carsten Dominik  <carsten.dominik@gmail.com>

	* org-icalendar.el (org-start-icalendar-file): Use the new option.
	(org-ical-timezone): New option.

	* org-exp.el (org-export-get-coderef-format): Use the description
	is present.

	* org.el (org-sort-entries-or-items): Improve docstring, and make
	better implementation for time sorting.

2009-05-05  Carsten Dominik  <carsten.dominik@gmail.com>

	* org.el (org-edit-src-persistent-message): New option.
	(org-edit-src-code, org-edit-fixed-width-region): Use the new
	option.

	* org-clock.el (org-clock-insert-selection-line): Fix prefious
	patch.

	* org.el (org-edit-src-code, org-edit-fixed-width-region): Use
	separate buffer instead of indirect buffer to edit source code.
	(org-edit-src-exit): Make this function work with the new setup.

	* org-clock.el (org-clock-insert-selection-line): Make sure tasks
	are properly fontified before shown in the selection menu.

	* org.el (org-fontify-like-in-org-mode): New function.

	* org-latex.el (org-export-latex-links): Use the property list to
	retrieve the default image attributes.

	* org-exp.el (org-export-plist-vars): Add a new option.

2009-05-04  Carsten Dominik  <carsten.dominik@gmail.com>

	* org-exp.el (org-export, org-export-visible): Support ASCII
	export to buffer
	(org-export-normalize-links): Do not protect the description if it
	is explicitly given.

	* org-ascii.el (org-export-as-ascii-to-buffer)
	(org-replace-region-by-ascii, org-export-region-as-ascii): New
	commands.
	(org-export-as-ascii): Add all the same parameters that are also
	supported by the other export functions.

	* org-list.el (org-reset-checkbox-state-subtree): Moved here from
	org-checklist.el.
	(org-reset-checkbox-state-subtree): Call
	`org-reset-checkbox-state-subtree'.

	* org-remember.el (org-select-remember-template): For the
	selection of a valid template.

	* org-latex.el (org-export-region-as-latex): Supply the
	force-no-subtree argument.
	(org-export-as-latex): Provide better limits when exporting the
	first line.  When exporting to string, we still want the first
	lines.
	(org-export-latex-first-lines): New argument END, to force the end
	of the region.
	(org-export-region-as-latex): Use the property list.
	(org-export-as-latex):

	* org-colview-xemacs.el (org-columns-remove-overlays)
	(org-columns): Fix call to `local-variable-p'.

2009-05-02  Carsten Dominik  <carsten.dominik@gmail.com>

	* org-html.el (org-export-html-after-blockquotes-hook): New hook.
	(org-export-as-html): Run the new hook.

	* org-latex.el (org-export-latex-after-blockquotes-hook): New hook.
	(org-export-latex-preprocess): Run the new hook.

	* org-exp.el (org-export-preprocess-after-blockquote-hook): New hook.
	(org-export-preprocess-string): Run the new hook.

2009-04-30  Carsten Dominik  <carsten.dominik@gmail.com>

	* org-macs.el (org-check-external-command): New defsubst.

	* org.el (org-mode-map): New key for reload.
	(org-format-latex): Better error message when external programs
	are not available.

	* org-agenda.el (org-agenda-mode-map): Bind `org-reload'.

	* org.el (org-sort-entries-or-items): Explicit sorting function
	for priorities, needed for XEmacs compatibility.

	* org-remember.el (org-remember-apply-template): Improve auto-save
	behavior.

2009-04-29  Carsten Dominik  <carsten.dominik@gmail.com>

	* org-latex.el (org-export-latex-preprocess): Also protect
	environments ending in a star.

	* org-list.el (org-at-item-p): Fix regular expression.

2009-04-24  Carsten Dominik  <carsten.dominik@gmail.com>

	* org.el (org-end-of-subtree): Improve speed.

	* org-agenda.el (org-agenda-get-timestamps)
	(org-agenda-get-progress, org-agenda-get-deadlines)
	(org-agenda-get-scheduled, org-agenda-get-blocks): Optimizations,
	in particular, wait as long as possible to collect the tags.
	(org-stuck-projects): Improve docstring.

	* org.el (org-store-link): No errors when getting custom id before
	first headline.
	(org-get-tags-at): Use `org-up-heading-safe' when getting tags.

2009-04-23  Carsten Dominik  <carsten.dominik@gmail.com>

	* org.el (org-prepare-agenda-buffers): Catch a throw to nextfile.

	* org-protocol.el: Remove dependency on url.el.
	(org-protocol-unhex-compound, org-protocol-open-source): Remove
	dependency on url.el.

	* org-latex.el (org-export-as-pdf): Use
	`org-latex-to-pdf-process'.

2009-04-22  Carsten Dominik  <carsten.dominik@gmail.com>

	* org-latex.el (org-latex-to-pdf-process): New option.

	* org-agenda.el (org-agenda-skip-additional-timestamps-same-entry):
	New option.
	(org-agenda-get-timestamps): Honor
	`org-agenda-skip-additional-timestamps-same-entry'.

	* org-clock.el (org-clock-goto-may-find-recent-task): New option.
	(org-clock-goto): Find recent task only if
	`org-clock-goto-may-find-recent-task' allows it.

	* org-exp.el (org-export-remove-or-extract-drawers): Handle empty
	drawers, and drawers that are missing the :END: line.

2009-04-21  Carsten Dominik  <carsten.dominik@gmail.com>

	* org-clock.el (org-clock-goto): Go to recently clocked task if no
	clock is running.

2009-04-21  Carsten Dominik  <carsten.dominik@gmail.com>

	* org.el (org-update-parent-todo-statistics): Check for
	STATISTICS_FROM property.

	* org-list.el (org-update-checkbox-count): Check for
	STATISTICS_FROM property.

	* org.el (org-tab-first-hook)
	(org-tab-after-check-for-table-hook)
	(org-tab-after-check-for-cycling-hook): New hooks.
	(org-cycle-internal-global, org-cycle-internal-local): New
	functions, split out from `org-cycle'.
	(org-cycle): Call the new hooks.

2009-04-19  Carsten Dominik  <carsten.dominik@gmail.com>

	* org-exp.el (org-export-preprocess-string): Reset the list of
	preferred targets for each run of the preprocessor.

	* org.el (org-refile-target-verify-function): Improve
	documentation.
	(org-get-refile-targets): Respect point being moved by the
	verification function.

	* org-latex.el (org-export-latex-timestamp-keyword-markup): New
	option.
	(org-export-latex-keywords): Use new option.

	* org.el (org-rear-nonsticky-at): New defsubst.
	(org-activate-plain-links, org-activate-angle-links)
	(org-activate-footnote-links, org-activate-bracket-links)
	(org-activate-dates, org-activate-target-links)
	(org-activate-tags): Place the rear-nonsticky properties at the
	correct location.

2009-04-18  Carsten Dominik  <carsten.dominik@gmail.com>

	* org-protocol.el (server-edit): Declare `server-edit'.
	(org-protocol-unhex-string, org-protocol-unhex-compound): New
	functions.
	(org-protocol-check-filename-for-protocol): Call `server-edit'.

	* org.el (org-default-properties): New default properteis for
	completion.

	* org-exp.el (org-export-add-subtree-options): Add new properties
	for subtree export.

	* org-docbook.el (org-export-docbook-keywords-markup)
	(org-export-docbook-timestamp-markup): New options.
	(org-export-docbook-protect-tags): New function.

2009-04-17  Carsten Dominik  <carsten.dominik@gmail.com>

	* org-id.el (org-id-get-with-outline-path-completion): Turn off
	org-refile-target-verify-function for the duration of the command.

	* org.el (org-link-to-org-use-id): New possible value
	`create-if-interactive-and-no-custom-id'.
	(org-store-link): Use custom IDs.
	(org-link-search): Find custom ID properties from #link.
	(org-default-properties): Add CUSTOM_ID for property completion.
	(org-refile-target-verify-function): New option.
	(org-goto): Turn off org-refile-target-verify-function
	for the duration of the command.

2009-04-16  Carsten Dominik  <carsten.dominik@gmail.com>

	* org-html.el (org-export-as-html): Use custom IDs in the toc.

	* org-exp.el (org-export-preferred-target-alist): New variable.
	(org-export-define-heading-targets): Find the new CUSTOM_ID
	property.
	(org-export-target-internal-links): Target the custom ids when
	possible.

	* org-latex.el (org-export-latex-preprocess): Better regexp for
	matching latex macros with arguments.

2009-04-15  Carsten Dominik  <carsten.dominik@gmail.com>

	* org-remember.el (org-remember-handler): Allow filing to non-org
	files.

2009-04-15  Magnus Henoch <magnus.henoch@gmail.com>

	* org-feed.el (org-feed-alist): New keyword options.
	(org-feed-update): Use the new options.
	(org-feed-parse-rss-feed): Renamed from `org-feed-parse-feed'.
	(org-feed-parse-rss-entry): Renamed from `org-feed-parse-entry'.
	(org-feed-parse-atom-feed, org-feed-parse-atom-entry): New
	functions.

	* org-table.el (org-table-fix-formulas): Do not change references
	to remote tables.
	(org-table-get-remote-range): Convert standard coordinates to RC
	format.

	* org-latex.el (org-export-latex-keywords): Fix regexp bug.

2009-04-14  Carsten Dominik  <carsten.dominik@gmail.com>

	* org-compat.el (org-sha1-string): Function removed.

	* org.el (org-refile-allow-creating-parent-nodes): New option.
	(org-refile-get-location): New argument NEW-NODES.
	(org-refile): Call `org-refile-get-location' with the new
	argument.
	(org-refile-get-location): Arrange for adding a new child.
	(org-refile-new-child): New function.

	* org-html.el (org-html-handle-time-stamps): Wrap time stamps into
	an additional span element.

	* org-clock.el: Fix a number of docstrings.
	(org-clock-find-position): New argument
	FIND-UNCLOSED to make the function find an unclosed clock in the
	entry.
	(org-clock-in): Call `org-clock-find-position' with the new
	argument if we might be resuming a clock.

2009-04-13  Carsten Dominik  <carsten.dominik@gmail.com>

	* org-latex.el (org-export-latex-display-custom-times): New variable.
	(org-export-latex-timestamp-markup): New option.
	(org-export-latex-set-initial-vars): Remember the local value of
	`org-display-custom-times'.
	(org-export-latex-content): Process time stamps.
	(org-export-latex-time-stamps): New function.

	* org-macs.el (org-maybe-intangible): Add intangible property
	again to invisible text.

2009-04-12  Carsten Dominik  <carsten.dominik@gmail.com>

	* org-exp.el (org-default-export-plist): Handle undefined
	variables.

2009-04-11  Carsten Dominik  <carsten.dominik@gmail.com>

	* org.el (org-sort-entries-or-items): Match TODO keywrds
	case-sensitively, when sorting.
	(org-priority): Do not match TODO keywords with wrong case.

2009-04-09  Carsten Dominik  <carsten.dominik@gmail.com>

	* org-feed.el (org-feed-update): Bind the variable
	`new-formatted'.

	* org-html.el (org-export-as-html): Start paragraphs after literal
	examples.

	* org-docbook.el (org-export-as-docbook): Start paragraphs after
	literal examples.

2009-04-08  Carsten Dominik  <carsten.dominik@gmail.com>

	* org.el (org-todo): Honor the NOBLOCKING property.

	* org-agenda.el (org-agenda-dim-blocked-tasks): Honor the
	NOBLOCKING property.

	* org.el (org-scan-tags): Fix bug in tag scanner

2009-04-07  Carsten Dominik  <carsten.dominik@gmail.com>

	* org.el (org-modules): Mark obsolete packages.

	* org-html.el: New file, split out from org-exp.el.

	* org-icalendar.el: New file, split out from org-exp.el.

	* org-xoxo.el: New file, split out from org-exp.el.

	* org-ascii.el: New file, split out from org-exp.el.

2009-04-06  Carsten Dominik  <carsten.dominik@gmail.com>

	* org-compat.el (org-find-library-name): New function.

	* org.el (org-pre-cycle-hook): New hook.
	(org-cycle): Call the new hook in appropriate places.
	(org-reload): Only reload files that have been loaded before.

2009-04-05  Carsten Dominik  <carsten.dominik@gmail.com>

	* org.el (org-set-font-lock-defaults): Enforxe space or line end
	after todo keyword.
	(org-todo): When changing TODO state, do matching
	case-sensitively.
	(org-map-continue-from): New variable.
	(org-scan-tags): Respect values in `org-map-continue-from'.
	(org-reload): Make XEmacs compatible.

2009-04-04  Carsten Dominik  <carsten.dominik@gmail.com>

	* org-protocol.el (org-protocol-flatten-greedy): New function.
	(org-protocol-flatten): New function.

	* org.el (org-open-link-from-string): Pass reference buffer to
	`org-open-at-point'.
	(org-open-at-point): New optional argument `reference-buffer'.

2009-04-03  Carsten Dominik  <carsten.dominik@gmail.com>

	* org.el (org-scan-tags): Make tag scan find headline in first
	line, 2nd attempt.
	(org-get-refile-targets): Add the naked file name.
	(org-refile): Store as top-level entry when only file name was
	given.

	* org-agenda.el (org-agenda-get-progress): Fix regexp bug.

	* org.el (org-block-todo-from-children-or-siblings-or-parent):
	Renamed from org-block-todo-from-children-or-siblings, and
	enhanced to look for the parent's status as well.

	* org-agenda.el (org-agenda-log-mode-add-notes): New option.
	(org-agenda-get-progress): Add first notes line to log entry if so
	desired.

2009-04-02  Carsten Dominik  <carsten.dominik@gmail.com>

	* org-agenda.el (org-agenda-cleanup-fancy-diary-hook): New hook.
	(org-agenda-cleanup-fancy-diary): Call the new hook.

	* org-remember.el (org-remember-apply-template): Take the default
	for the annotation from the :annotation property.

	* org-mac-message.el (org-mac-message-get-link): Remove the
	quotes.
	(org-mac-message-get-link): Return the result.

2009-04-01  Carsten Dominik  <carsten.dominik@gmail.com>

	* org.el (org-refile-get-location): Add file name only if not
	already included in outline path.

	* org-faces.el (org-n-level-faces): Fix customization type from
	number to integer.

	* org-exp.el (org-export-headline-levels): Fix customization type
	from number to integer.

	* org-agenda.el (org-agenda-confirm-kill)
	(org-agenda-custom-commands-local-options)
	(org-timeline-show-empty-dates, org-agenda-ndays)
	(org-agenda-start-on-weekday, org-scheduled-past-days): Fix
	customization type from number to integer.

2009-03-31  Carsten Dominik  <carsten.dominik@gmail.com>

	* org-protocol.el: Declare some functions.

	* org-inlinetask.el (org-inlinetask-export-handler): Fix line
	postion before inserting modified headline.

	* org-agenda.el (org-agenda-compare-effort): Honor
	`org-sort-agenda-noeffort-is-high'.
	(org-agenda-filter-by-tag, org-agenda-filter-make-matcher)
	(org-agenda-compare-effort): Implement the "?" operator for
	finding entries without effort setting.

	* org.el (org-extract-attributes-from-string): New function.

	* org-exp.el (org-export-splice-attributes): New function.

2009-03-30  Carsten Dominik  <carsten.dominik@gmail.com>

	* org-mouse.el: XEmacs compatibility fixes

	* org-docbook.el (org-export-as-docbook): Process footnotes like
	normal text.

	* org.el (org-modules): Add org-inlinetasks.el
	(org-cycle): Implement limiting level on cycling.
	(org-move-subtree-down): Fix bug with swapping subtrees at end of
	buffer.

	* org-inlinetask.el: New file.

	* org.el (org-emphasis-regexp-components): Allow braces in
	emphasis pre and post match.

	* org-footnote.el (org-footnote-normalize): When only dorting, do
	not insert inline notes at the end.

	* org-docbook.el (org-id-find-id-file): Add function declaration.

	* org.el (org-require-autoloaded-modules): Add org-docbook.el.

	* org-docbook.el: New file.

2009-03-28  Carsten Dominik  <carsten.dominik@gmail.com>

	* org.el (org-reftex-citation): New command.

2009-03-27  Carsten Dominik  <carsten.dominik@gmail.com>

	* org-agenda.el (org-agenda-cmp-user-defined): New option.
	(org-sorting-choice, org-agenda-sorting-strategy): Add the new
	sorting options.
	(org-entries-lessp): Apply the new sorting option.

	* org.el (org-block-todo-from-children-or-siblings): Fix bug in
	blocker code, when an older sibling has children.

	* org-mac-message.el (org-mac-message-get-link): Improve getting
	links from multiple selected messages.

2009-03-26  Carsten Dominik  <carsten.dominik@gmail.com>

	* org-remember.el (org-remember-finalize): Do not set buffer file
	name to nil.
	(org-remember-handler): Mark buffer as unmodified.
	(org-remember-handler): Delete backup file and show message about
	remaining backup files.
	(org-remember-auto-remove-backup-files): New option.

	* org.el (org-store-link): Use buffer name as link description in
	w3-mode buffers.
	(org-ido-switchb): Fix argument bug for completion.

	* org-remember.el (org-remember-apply-template): Set local
	variable `auto-save-visited-file-name' instead of global one.

2009-03-25  Carsten Dominik  <carsten.dominik@gmail.com>

	* org-feed.el: Re-write.

	* org-agenda.el (org-agenda-get-todos): Fix bug with match-data.
	(org-agenda-get-todos): Mark file tags as inherited.
	(org-agenda-list): Always search diary lines for a time.

2009-03-24  Carsten Dominik  <carsten.dominik@gmail.com>

	* org-feed.el (org-feed-assume-stable): New option.
	(org-feed-before-adding-hook): New hook.

	* org-exp.el (org-export-as-html): Close local lists depending on
	indentation, also when starting a table.

	* org-remember.el (org-remember-backup-directory)
	(org-remember-backup-name): New internal variable.

2009-03-23  Carsten Dominik  <carsten.dominik@gmail.com>

	* org-clock.el (org-clock-out-if-current): Make buffer detection
	work in indirect buffers as well.

	* org.el (org-emphasis-regexp-components): Add the exxclamation
	mark to the post-emphasis characters.

2009-03-22  Carsten Dominik  <carsten.dominik@gmail.com>

	* org.el (org-read-date-minibiffer-septup-hook): New hook.
	(org-read-date): Run the new hook.

	* org-mac-message.el (org-mac-flagged-mail): New group.
	(org-mac-mail-account): New variable.
	(org-mac-create-flagged-mail, org-mac-insert-flagged-mail): New
	commands.

	* org-remember.el (org-remember-backup-directory): New variable.
	(org-remember-apply-template): Write file to backup directory.

2009-03-21  Carsten Dominik  <carsten.dominik@gmail.com>

	* org-mouse.el (org-mouse-todo-menu): New function.
	(org-mouse-todo-keywords): Function removed.
	(org-mouse-context-menu): Use `org-mouse-todo-menu'.

	* org-table.el (org-table-beginning-of-field)
	(org-table-end-of-field): New commands
	(org-table-previous-field, org-table-beginning-of-field): Better
	error messages.
	(orgtbl-setup): Include `M-a' and `M-e'.

	* org.el (org-backward-sentence, org-forward-sentence): New
	commands.

	* org-colview.el (org-colview-initial-truncate-line-value): New
	variable.
	(org-columns-remove-overlays): Restore the value of `truncate-lines'.
	(org-columns): Remember the value of `truncate-lines'.

	* org-colview-xemacs.el (org-colview-initial-truncate-line-value):
	New variable.
	(org-columns-remove-overlays): Restore the value of
	`truncate-lines'.
	(org-columns): Remember the value of `truncate-lines'.

	* org.el (org-columns-skip-arrchived-trees): New option.

	* org-agenda.el (org-agenda-export-html-style): Define color for
	org-agenda-done face.
	(org-search-view, org-agenda-get-todos, org-agenda-get-progress)
	(org-agenda-get-deadlines, org-agenda-get-scheduled): Use new face.

	* org.el (org-scan-tags): Use the new face.

	* org-faces.el (org-agenda-done): New face.

	* org.el (org-scan-tags): Test the value org
	`org-tags-match-list-sublevels'.
	(org-tags-match-list-sublevels): New allowed value: indented.

	* org-export-latex.el (org-export-latex-make-header): Apply macros
	in header.

	* org-exp.el (org-export-apply-macros-in-string): New function.

	* org-export-latex.el (org-export-latex-list-parameters): Fix bug
	with the definition of a checked box.

	* org-clock.el (org-clock-find-position): Fix drawer indentations.

	* org-export-latex.el (org-export-latex-low-levels): More options
	for how to process lower levels in LaTeX.
	(org-export-latex-subcontent): Better treatment for lists as a
	means of publishing lower levels.

2009-03-20  Carsten Dominik  <carsten.dominik@gmail.com>

	* org.el (org-set-font-lock-defaults): Use new checkbox face.

	* org-faces.el (org-checkbox): New face.

	* org-exp.el (org-export-html-preprocess): Only create LaTeX
	fragement images if there is an export file.

2009-03-19  Carsten Dominik  <carsten.dominik@gmail.com>

	* org-agenda.el (org-stuck-projects): Document that the subtree of
	projects that are not stuck will now be searched for stuck
	sub-projects.
	(org-agenda-skip-entry-when-regexp-matches)
	(org-agenda-skip-entry-when-regexp-matches-in-subtree): New functions.
	(org-agenda-list-stuck-projects): Use
	`org-agenda-skip-entry-when-regexp-matches-in-subtree'.

	* org-export-latex.el (org-export-latex-preprocess): Improve
	export of verses.

	* org-exp.el (org-export-as-html): Implement centering as a div
	rather than a paragraph.  Do a better job with line-end in verse
	environments.

2009-03-17  Carsten Dominik  <carsten.dominik@gmail.com>

	* org.el (org-open-at-point): Fix tags searches by mouse click.

2009-03-16  Carsten Dominik  <carsten.dominik@gmail.com>

	* org-export-latex.el (org-export-latex-preprocess): Implement the
	centering markup.

	* org-exp.el (org-export-mark-blockquote-verse-center): Renamed
	from `org-export-mark-blockquote-and-verse'.
	(org-export-as-html): Implement the centering markup.

	* org-export-latex.el (org-export-latex-tables): Fix vertical
	lines in tables.

2009-03-15  Carsten Dominik  <carsten.dominik@gmail.com>

	* org.el (org-read-date-history): New variable.
	(org-read-date): Use new history variable.
	(org-toggle-heading): Fix bug when used before first headline.
	(org-store-log-note): Remove drawer if empty while note is
	aborted.
	(org-remove-empty-drawer-at): New function.
	(org-check-after-date): New command.
	(org-sparse-tree): New sparse tree command "a".

	* org-exp.el (org-export-as-ascii): Improve export of plain lists.

2009-03-14  Bastien Guerry  <bzg@altern.org>

	* org.el (org-toggle-fixed-width-section): Bug fix: insert a
	column and a space, not only a column.

2009-03-14  Carsten Dominik  <carsten.dominik@gmail.com>

	* org-export-latex.el (org-export-latex-emphasis-alist): Better
	defaults for verbose emphasis.
	(org-export-latex-emph-format): New function.
	(org-export-latex-fontify): Call `org-export-latex-emph-format'.

	* org-agenda.el (org-agenda-menu): Add new commands to menu.
	(org-agenda-do-date-later, org-agenda-do-date-earlier)
	(org-agenda-date-later-minutes, org-agenda-date-earlier-minutes)
	(org-agenda-date-later-hours, org-agenda-date-earlier-hours): New
	commands.

	* org.el (org-timestamp-change): Move end-time along with start
	time.

2009-03-12  Carsten Dominik  <carsten.dominik@gmail.com>

	* org-exp.el (org-export-target-internal-links)
	(org-export-as-html): Protect links specified as #name.

2009-03-11  Carsten Dominik  <carsten.dominik@gmail.com>

	* org.el (org-clone-subtree-with-time-shift): New command.

	* org-export-latex.el (org-export-latex-special-chars)
	(org-export-latex-treat-sub-super-char): Fix subscript export.

	* org-exp.el (org-create-multibrace-regexp): Do not add
	backslashes to the class.

2009-03-10  Carsten Dominik  <carsten.dominik@gmail.com>

	* org-colview.el (org-columns-map): Better functions for moving up
	and down a row, even if `truncate-line' is nil.

	* org.el (org-insert-todo-heading): Make sure the keyword is
	inserted at the correct position.

	* org-publish.el (org-publish-project-alist)
	(org-publish-projects, org-publish-org-index): Change default anme
	for the index of file names to "sitemap.org".

	* org-export-latex.el (org-export-latex-tables): Use
	`org-split-string', for Emacs 21 compatibility.

2009-03-09  Carsten Dominik  <carsten.dominik@gmail.com>

	* org-agenda.el (org-agenda-log-mode-items): Improve docstring.

2009-03-08  Carsten Dominik  <carsten.dominik@gmail.com>

	* org-exp.el (org-export-page-description)
	(org-export-page-keywords): New variables.
	(org-export-plist-vars): Add entries for :keywords and
	:description.
	(org-infile-export-plist): Parse for new keywords.
	(org-get-current-options): Add new keywords
	(org-export-as-html): Publish description and keywords.

	* org-agenda.el (org-agenda-add-entry-text-descriptive-links): New
	option.
	(org-agenda-add-entry-text): Honor
	`org-agenda-add-entry-text-descriptive-links'.

	* org-export-latex.el (org-export-latex-preprocess): Make all
	external preprocess functions use a PARAMETER arg.

	* org-exp.el (org-export-preprocess-string)
	(org-export-select-backend-specific-text)
	(org-export-format-source-code-or-example)
	(org-format-org-table-html): Support docbook export.
	(org-export-preprocess-string): Make all external preprocess
	functions use a PARAMETER arg.

2009-03-07  Carsten Dominik  <carsten.dominik@gmail.com>

	* org-exp.el (org-export-html-style-include-scripts): New option.
	(org-export-plist-vars): Add new option
	`org-export-html-style-include-scripts'.
	(org-export-as-html): Honor new option
	`org-export-html-style-include-scripts'.
	(org-export-html-scripts, org-export-html-style-default): Fix
	xml issues with the Safari browser.

2009-03-06  Carsten Dominik  <carsten.dominik@gmail.com>

	* org-publish.el (org-publish-attachment): Only copy file when the
	directories differ.

2009-03-05  Carsten Dominik  <carsten.dominik@gmail.com>

	* org-clock.el (org-clocktable-steps): Use inactive time stamps
	for clocktable steps.

	* org.el (org-additional-option-like-keywords): Add two more
	keywords.

2009-03-04  Carsten Dominik  <carsten.dominik@gmail.com>

	* org-exp.el (org-export-format-source-code-or-example): Mark
	temporary buffer unmodified, so that it will be killed even if
	mode like message mode has decided to assign a file name.

	* org.el (org-scan-tags): Improve tag inheritance.
	(org-scan-tags, org-make-tags-matcher): Make tag comparison
	case-sensitive.
	(org-scan-tags): Use the internal tags list instead of creating it
	from scratch.
	(org-trust-scanner-tags, org-scanner-tags): New variables.
	(org-scan-tags): Set `org-scanner-tags'.
	(org-get-tags-at): Take advantage of `org-trust-scanner-tags'.
	(org-map-entries): Document the possible speedup using scanner
	tags.

2009-03-03  Carsten Dominik  <carsten.dominik@gmail.com>

	* org.el (org-add-planning-info): Fix bug with looking for keyword
	only at column 0.

	* org-agenda.el (org-agenda-custom-commands-local-options): Add
	option for tags filter preset.
	(org-prepare-agenda): Store filter preset as a property on the
	filter variable.
	(org-finalize-agenda): Call the filter, if there is a preset.
	(org-agenda-filter-by-tag): Filter again after clearing the
	filter, when there still is a preset.
	(org-agenda-filter-make-matcher, org-agenda-set-mode-name):
	Include the preset filter.
	(org-agenda-redo): Apply the filter again, also the preset filter.

	* org-exp.el (org-export-as-html): Use IDs in the correct way.

	* org.el (org-uuidgen-p): New funtion.

	* org-agenda.el (org-agenda-fontify-priorities): New default value
	`cookies'.
	(org-agenda-fontify-priorities): Renamed from
	org-fontify-priorities.

	* org.el (org-set-font-lock-defaults): Call
	`org-font-lock-add-priority-faces'.
	(org-font-lock-add-priority-faces): New function.

	* org-faces.el: (org-set-tag-faces): New option.
	(org-priority-faces): New variable.

	* org-exp.el (org-export-as-html): Add a "content" div around the
	entire content of the body tag.
	(org-export-html-get-bibliography): New function.
	(org-export-html-validation-link): New variable.
	(org-export-as-html): Add validation link to exported page.

	* org.el (org-match-sparse-tree): Renamed from
	`org-tags-sparse-tree'.
	(org-tags-sparse-tree): New alias.

2009-03-02  Carsten Dominik  <carsten.dominik@gmail.com>

	* org.el (org-get-valid-level): Catch the case where the level
	change is nil.

	* org-clock.el (org-clock-find-position): Better indentation of
	new clock drawers.

2009-03-01  Carsten Dominik  <carsten.dominik@gmail.com>

	* org-agenda.el (org-agenda-quit): Delete window only when the
	frame-setup was not `current-window'.

	* org.el (org-tag-persistent-alist): New option.
	(org-startup-options): Add keyword `noptag'.
	(org-fast-todo-selection): Handle :newline correctly.
	(org-set-tags): Handle :newline correctly.
	(org-fast-tag-selection): Handle :newline correctly.

2009-02-28  Carsten Dominik  <carsten.dominik@gmail.com>

	* org-exp.el (org-export-as-ascii): Reverse link buffer before
	outputting it.
	(org-export-ascii-push-links): Fix bug with pussing links into the
	export buffer.

2009-02-27  Carsten Dominik  <carsten.dominik@gmail.com>

	* org-archive.el (org-archive-subtree): Do not add 1 to level if
	pasting at top level.

	* org-bbdb.el: Improve documentation.

2009-02-26  Carsten Dominik  <carsten.dominik@gmail.com>

	* org-list.el (org-insert-item): Only consider insert empty lines
	is `org-empty-line-terminates-plain-lists' is not nil.

	* org.el (org-blank-before-new-entry): Mention the dependence on
	`org-empty-line-terminates-plain-lists' in the docstring.

	* org-publish.el (org-publish-get-project-from-filename): New
	optional argument UP.  Only find the top project if UP is set.
	(org-publish-current-project): Find the top encloding project.

	* org-agenda.el (org-agenda-before-write-hook)
	(org-agenda-add-entry-text-maxlines): New options.
	(org-write-agenda): Run the new hook in the temporary buffer.
	(org-agenda-add-entry-text): New function.
	(org-write-agenda): Implement PDF export, using ps2pdf.

	* org.el (org-global-properties-fixed, org-global-properties):
	Improve documentation string.

	* org-exp.el (org-export-ascii-links-to-notes): New option.
	(org-export-as-ascii): Handle links better.
	(org-export-ascii-wrap, org-export-ascii-push-links): New
	functions.

2009-02-25  Carsten Dominik  <carsten.dominik@gmail.com>

	* org-agenda.el (org-agenda): Make prefix arg optional.
	(org-agenda-search-headline-for-time): New option.
	(org-format-agenda-item): Honor
	`org-agenda-search-headline-for-time'.

	* org-table.el (orgtbl-self-insert-command): Cluster undo for 20
	characters.

	* org.el (org-self-insert-cluster-for-undo): New option.
	(org-self-insert-command): Cluster undo for 20 characters.
	(org-self-insert-command-undo-counter): New variable.

2009-02-24  Carsten Dominik  <carsten.dominik@gmail.com>

	* org-exp.el (org-export-as-html): Fix problem with closing colone
	example.

2009-02-22  Carsten Dominik  <carsten.dominik@gmail.com>

	* org-export-latex.el (org-export-as-latex)
	(org-export-latex-first-lines): Avoid modification flag when
	adding or removing text properties.
	(org-export-latex-fontify): Catch error when org-emph-alist has
	entries that are not defined for LaTeX export.

	* org.el (orgstruct++-mode): New function.
	(turn-on-orgstruct++): Call `orgstruct++-mode'.
	(org-context-p): Allow detecting item context after the first line
	of an item.
	(orgstruct-make-binding): Detect if item-body context should be
	seen.
	(orgstruct-is-++): New variable.
	(org-add-planning-info): Catch the case when there is no planning
	info yet and the call does not want to add anything, only maybe
	tries to remove something.
	(org-special-ctrl-a/e): All value to be a cons cell with separate
	settings for `C-a. and `C-e'.
	(org-beginning-of-line, org-end-of-line): Honor separate values
	for `C-a' and `C-e'.

2009-02-21  Carsten Dominik  <carsten.dominik@gmail.com>

	* org.el (org-reload): New command.

2009-02-20  Carsten Dominik  <carsten.dominik@gmail.com>

	* org-exp.el (org-export-htm-get-tag-class-name)
	(org-export-htm-get-todo-kwd-class-name): New functions.
	(org-export-html-tag-class-prefix)
	(org-export-html-todo-kwd-class-prefix): New options.
	(org-export-as-html): Call
	`org-export-html-get-todo-kwd-class-name'.
	(org-html-level-start): Wrap tags into classes.
	(org-export-html-get-tag-class-name)
	(org-export-html-get-todo-kwd-class-name): New functions.

	* org-export-latex.el (org-export-latex-collect-header-macros):
	Remove fields that are used anyway.
	(org-export-latex-make-header): Insert the options earlier.

	* org-agenda.el (org-agenda-get-progress): Fix bug with state
	matching.

	* org-list.el (org-indent-item): Allow point to be at the end of
	the region.

	* org.el (org-metaleft, org-metaright): Be more accurate about
	detecting a region where commands apply.

	* org-compat.el (org-cursor-to-region-beginning): New function.

	* org.el (org-priority): Also find invisible heading.

	* org-colview-xemacs.el (org-columns-edit-value): No special
	treatment for `org-todo' prefix.

	* org-colview.el (org-columns-edit-value): No special treatment
	for `org-todo' prefix.

	* org-remember.el (org-remember-apply-template): Use
	`org-completing-read-no-ido'.

	* org.el (org-completing-read-no-ido): New function.
	(org-make-tags-matcher, org-set-property): Use
	`org-completing-read-no-ido'.

	* org-export-latex.el (org-export-latex-import-inbuffer-stuff):
	New option.
	(org-export-as-latex): Import in-buffer settings as TeX macros.
	(org-export-latex-make-header): Additional parameter OPT-DEFS.
	(org-export-latex-collect-header-macros): New function.

	* org.el (org-refile-get-location): Turn off
	`partial-completion-mode'.

2009-02-19  Carsten Dominik  <carsten.dominik@gmail.com>

	* org.el (org-block-todo-from-checkboxes): Announce that
	checkboxes are the culprit.
	(org-block-todo-from-children-or-siblings): Call
	`org-up-heading-all instead' of `outline-up-heading'.

	* org-agenda.el (org-agenda-show-1): Renamed from
	`org-agenda-show'.
	(org-agenda-show): Re-install the old version for now.
	(org-agenda-dim-blocked-tasks): Update docstring.  Scope a
	variable into the blokker hook, so that the checkbox checker can
	anounce that it caused the blocking.

	* org.el (org-track-ordered-property-with-tag): New option.
	(org-toggle-ordered-property): Honor
	`org-track-ordered-property-with-tag'.
	(org-tag-alist): Add newline options.
	(org-set-regexps-and-options): Separate option lines imply a
	newline.
	(org-set-regexps-and-options, org-assign-fast-keys)
	(org-fast-todo-selection, org-fast-tag-selection): Handle newline
	option.
	(org-indent-line-function): Make sure this works even if there is
	not `org-drawer-regexp' defined.  This can happen when
	orgstruct-mode is used in a non-org buffer.

	* org-list.el (org-checkbox-blocked-p): New function.
	(org-toggle-checkbox): Check for blocking.

	* org.el (org-modules): Add an entry for org-R.el.

	* org-agenda.el (org-agenda-todo-ignore-with-date)
	(org-agenda-todo-ignore-scheduled)
	(org-agenda-todo-ignore-deadlines): Mention the variable
	`org-agenda-tags-todo-honor-ignore-options' in the docstring.

	* org.el (org-get-wdays): Find the warning period also if it is in
	the wrong place.
	(org-ido-completing-read): Provide the correct arguments to
	ido-completing-read and bind `ido-enter-matching-directory' to
	nil.

2009-02-17  Carsten Dominik  <carsten.dominik@gmail.com>

	* org.el (org-olpath-completing-read): Never use ido for this
	one.

	* org-exp.el (org-export-normalize-links): Use new macro.

	* org-macs.el (org-if-unprotected-at): New macro.

	* org-agenda.el (org-agenda-show): Allow numerical prefix
	arguments to specify how much context should be shown.
	(org-agenda-cycle-show): New command, could be bound to SPC in
	org-agenda-mode-map.

	* org-exp.el (org-html-level-start): Space after section number.

2009-02-16  Carsten Dominik  <carsten.dominik@gmail.com>

	* org-agenda.el (org-agenda-get-sexps): Add todo state as
	property, for sorting.
	(org-cmp-todo-state): Get the applicable TODO keywords directly
	from the buffer.
	(org-run-agenda-series, org-agenda-list, org-search-view)
	(org-todo-list, org-tags-view): Only fit agenda window when the
	whole series is done.

	* org.el (org-scan-tags): Add todo state as property, for sorting.

	* org-agenda.el (org-agenda-custom-commands-local-options): Add
	`org-agenda-overriding-header' as an option.
	(org-agenda-list): Honor org-agenda-overriding-header'.

2009-02-15  Carsten Dominik  <carsten.dominik@gmail.com>

	* org-list.el (org-toggle-checkbox): Improve cursor positioning
	after removing a checkbox.

	* org.el (org-show-entry): Make this work correctly also if it is
	the last entry in the file.
	(org-end-of-line, org-beginning-of-line): Make prefix arg work, by
	falling back to normal, default command.
	(org-ctrl-c-ctrl-c): When called with prefix arg at a non-checkbox
	item, call the checkbox toggler to get a box.

	* org-list.el (org-toggle-checkbox): Make double prefix set the
	checkbox to "[-]".
	(org-fix-bullet-type): Only replace bullet if it is changed.
	(org-renumber-ordered-list): Handle case when first item does not
	have a number.

	* org.el (org-add-log-setup): Fix positioning when
	`org-log-states-order-reversed' is nil.

	* org-clock.el (org-clock-in): Fix positioning when
	`org-log-states-order-reversed' is nil.
	(org-clock-find-position): Fix positioning when
	`org-log-states-order-reversed' is nil.

2009-02-14  Carsten Dominik  <carsten.dominik@gmail.com>

	* org-clock.el (org-clock-into-drawer): Take default from
	`org-log-into-drawer'.
	(org-clock-find-position): Look for the correct drawer.

	* org.el (org-log-into-drawer): Renamed from
	`org-log-state-notes-into-drawer'.
	(org-log-state-notes-into-drawer): New variable alias.
	(org-add-log-setup): Make drawer name default to LOGBOOK, not
	CLOCK.
	(org-insert-property-drawer): Also skip LOGBOOK drawers.

2009-02-13  Carsten Dominik  <carsten.dominik@gmail.com>

	* org-agenda.el (org-agenda): Fix docstring.

	* org.el ("org-plot"): Help loading org-plot.
	(org-metaleft-hook, org-metaright-hook, org-metaup-hook)
	(org-metadown-hook, org-shiftmetaleft-hook)
	(org-shiftmetaright-hook, org-shiftmetaup-hook)
	(org-shiftmetadown-hook, org-metareturn-hook): New hooks.
	(org-shiftmetaleft, org-shiftmetaright, org-shiftmetaup)
	(org-shiftmetadown, org-metaleft, org-metaright, org-metaup)
	(org-metadown, org-ctrl-c-ctrl-c): Call the appropriate hook.

	* org-publish.el (org-publish-get-base-files): Allow symbol `any'
	for selecting files with any (and even without) extension.

	* org.el (org-save-all-org-buffers): Also save id locations.
	(org-revert-all-org-buffers): Also load id locations.

2009-02-12  Carsten Dominik  <carsten.dominik@gmail.com>
	* org.el (org-drawers): Add LOGBOOK to the default drawers.
	(org-log-state-notes-into-drawer): New option.
	(org-add-log-setup): Place the sate note marker into the drawer,
	create drawer when necessary.
	(org-refile-targets): Document special interpretation of LEVEL
	when odd-levels are used.

2009-02-12  Carsten Dominik  <carsten.dominik@gmail.com>

	* org.el (org-store-log-note): Fix note indentation when adding
	notes to end of list.

	* org-exp.el (org-export-as-html): Add TODO keyword as extra
	class, so that each keyword can get special colors through CSS.

	* org-clock.el (org-clock-out): Add another nil for the previous
	state into the call to `org-add-log-setup'.

	* org.el (org-log-note-previous-state): New variable.
	(org-log-note-headings): New %S escape for old state.
	(org-todo): Call the note setup with the old state as an
	argument.
	(org-add-note): Add another nil for the previous state into the
	call to `org-add-log-setup'.
	(org-add-log-setup): New argument PREV-STATE.
	(org-add-log-note): Handle new %S escape.
	(org-store-log-note): Handle new %S escape.

2009-02-11  Carsten Dominik  <carsten.dominik@gmail.com>

	* org-clock.el (org-clock-find-position): Do not swallow an item
	less indented than the CLOCK line itself.
	(org-clock-in): Push markers to lin after the clock line.
	(org-clock-find-position): Handle values of
	`org-clock-into-drawer' smaller than 2.

	* org-exp.el (org-html-level-start): Add a CSS class to section
	numbers.
	(org-export-html-toplevel-hlevel): Better documentation of the
	influence of this variables on H levels and css classes in
	export.

2009-02-10  Carsten Dominik  <carsten.dominik@gmail.com>

	* org-agenda.el (org-agenda-custom-commands-local-options): Add
	timestamp and nottimestamp to the chooe menu.

	* org.el (org-save-all-org-buffers): Moved here from org-agenda.el.
	(org-revert-all-org-buffers): New command.

2009-02-09  Carsten Dominik  <carsten.dominik@gmail.com>

	* org.el (org-return): Implement `org-return-follows-link' in the
	function org-return.  This is more robust than using the mouse
	map, I think.
	(org-set-regexps-and-options): Match more general #+TODO lines.
	(org-make-options-regexp): New optional argument EXTRA, for an
	extra regexp.
	(org-tab-follows-link): Mark as deprecated.

2009-02-07  Carsten Dominik  <carsten.dominik@gmail.com>

	* org-exp.el (org-export-preprocess-string): Remove clock lines
	earlier, so that they cannot cotribute to verbatim snippets.

2009-02-06  Carsten Dominik  <carsten.dominik@gmail.com>

	* org-exp.el (org-export-remove-or-extract-drawers): Fix regexp
	for finding drawers.
	(org-export-as-ascii, org-export-as-html): Count levels relative
	to the subtree header.
	(org-get-min-level): New optional argument OFFSET.
	(org-export): Make sure point is restored after popping up that
	window.

	* org.el (org-do-sort): Also take an inactive timestamp if no
	active one is found.

	* org-colview-xemacs.el (org-columns-capture-view): Copy before
	deleting duplicates.

	* org-colview.el (org-columns-capture-view): Copy before
	deleting duplicates.

	* org-exp.el (org-export-preprocess-string): Fix bug when skipping
	text before first headline.

	* org.el (org-format-latex): Do not convert LaTeX fragments in
	protected examples.

2009-02-04  Carsten Dominik  <carsten.dominik@gmail.com>

	* org-exp.el (org-export-html-style-default): Use color values
	instead of names for XHTML validation.

	* org.el (org-get-scheduled-time, org-get-deadline-time): New
	functions.
	(org-return-follows-link): Revert making this the default untile
	issues are resolved.

	* org-agenda.el (org-agenda-skip-if): New conditions timestamp and
	nottimestamp.

2009-02-02  Carsten Dominik  <carsten.dominik@gmail.com>

	* org.el (org-mode): Make dependence stuff work more reliably.
	(org-update-parent-todo-statistics): Fix bug with updating
	statistics cookie.

	* org-export-latex.el (org-export-latex-emphasis-alist): Use = and
	~ as verbatim delimiters.

	* org-exp.el (org-export-html-format-image): New argument
	PAR-OPEN.
	(org-export-as-html): Pass par-open to
	`org-export-html-format-image'.

2009-02-01  Carsten Dominik  <carsten.dominik@gmail.com>

	* org.el (org-yank-adjusted-subtrees, org-return-follows-link)
	(org-use-fast-todo-selection, org-tags-column): New default
	setting for variables, based on a poll what typical uses use.

	* org-agenda.el (org-agenda-sorting-strategy)
	(org-agenda-tags-column): New default setting for variables, based
	on a poll what typical uses use.

2009-01-31  Carsten Dominik  <carsten.dominik@gmail.com>

	* org-agenda.el (org-agenda-dim-blocked-tasks): Keep dimming
	blocked entries from setting the blocked tag.

	* org-exp.el (org-export-html-footnotes-section): Use a more
	consistent id for footnotes.

	* org-export-latex.el (org-export-latex-classes): Remove the
	a4paper option from the default styles.

2009-01-30  Carsten Dominik  <carsten.dominik@gmail.com>

	* org.el (org-enforce-todo-checkbox-dependencies): New option.
	(org-block-todo-from-checkboxes): New function.
	(org-todo): Make tripple prefix arg circumvent blocking.

	* org-timer.el (org-timer): Provide the timer feature.

	* org.el (org-require-autoloaded-modules): Add a few more files to
	the list of autoloaded modules.

	* org-agenda.el (org-agenda-todo): Pass ARG to `org-todo'.

2009-01-29  Carsten Dominik  <carsten.dominik@gmail.com>

	* org-exp.el (org-export-remove-or-extract-drawers): Only remove
	drawers that are unprotected.
	(org-export-html-format-image): Make sure inlined LaTeX fragment
	images remain inlined.

	* org.el (org-toggle-ordered-property): New function.
	(org-mode-map): Add a key for `org-toggle-ordered-property'.
	(org-org-menu): Add menu entries for TODO dependencies.

2009-01-28  Carsten Dominik  <carsten.dominik@gmail.com>

	* org.el (org-default-properties): Add ORDERED to the default
	properties, to get completion support for it.

	* org-list.el (org-update-checkbox-count): Update more than one cookie.

	* org.el (org-update-parent-todo-statistics): Update more than one
	cookie.

	* org-agenda.el (org-agenda-get-todos): Start search from correct
	position.

	* org.el (org-fast-todo-selection): Make sure TODO selection does
	not change buffer position.

	* org-list.el (org-toggle-checkbox): Implement adding or removing
	checkboxes from line or region when called with a prefix
	argument.

	* org-rmail.el (org-rmail-store-link): Protect the call to
	`rmail-narrow-to-non-pruned-header'.

	* org-clock.el (org-clock-special-range): Fix week display in
	clock tables.

	* org-exp.el (org-get-current-options): Fix bug when in indirect
	buffer.

2009-01-27  Carsten Dominik  <carsten.dominik@gmail.com>

	* org-agenda.el (org-agenda-dim-blocked-tasks): New option.
	(org-finalize-agenda): Call `org-agenda-dim-blocked-tasks'.
	(org-agenda-dim-blocked-tasks): New function.

	* org.el (org-enforce-todo-dependencies): New option.
	(org-block-todo-from-children-or-siblings): New function.

	* org-faces.el (org-agenda-dimmed-todo-face): New face.

	* org.el (org-todo): Return correct state type even if the blocker
	throws an error.
	(org-modifier-cursor-error): Renamed from
	`org-shiftcursor-error'.
	(org-shiftmetaleft, org-shiftmetaright, org-shiftmetaup)
	(org-shiftmetadown): Call `org-modifier-cursor-error'.

	* org-agenda.el (org-agenda-todo): Call `org-todo' interactively,
	to get real errors from the blocker hook.

	* org.el (org-shiftselect-error, org-call-for-shift-select): New
	functions.
	(org-set-visibility-according-to-property): Turn off the setting
	of `org-show-entry-below', to avoid overruling a FOLDED visibility
	property.

2009-01-26  Carsten Dominik  <carsten.dominik@gmail.com>

	* org.el (org-support-shift-select): New option.
	(org-shiftup, org-shiftdown, org-shiftright, org-shiftleft)
	(org-shiftcontrolright, org-shiftcontrolleft): Support for shift
	selection outside contexts.

	* org-list.el (org-at-item-bullet-p): New function.

	* org-jsinfo.el (org-infojs-handle-options): Remove unnecessary
	variables.

	* org-footnote.el (org-footnote-normalize): Remove unnecessary
	variable.
	(org-insert-footnote-reference-near-definition): Remove
	unnecessary let form.

	* org-export-latex.el (org-export-latex-first-lines): Add
	OPT-PLIST parameter.
	(org-export-as-latex): Call `org-export-latex-first-lines' with
	opt-plits parameter.
	(org-export-latex-preprocess): Remove unnecessary variables.

	* org-exp.el (org-infile-export-plist)
	(org-export-add-options-to-plist, org-export-kill-licensed-text)
	(org-export-remove-headline-metadata)
	(org-export-get-title-from-subtree, org-get-min-level)
	(org-html-do-expand): Remove innecessary let form.

	* org-colview-xemacs.el (org-columns-display-here): Remove
	unnecessary variables.

	* org-colview.el (org-columns-display-here): Remove unnecessary
	variables.

	* org-bbdb.el (org-bbdb-anniversaries): Remove unnecessary
	variables.

	* org-id.el (org-id-alist-to-hash, org-id-find-id-in-file): Remove
	unnecessary variables.

	* org-agenda.el (org-search-view, org-agenda-get-blocks)
	(org-agenda-filter-by-tag, org-agenda-action): Remove unnecessary
	variables.

	* org.el (org-set-emph-re): Clean-up the STACKED stuff.
	(org-compact-display-after-subtree-move): Remove unnecessary
	variables.
	(org-edit-fixed-width-region): Remove unnecessary variables.
	(org-edit-src-find-region-and-lang): Remove unnecessary variables.
	(org-olpath-completing-read): Remove unnecessary variable.
	(org-auto-repeat-maybe): Remove unnecessary variable.
	(org-map-entries): Remove unnecessary variable.
	(org-buffer-property-keys, org-imenu-get-tree)
	(org-speedbar-set-agenda-restriction): Remove unnecessary variables.

-----------------------------------------------------------------

2009-01-26  Carsten Dominik  <carsten.dominik@gmail.com>
	* org-exp.el (org-export-remove-timestamps): Never remove
	timestamps from tables.

	* org-export-latex.el (org-export-latex-first-lines): Add more
	options to the preprocessing of the text before the first
	headline.

2009-01-25  Carsten Dominik  <carsten.dominik@gmail.com>

	* org-faces.el (org-clock-overlay): Make face compatible with
	XEmacs.

	* org.el (org-yank): Add property for delete-selection mode.

	* org-exp.el (org-export-as-html): Turn \par into a paragraph.

	* org.el (org-agenda-tags-todo-honor-ignore-options): Declare
	variable.

	* org-table.el (org-table-insert-hline): Fix typo in fuction call
	to `backward-char'.

	* org-exp.el (org-export-as-html): Remove the initial space from
	colon examples.

	* org.el (org-scan-tags): Call
	`org-agenda-check-for-timestamp-as-reason-to-ignore-todo-item'.

	* org-agenda.el (org-agenda-todo-list, org-agenda-match-view): New
	customization groups.
	(org-agenda-tags-todo-honor-ignore-options): New option.
	(org-agenda-check-for-timestamp-as-reason-to-ignore-todo-item):
	New function.
	(org-agenda-get-todos): Use
	`org-agenda-check-for-timestamp-as-reason-to-ignore-todo-item'.

2009-01-24  Carsten Dominik  <carsten.dominik@gmail.com>

	* org-exp.el (org-export-format-source-code-or-example): Escape
	HTML characters also in examples that anre not treated with
	htmlize.  Also, just switch to EXAMPLE processing if we do not
	have a good version of htmlize.

	* org-rmail.el: Fix copyright notice.

	* org.el (org-activate-footnote-links): Improve footnote link
	highlighting.

	* org-footnote.el (org-footnote-normalize): Fix finding the end of
	a footnote definition at the end of the file.

	* org-table.el (org-table-get-specials): Add an imagined hline at
	the end of the table.  This can be useful for references that want
	to go to the end of the table.  Also fix bug when computing last
	row constants, in tables that do not start right at the right
	margin.
	(org-table-eval-formula): Match and replace remove references.
	(org-table-formula-substitute-names): Make sure that names inside
	a "remote" call are left alone, the will be replaced later when
	the remote call is handled.
	(org-table-convert-refs-to-rc): Do not convert things that might
	look like a reference, but are really part of an ID or namei n a
	remote reference.
	(org-table-get-remote-range): New function.

2009-01-22  Carsten Dominik  <carsten.dominik@gmail.com>

	* org-faces.el (org-clock-overlay): Fix bug in face definition.

	* org-clock.el (org-clock-put-overlay): Use new face instead of
	`secondary-selection'.

	* org-faces.el (org-clock-overlay): New face.

2009-01-21  Carsten Dominik  <carsten.dominik@gmail.com>

	* org-exp.el (org-get-current-options): Include the option for
	publishing time stamps.

	* org.el (org-toggle-heading): Renamed from
	`org-toggel-region-headings'.
	No longer needs a region defined, but will use it if there is one.
	(org-ctrl-c-star): Simplified, relying more on the internal
	workings of `org-toggle-heading'.
	(org-toggle-item): Renamed from `org-toggle-region-items'.
	No longer needs a region defined, but will use it if there is one.
	(org-ctrl-c-minus): Simplified, relying more on the inernal
	workings of `org-toggle-item'.

	* org-export-latex.el (org-export-latex-preprocess): Fix bug in
	environment detection.  Also, do real changes only in unprotected
	places.

2009-01-20  Carsten Dominik  <carsten.dominik@gmail.com>

	* org-export-latex.el (org-export-latex-quotation-marks): Use
	`org-if-unprotected-1'.
	(org-export-latex-set-initial-vars): Check for class definition in
	property.

	* org-macs.el (org-if-unprotected-1): New macro.

2009-01-19  Carsten Dominik  <carsten.dominik@gmail.com>

	* org-compat.el (org-count-lines): New function.

	* org-exp.el (org-export-format-source-code-or-example): Handle
	switches related to text areas.

	* org.el (org-activate-footnote-links): Don't allow match inside a
	link.

	* org-footnote.el (org-footnote-re): Don't allow match inside a link.

	* org-export-latex.el (org-export-latex-links): Keep a relative
	path relative also after export.

	* org-exp.el (org-export-html-scripts): Fix HTML snippet.

	* org.el (org-make-tags-matcher): Never use IDO for completing the
	tags matcher match string.
	(org-completing-read): Also remove the special biding for "?".

	* org-attach.el (org-attach-allow-inheritance): New option.
	(org-attach-inherited): New variable.
	(org-attach-dir): Handle properties related to the attachment
	directory.
	(org-attach-check-absolute-path): New function.
	(org-attach-set-directory, org-attach-set-inherit): New commands.
	(org-attach): Accommodate the new commands in the dispatcher.

2009-01-18  Carsten Dominik  <carsten.dominik@gmail.com>

	* org-compat.el (org-fit-window-to-buffer): Fix bug with using
	`window-full-width-p'.

	* org-exp.el (org-export-as-html): Only check for images files
	that really can be inlined

	* org.el (org-image-file-name-regexp, org-file-image-p): Allow the
	list of extensions to be a parameter.

	* org-exp.el (org-export-html-inline-image-extensions): New
	variable.

	* org-agenda.el (org-prepare-agenda): Use
	`org-agenda-block-separator'.
	(org-agenda-block-separator): New option.

2009-01-17  Carsten Dominik  <carsten.dominik@gmail.com>

	* org-export-latex.el (org-export-latex-tables): Call
	`org-table-clean-before-export' with the new optional argument.

	* org-exp.el (org-table-clean-before-export): New optional
	parameter MAYBE-QUOTED, allows for quoted characters like \# in
	first column.

2009-01-16  Carsten Dominik  <carsten.dominik@gmail.com>

	* org-plot.el (org-plot/gnuplot): Fix text-ind parameter for
	histograms.

	* org-colview.el (org-colview-construct-allowed-dates): Better
	error catching when a date/time property does not have allowed
	values defined.

	* org-colview-xemacs.el (org-colview-construct-allowed-dates):
	Better error catching when a date/time property does not have
	allowed values defined.

2009-01-14  Carsten Dominik  <carsten.dominik@gmail.com>

	* org.el (org-map-entries): Restore point and restriction after
	`org-map-entries'.

2009-01-13  Carsten Dominik  <carsten.dominik@gmail.com>

	* org.el (org-time=, org-time<, org-time<=, org-time>)
	(org-time>=, org-time<>): Make sure both values are dates.

2009-01-11  Carsten Dominik  <carsten.dominik@gmail.com>

	* org-archive.el (org-extract-archive-heading): Allow %s for file
	name also in achive location heading.

2009-01-10  Carsten Dominik  <carsten.dominik@gmail.com>

	* org-archive.el (org-add-archive-files): Uniquify the list before
	returning it.

2009-01-09  Carsten Dominik  <carsten.dominik@gmail.com>

	* org-compat.el (org-fit-window-to-buffer): Use
	`window-full-width-p'.

	* org-export-latex.el (org-export-latex-fixed-width): Enforce the
	space after the colon in short examples.

	* org-exp.el (org-export-protect-colon-examples): Rewritten, to
	enforce a space after the colon.  However, we also allow lines
	that are *only* a colon.
	(org-export-as-html): Enforce the space after the colon in short
	examples.
	(org-export-preprocess-string): Do the colon example protection
	earlier.
	(org-export-remove-timestamps): Do not check for protection at the
	end of the line.

2009-01-08  Carsten Dominik  <carsten.dominik@gmail.com>

	* org.el (org-format-latex-options): Add new matcher for single
	letters between dollars.
	(org-get-header): Function removed.
	(org-heading-components): New function.

	* org-exp.el (org-export-define-heading-targets): Record ID's also
	as alternative targets.
	(org-export-as-html): Interpret "id:" links to other files by
	preserving the relative path.

	* org-jsinfo.el (org-infojs-handle-options): Catch the case if v
	is nil.

	* org-exp.el (org-export-normalize-links): Protect the main link,
	to avoid special character processing.

	* org-export-latex.el (org-export-latex-special-keyword-regexp):
	New variable.
	(org-export-latex-special-string-regexps): Variable removed.
	(org-export-latex-keywords): Use the new regexp.

	* org-exp.el (org-export-handle-include-files): Fetch switches and
	put them into the BEGIN statement.

	* org-timer.el (org-timer-mode-line-string): New variable.

	* org-clock.el (org-clock-mode-line-map): Renamed from
	`org-clock-mode-map'.
	(org-clock-mode-line-timer): Renamed from `org-mode-line-timer'.
	(org-clock-update-mode-line): Renamed from `org-update-mode-line'.
	(org-clock-put-overlay): Renamed from `org-put-clock-overlay'.
	(org-clock-remove-overlays): Renamed from
	`org-remove-clock-overlays'.

	* org-timer.el (org-timer-pause-or-continue): Implement stopping
	and mode line display.
	(org-timer-stop): New command.
	(org-timer-seconds): Return correct time when timer is paused.
	(org-timer-mode-line-timer): New variable.
	(org-timer-set-mode-line, org-timer-update-mode-line): New
	functions.

	* org.el (org-insert-heading):  Handle new value `auto' for
	`org-blank-before-new-entry'.
	(org-org-menu): Add new items for timer functions.

	* org-list.el (org-insert-item): Handle new value `auto' for
	`org-blank-before-new-entry'.

	* org.el (org-blank-before-new-entry): New value `auto', made
	default.

2009-01-07  Carsten Dominik  <carsten.dominik@gmail.com>

	* org-exp.el (org-export-normalize-links): If the link is also
	used as the description, protect the description.

2009-01-06  Carsten Dominik  <carsten.dominik@gmail.com>

	* org.el (org-closest-date): Fix bug with yearly repeats, in
	combination with preference of the past as it is used for deadline
	and scheduling search.

	* org-exp.el (org-html-handle-time-stamps): No longer check for
	the `org-export-with-timestamps' option, because the preprocesser
	has taken care of this already.

	* org.el (org-entry-properties): Catch the case when this is
	called in a non-org-mode file.

	* org-export-latex.el (org-export-latex-remove-from-headlines):
	Variable made obsolete, also LaTeX export now uses the standard
	variables.
	(org-export-as-latex): Add the timestamps parameter to the
	preprocessor parameter list.
	(org-export-latex-content): Export the remaining keywords without
	considering to remove them.
	(org-export-latex-keywords-maybe): Make the REMOVE-LIST optional.
	Use bold font instead of tt font for the keywords.
	(org-export-latex-fontify-headline): Format headlines, assuming
	that all keywords still present should be published.
	(org-export-latex-keywords): Remove argument TIMESTAMPS and just
	publish what ever remains of the time stamps.
	(org-export-latex-list-parameters): New option.
	(org-export-latex-lists): Pass additional parameters to the list
	converter.

	* org-exp.el (org-export-preprocess-string): Remove clock lines
	and timestamps already in the preprocesor.
	(org-export-remove-timestamps, org-export-remove-clock-lines): New
	functions.
	(org-export-as-ascii, org-export-as-html): Add the timestamps
	parameter to the preprocessor parameter list.

	* org-list.el (org-list-parse-list): Parse for checkboxes.
	(org-list-to-generic): Introduce and handle new parameters :cbon
	and :cboff.
	(org-list-to-latex, org-list-to-html, org-list-to-texinfo): Add
	optional parameter PARAMS.

	* org-export-latex.el (org-export-latex-special-chars): Fix
	problems with interpreting dollar signs.
	(org-inside-latex-math-p): New function.
	(org-export-latex-preprocess): Protect all the math fragments.

	* org.el (org-latex-regexps): Allow a dash after a dollar.

	* org-w3m.el (org-w3m-copy-for-org-mode): Always deactivate the
	mark after copying.

	* org-agenda.el (org-run-agenda-series): Have series options set
	when finalizing the agenda.

	* org-exp.el (org-export-format-source-code-or-example): Protect
	the converted examples.

	* org.el (org-set-regexps-and-options): Fix the regexp
	`org-complex-heading-regexp'.

2009-01-05  Carsten Dominik  <carsten.dominik@gmail.com>

	* org.el (org-edit-src-get-label-format): New function.
	(org-coderef-label-format): New option.
	(org-edit-src-code, org-edit-src-find-region-and-lang): Parse for
	a label format specification and make sure it is used in the edit
	buffer.
	(org-edit-src-get-label-format): New function.
	(org-store-link): Handle new coderef formats.
	(org-link-search): Handle new coderef formats.

	* org-footnote.el (org-footnote-create-definition)
	(org-footnote-goto-local-insertion-point): Make footnote insertion
	work correctly when the "Footnotes" headline is the last line in
	the buffer.

	* org.el (org-goto-marker-or-bmk): Expose context after jumping to
	the location.

2009-01-04  Carsten Dominik  <carsten.dominik@gmail.com>

	* org-w3m.el (org-w3m): New customization group.
	(org-w3m-deactivate-mark): New option.
	(org-w3m-copy-for-org-mode): Deactivate region, unless the user
	option say not to.

2009-01-02  Carsten Dominik  <carsten.dominik@gmail.com>

	* org.el (org-set-font-lock-defaults): Trigger footnote
	fontification.
	(org-activate-footnote-links): New function.
	(org-activate-links): New entry `footnote'.

	* org-faces.el (org-footnote): New face.

2009-01-01  Carsten Dominik  <carsten.dominik@gmail.com>

	* org-macs.el (org-re): Handle the [:word:] class.

	* org-exp.el (org-export-preprocess-string): Call
	`org-export-protect-colon-examples'.
	(org-export-protect-colon-examples): Renamed from
	`org-export-protect-examples', and scope limited to lines starting
	with a colon.

2008-12-31  Carsten Dominik  <carsten.dominik@gmail.com>

	* org-exp.el (org-export-preprocess-string): Move the preprocess
	hook to after turning on Org-mode.
	(org-export-preprocess-after-include-files-hook)
	(org-export-preprocess-after-tree-selection-hook)
	(org-export-preprocess-before-backend-specifics-hook)
	(org-export-preprocess-final-hook): New hooks.
	(org-export-preprocess-string): Run the new hooks.

	* org.el (org-ctrl-c-minus): Fix indentation for new items.

	* org-footnote.el: New file.

	* org.el (org-footnote): Require footnote code.
	(org-startup-options): Add new footnote options.
	(org-mode-map): New keybindig for footnotes.
	(org-ctrl-c-ctrl-c): Add function at footnotes.
	(org-org-menu): New menu entries for footnotes.

	* org-export-latex.el (org-export-as-latex): Pass footnote
	variable to preprocessor.
	(org-export-latex-preprocess): Treat multiple references to a
	footnote.

	* org-exp.el (org-export-preprocess-string): Call
	`org-footnote-normalize'.
	(org-export-as-ascii, org-export-as-html): Pass footnote variable
	to preprocessor.
	(org-export-as-html): Treat multiple references to a footnote.

2008-12-26  Carsten Dominik  <carsten.dominik@gmail.com>

	* org-export-latex.el (org-export-latex-links): Handle coderef
	links.

	* org.el (org-bracket-link-analytic-regexp++): New variable.
	(org-make-link-regexps): Initialize
	`org-bracket-link-analytic-regexp++'.
	(org-store-link): Implement special case in edit-src buffer.
	(org-insert-link): No use of ide to insert stored links.
	(org-link-search): Implement special case for coderefs.

	* org-exp.el (org-export-html-scripts): New constant.
	(org-export-html-style-default): Add a new style for highlighted
	code.
	(org-export-code-refs): New variable.
	(org-export-preprocess-string): Initialize `org-export-code-refs'.
	Call `org-export-replace-src-segments-and-examples'
	No longer call `org-export-protect-examples'.
	(org-export-target-internal-links): Take care of coderef targets.
	(org-export-last-code-line-counter-value): New variable.
	(org-export-replace-src-segments-and-examples): Renamed from
	`org-export-replace-src-segments', and modified.
	(org-export-format-source-code-or-example): Renamed from
	`org-export-format-source-code'.
	(org-export-number-lines): New function.
	(org-export-as-ascii, org-export-as-html): Handle coderef links.

--------------------------------------------------------------------------

2008-12-23  Carsten Dominik  <carsten.dominik@gmail.com>

	* org-remember.el (org-remember-handler): Safer way to get a new
	buffer accessing the target file.

	* org.el (org-refile-get-location): Handle case of current buffer
	not having a file associated with it.

2008-12-22  Carsten Dominik  <carsten.dominik@gmail.com>

	* org-table.el (org-table-get-formula): Only ask to overwrite
	field formula if there really is one.

	* org-id.el (org-id-find): Allow the ID to be a symbol or a
	number, by converting these to a string.

	* org-colview.el (org-dblock-write:columnview): Allow ID to be
	located in a different file.

	* org-colview-xemacs.el (org-dblock-write:columnview): Copy from
	org-colview.el.

2008-12-21  Carsten Dominik  <carsten.dominik@gmail.com>

	* org.el (org-completion-use-ido): Enhance docstring of
	`org-completion-use-ido'.

	* org-export-latex.el (org-export-latex-make-header): Double the %
	in the time stamp format.
	(org-export-latex-special-chars): Handle case where there is no
	match group 3.

2008-12-20  Carsten Dominik  <carsten.dominik@gmail.com>

	* org.el (org-get-refile-targets, org-refile-get-location): Use
	expanded file name to improve comparison.

2008-12-19  Carsten Dominik  <carsten.dominik@gmail.com>

	* org.el (org-scan-tags): Rescan for tags, to get the correct
	upcase/downcase stuff.  This slows things down for now, but it
	works.
	(org-mode): Make sure the tag-faces regexp is initialized.

	* org-export-latex.el (org-export-latex-links): Fix bug with
	undefined label.

	* org-table.el (org-table-get-specials): Set
	`org-table-current-last-data-line'.
	(org-table-current-last-data-line): New variable.
	(org-table-insert-column, org-table-delete-column)
	(org-table-move-column, org-table-fix-formulas): Call
	`org-table-fix-formulas' a second time to fix the $LR references.
	(org-table-get-specials): Add the $LR references to the tables.
	(org-table-get-formula): Do not offer last-row names as LHS of
	formulas.

	* org.el (org-store-link): Capture link description from
	`org-id-store-link'.

	* org-exp.el (org-export-html-format-image): Add the / to the end
	of the <img> tag.
	(org-export-format-source-code): Surround example by empty lines,
	to make sure it will not be inside a paragraph.

	* org.el (org-ido-switchb): New function.

2008-12-18  Carsten Dominik  <carsten.dominik@gmail.com>

	* org-agenda.el (org-agenda-show): New prefix argument
	FULL-ENTRY.

	* org.el (org-sort-entries-or-items): Add a COMPARE-FUNC
	argument.

	* org-agenda.el (org-agenda-set-tags): Leave getting the tags to
	`org-agenda-change-all-lines'.
	(org-agenda-change-all-lines): Removed FORCE-TAGS argument, the
	tags are now retrieved locally.

2008-12-17  Carsten Dominik  <carsten.dominik@gmail.com>

	* org.el (org-get-outline-path): Fix bug if level is not given.
	(org-org-menu): Do not quote function in menu vector.

	* org-agenda.el (org-finalize-agenda): Fix typo with variable
	name.

2008-12-16  Carsten Dominik  <carsten.dominik@gmail.com>

	* org.el (org-refile): Avoid refiling to within the region to be
	refiled.

	* org-export-latex.el (org-export-latex-special-chars): Replace
	special characters also in tables.

	* org-agenda.el (org-agenda-change-all-lines): New argument
	FORCE-TAGS.
	(org-agenda-set-tags): Cet the new tags and pass them to
	`org-format-agenda-item'.

2008-12-15  Carsten Dominik  <carsten.dominik@gmail.com>

	* org-export-latex.el (org-export-latex-classes): Add longable as
	a default package to all classes.
	(org-export-latex-tables): Handle the longtable attribute and the
	align attribute.

	* org-table.el (orgtbl-to-generic): Handle tables that start with
	a hline.

	* org-export-latex.el (org-export-latex-emphasis-alist): Switch to
	\verb for colde-like snippets.
	(org-export-as-latex): Fix issues with region export.

	* org.el (org-up-heading-safe): Speed up function by using a
	direct regexp search.
	(org-olpa): New variable.
	(org-get-outline-path): Speed-up path constructions in cases where
	this is possible because the entire hierarchy is scanned anyway.
	(org-refile-get-location): Don't compare the truenames of files,
	this is too slow.
	(org-goto-max-level): New option.
	(org-goto): Use `org-goto-max-level'.

2008-12-12  Tassilo Horn  <tassilo@member.fsf.org>

	* org-gnus.el (org-gnus-article-link, org-gnus-article-link):
	Strip angle brackets from message-ids in the former and don't do
	it in the latter.
	(org-gnus-follow-link): Open summary reliable, even if the last
	messages were deleted, and handle empty groups, too.

2008-12-12  Carsten Dominik  <carsten.dominik@gmail.com>

	* org-export-latex.el (org-export-latex-emphasis-alist): Use \verb
	instead of \texttt for the =...= and ~===~ emphasis environments.
	(org-export-as-latex): Remove any old :org-license-to-kill text
	properties.
	(org-export-as-latex): Pass RBEG to `org-export-latex-first-lines'.
	(org-export-latex-make-header): Add some hard space after the
	table of contents.
	(org-export-latex-first-lines): Accept RBEG argument.  Mark
	exported text so that it will be excuded in further steps.

	* org-table.el (org-table-get-specials): Make @0 reference the
	last line in a table.
	(org-table-recalculate): Improve docstring.

2008-12-11  Carsten Dominik  <carsten.dominik@gmail.com>

	* org.el (org-log-done): Fix docstring.

2008-12-10  Carsten Dominik  <carsten.dominik@gmail.com>

	* org-exp.el (org-export-html-format-image): Fix bugs.

	* org-export-latex.el (org-export-latex-tables)
	(org-export-latex-links): Implement attribute, label, and caption
	handling.

	* org-exp.el (org-export-html-style-default): Add style
	definitions for the figure div.
	(org-export-preprocess-string, org-export-as-html): Implement
	attribute, label, and caption handling.
	(org-export-attach-captions-and-attributes): New function.
	(org-export-html-format-image): New function.
	(org-format-org-table-html): Implement attribute, label, and
	caption handling.

	* org.el (org-find-text-property-in-string): New function.
	(org-extract-attributes): Use the property org-attr instead of
	org-attrobutes, because this property is now set with the #+ATTR
	lines.

2008-12-08  Carsten Dominik  <carsten.dominik@gmail.com>

	* org-compat.el (org-substring-no-properties): Fix for XEmacs, for
	the case that FROM is nil.

	* org.el (org-before-first-heading-p): New function.

2008-12-07  Carsten Dominik  <carsten.dominik@gmail.com>

	* org-exp.el (org-export-as-html): Do not add a space before
	enforces line breaks.
	(org-export-as-html): Close paragraph before blockquote and verse
	tags.

2008-12-06  Carsten Dominik  <carsten.dominik@gmail.com>

	* org-id.el (org-id-locations-file): Wrap file name with
	`convert-standard-filename'.
	(org-id-files): New variable.
	(org-id-use-hash): New option.
	(org-id-update-id-locations): Also search in all files current
	listed in `org-id-files'.  Convert the resulting alist to a hash
	if the user customation says so.
	(org-id-locations-save): Handle he case if `org-id-locations' is a
	hash.
	(org-id-locations-load): Convert the alist to a hash.
	(org-id-add-location): Handle the hast case.
	(kill-emacs-hook): Make sure id locations are saved when Emacs is
	exited.
	(org-id-hash-to-alist, org-id-alist-to-hash)
	(org-id-paste-tracker): New functions.

-------------------------------------------------------------------------

2008-12-05  Carsten Dominik  <carsten.dominik@gmail.com>

	* org-agenda.el (org-agenda-goto-calendar): Remove duplicate let
	bindings of calendar variables.

	* org-table.el (org-table-find-row-type): Renamed from
	`org-find-row-type'.
	(org-table-rewrite-old-row-references): Renamed from
	`org-rewrite-old-row-references'.
	(org-table-shift-refpart): Renamed from `org-shift-refpart'.
	(org-table-cleanup-narrow-column-properties): Renamed from
	`org-cleanup-narrow-column-properties'.

2008-12-05  Carsten Dominik  <carsten.dominik@gmail.com>

	* org-table.el (org-find-row-type): New arguments DESC and CLINE,
	for better error messages.
	(org-table-get-descriptor-line): Supply the new arguments to
	`org-find-row-type'.
	(org-table-error-on-row-ref-crossing-hline): New option.

	* org.el (org-target-link-regexp): Make buffer-local.
	(org-move-subtree-down): Fix bug with trees at beginning of
	buffer.

2008-12-04  Carsten Dominik  <carsten.dominik@gmail.com>

	* org-faces.el (org-set-tag-faces): New function.
	(org-tags-special-faces-re): New variable.

	* org.el (org-font-lock-add-tag-faces, org-get-tag-face): New functions.

	* org-faces.el (org-tag-faces): New option.
	(org-tag): Mention `org-tag-faces' in the docstring.

2008-12-03  Carsten Dominik  <carsten.dominik@gmail.com>

	* org-exp.el (org-export-html-style-default): Implement new
	quoting.

	* org-jsinfo.el (org-infojs-template): Implement new quoting.

	* org-w3m.el (w3m-minor-mode-hook): Also add the special copy
	command to the `w3m-minor-mode-map'.

	* org-archive.el (org-archive-to-archive-sibling): Protect
	`this-command' to avoid appending kills during archiving.

	* org-exp.el (org-export-with-priority): New variable.
	(org-export-add-options-to-plist): Use `org-export-plist-vars'
	instead of internal list of strings and properties.
	(org-print-icalendar-entries): Retrieve the location property with
	inheritance.

2008-12-02  Carsten Dominik  <carsten.dominik@gmail.com>

	* org-exp.el (org-export-with-todo-keywords): New option.
	(org-export-plist-vars): Include also the keys for the #+OPTIONS
	line.
	(org-default-export-plist, org-export-add-options-to-plist)
	(org-export-as-ascii, org-export-as-html): Use the new structure
	of `org-export-plist-vars'.

	* org.el (org-map-entries): Return all values.

2008-11-29  Carsten Dominik  <carsten.dominik@gmail.com>

	* org.el (org-matcher-time): Recognize more special values.

	* org-gnus.el (fboundp): Fix defvaralias for XEmacs.

2008-11-27  Carsten Dominik  <carsten.dominik@gmail.com>

	* org.el (org-tags-exclude-from-inheritance): New option.
	(org-tag-inherit-p, org-remove-uniherited-tags): Respect
	`org-tags-exclude-from-inheritance'.

	* org-agenda.el (org-agenda-show-inherited-tags): New option.
	(org-format-agenda-item): Add inherited tags to the agenda line
	string, and make sure that properties are kept when downcasing the
	tags list.
	(org-agenda-add-inherited-tags): New function.
	(org-downcase-keep-props): New function.

	* org.el (org-scan-tags): Mark inherited tags with a text
	property.
	(org-get-tags-at): Mark inherited tags with a text property.
	(org-add-prop-inherited): New function.

	* org-agenda.el (org-agenda-add-inherited-tags): New function.
	(org-agenda-show-inherited-tags): New option.

2008-11-26  Carsten Dominik  <carsten.dominik@gmail.com>

	* org.el (org-modules): Add org-w3m to the default modules.

	* org-table.el (orgtbl-self-insert-command): Make S-SPC work in
	orgtbl-mode.
	(orgtabl-create-or-convert-from-region): New command.

	* org-exp.el (org-export-as-ascii): Remove the handling of
	targets.
	(org-export-ascii-preprocess): Handle targets already in this
	function.

2008-11-25  Carsten Dominik  <carsten.dominik@gmail.com>

	* org-timer.el (org-timer-start-time): Define this variable.
	(org-timer-item): Make argument optional.

	* org-list.el (org-insert-item): Automatically insert a timer item
	if the current list is a timer list.

	* org-timer.el: New file.

	* org-publish.el (org-publish-org-index): Only exclude the index
	file in the main directory from being added to the site-map.
	(org-publish-get-project-from-filename): If the current project is
	a component, start publishing from the parent project.

2008-11-24  Carsten Dominik  <carsten.dominik@gmail.com>

	* org-table.el (orgtbl-ret): Fix RET at beginning-of-buffer.

	* org-publish.el (org-publish-org-index): Improve removal of
	temporary buffers.

	* org-agenda.el (org-get-closed): Re-apply changes
	accidentially overwritten by last commit to Emacs.

	* org.el (org-outline-path-complete-in-steps): New option.
	(org-refile-get-location): Honor
	`org-outline-path-complete-in-steps'.
	(org-agenda-change-all-lines, org-tags-sparse-tree)
	(org-time-string-to-absolute, org-small-year-to-year)
	(org-link-escape): Re-apply changes accidentially overwritten
	by last commit to Emacs.

2008-11-23  Carsten Dominik  <carsten.dominik@gmail.com>

	* org-clock.el (org-dblock-write:clocktable): Make sure the
	clocktable sees the first line.
	(org-clock-in): Warn if the clock cannot be resumed.

2008-11-22  Carsten Dominik  <carsten.dominik@gmail.com>

	* org.el (org-open-at-point): Fix mixup about interactive and
	non-interactive elisp links.

2008-11-21  Carsten Dominik  <carsten.dominik@gmail.com>

	* org-exp.el (org-export-preprocess-string): Allow one comment
	line before the first headline to always be included.  This is
	to not miss a commented target.

	* org-mouse.el (org-mouse-insert-item): Call
	`org-indent-to-column' instead of `indent-to', for XEmacs
	compatibility.

	* org.el (org-refile-targets): Fix customize definition so
	that it works also in XEmacs.
	(org-fixup-indentation): Call `org-indent-to-column' instead
	of `indent-to', for XEmacs compatibility.

2008-11-21  Tokuya Kameshima  <kames@fa2.so-net.ne.jp>

	* org-mew.el (org-mew-store-link): Get the correct case folder
	for refiled messages.

2008-11-21  Carsten Dominik  <carsten.dominik@gmail.com>

	* org-exp.el (org-export-as-ascii): Remove the "\\" forced
	line break indicators.

	* org.el (org-ido-completing-read): Remove the "i:" prefix for
	ido-completion propts.

2008-11-21  Carsten Dominik  <carsten.dominik@gmail.com>

	* org-remember.el (org-remember-apply-template): Use
	`org-substring-no-properties'.

	* org-compat.el (org-substring-no-properties): New function.

	* org-remember.el (org-remember-apply-template): Use
	`org-substring-no-properties' for compatibility.

	* org-list.el (org-list-two-spaces-after-bullet-regexp): New
	option.
	(org-fix-bullet-type): respect
	`org-list-two-spaces-after-bullet-regexp'.

	* org-clock.el (org-clock-load): Clean up the code.

	* org.el (org-adaptive-fill-function): Allow two spaces after
	"1." as a list bullet.

2008-11-20  Carsten Dominik  <carsten.dominik@gmail.com>

	* org-clock.el (org-clock-save, org-clock-load): Check for
	live buffers, existing files, and buffer file names to ensure
	consistent information.
	(org-clock-persist): Make `clock' a special value of this
	variable, and improve docstring.

	* org-list.el (org-cycle-list-bullet, org-fix-bullet-type)
	(org-get-string-indentation): Adapt indentation when the bullet
	width changes.

2008-11-19  Carsten Dominik  <carsten.dominik@gmail.com>

	* org-remember.el (org-remember-finalize): Make interactive.
	(org-remember-kill): New command.
	(org-remember-finish-immediately): Call `org-remember-finalize'
	directly.
	(org-remember-finalize): Make `org-remember-finalize' an interactive
	function.

2008-11-18  Carsten Dominik  <carsten.dominik@gmail.com>

	* org-remember.el (org-remember-apply-template): No ido completion
	for free prompts in remember templates.
	(org-remember-before-finalize-hook): New hook.
	(org-remember-mode): New minor mode.
	(org-remember-apply-template): Turn on `org-remember-mode'.

	* org-id.el (org-id-add-location): Avoid error when no file is
	given.

	* org-remember.el (org-remember-apply-template): Fix the way how
	the list of allowed properties is retrieved from the target file.

	* org.el (org-insert-link): Improve file link matching.

2008-11-17  Carsten Dominik  <carsten.dominik@gmail.com>

	* org-colview.el (org-columns-display-here): New argument
	DATELINE, to trigger using the new face.
	(org-agenda-colview-summarize): Call `org-columns-display-here'
	with the new argument.

	* org-faces.el (org-agenda-column-dateline): New face.

	* org-publish.el (org-publish-org-index): Use index-title at page
	title, not as section.

	* org-exp.el (org-export-html-format-desc): Respect the
	org-protect property.
	(org-export-as-html): Protect image specifiers that are in the
	description part of a link.

	* org.el (org-sort-entries-or-items, org-completing-read)
	(org-refile-get-location, org-olpath-completing-read, org-todo)
	(org-show-todo-tree, org-sparse-tree, org-make-tags-matcher)
	(org-set-tags, org-change-tag-in-region, org-fast-tag-selection)
	(org-set-property, org-delete-property)
	(org-delete-property-globally): Use `org-ido-completing-read'.

	* org-remember.el (org-remember-apply-template): Use
	`org-ido-completing-read'.

	* org-publish.el (org-publish): Use `org-ido-completing-read'.

	* org-colview.el (org-columns-edit-value, org-columns-new)
	(org-insert-columns-dblock): Use `org-ido-completing-read'.

	* org-colview-xemacs.el (org-columns-edit-value)
	(org-columns-new, org-insert-columns-dblock): Use
	`org-ido-completing-read'.

	* org-attach.el (org-attach-delete-one, org-attach-open): Use
	`org-ido-completing-read'.

	* org-agenda.el (org-todo-list, org-agenda-filter-by-tag): Use
	`org-ido-completing-read'.

	* org.el (org-time-today): New function.
	(org-matcher-time): Use `org-time-today'.  Add special treatment
	for "<tomorrow>" and "<yesterday>".
	(org-ido-completing-read): New function.
	(org-completion-use-ido): New option.

	* org-exp.el (org-export-format-source-code): Fix bug in require
	htmlize code.
	(org-export-target-internal-links): Fix bug in search for text
	property.

2008-11-16  Carsten Dominik  <carsten.dominik@gmail.com>

	* org-export-latex.el (org-export-latex-subcontent): Interprete
	target aliases as additonal labels.

	* org-exp.el (org-export-target-aliases): New variable.
	(org-export-preprocess-string)
	(org-export-handle-invisible-targets): Fill the alias alist.
	(org-export-as-html): Remove the &nbsp; from the anchor, and also
	assign an id.
	(org-html-level-start): Insert the target aliases as additonal
	anchors.

	* org.el (org-edit-fixed-width-region): Fix bug when starting a new
	picture area.

2008-11-15  Carsten Dominik  <carsten.dominik@gmail.com>

	* org.el (org-open-at-mouse): Ensure correct link abbreviations
	when following a link with the mouse from the agenda.

	* org-exp.el (org-export-as-html): Avoid lone </div> when no
	headlines are created.

2008-11-14  Carsten Dominik  <carsten.dominik@gmail.com>

	* org-exp.el (org-export-preprocess-string): Reorder so that we
	can still see ID properties when we collect targets.
	(org-export-target-internal-links): Also store targets for ID's.

	* org.el (org-link-translation-function): New option.
	(org-open-at-point): Call `org-link-translation-function' if
	non-nil.
	(org-translate-link): New function.
	(org-translate-link-from-planner): New function.
	(org-open-at-point): Allow interactive commands in elisp links.

	* org-exp.el (org-icalendar-cleanup-string): Restore the old
	iCalendar quoting.  The new one seems to caus problems with
	applications.

	* org.el (org-yank): Set `this-command' to `yank', so that
	`yank-pop' will work.

2008-11-13  Carsten Dominik  <carsten.dominik@gmail.com>

	* org-id.el (org-id-search-archives): New option.

	* org.el (org-link-to-org-use-id): New option.
	(org-store-link): Use `org-link-to-org-use-id'.
	(org-id): Make org-id.el a standard component.

2008-11-13  Carsten Dominik  <carsten.dominik@gmail.com>

	* org.el (org-link-expand-abbrev): Implement %h as an escape for a
	hexified version of the tag.

	* org-exp.el (org-icalendar-cleanup-string): Improve RFC2455
	compliance as far as quoting is concerned.

	* org-vm.el (org-vm-follow-link): Require `vm-search'.

	* org.el (org-up-heading-safe, org-forward-same-level): Always
	call `org-back-to-heading' instead of `outline-back-to-heading'.
	(org-back-to-heading): New wrapper around outline-back-to-heading,
	with a useful error message telling where the error happened.

	* org-list.el (org-update-checkbox-count): Always call
	`org-back-to-heading' instead of `outline-back-to-heading'.

	* org-exp.el (org-export-as-html): Make sure that each <img> tag
	has an `alt' attribute, to ensure XHTML validation.

2008-11-12  Carsten Dominik  <carsten.dominik@gmail.com>

	* org-publish.el (org-publish-attachment): Allow publishing to
	overwrite attachment files.

	* org-agenda.el (org-agenda-timerange-leaders): New option.
	(org-agenda-get-blocks): Use `org-agenda-timerange-leaders'.

	* org.el (org-edit-src-exit): Untabify ASCII image before
	returning.












2008-11-11  Carsten Dominik  <carsten.dominik@gmail.com>

	* org.el (org-yank): Make any prefix force normal yanking.
	Suppress folding if text would be swallowed into a folded
	subtree.
	(org-yank-folded-subtrees, org-yank): Docstring updates.

	* org-agenda.el (org-agenda-compare-effort): Treat no effort
	defined as 0.

	* org-exp.el (org-export-language-setup): Add Catalan and
	Esperanto language entries.

2008-11-10  Carsten Dominik  <carsten.dominik@gmail.com>

	* org.el (org-refile): Allow refiling of entire regions.

	* org-clock.el (org-clock-time%): New function.

	* org.el (org-entry-get, org-entry-delete): Use safer regexps to
	retrieve property values.

2008-11-09  Carsten Dominik  <carsten.dominik@gmail.com>

	* org-agenda.el (org-agenda-list): Handle the value `only' of
	org-agenda-show-log'.
	(org-agenda-log-mode): Interpret a double prefix arg.

2008-11-08  Carsten Dominik  <carsten.dominik@gmail.com>

	* org-exp.el (org-export-html-footnotes-section): New variable.
	(org-export-as-html): Use `org-export-html-footnotes-section' to
	insert the footnotes.
	(org-export-language-setup): Add "Footnotes" to language words.

2008-11-07  Carsten Dominik  <carsten.dominik@gmail.com>

	* org.el (org-yank): Fix bug when not inserting a subtree.

2008-11-06  Carsten Dominik  <carsten.dominik@gmail.com>

	* org-vm.el (org-vm-follow-link): Call `vm-preview-current-message'
	instead of `vm-beginning-of-message'.

	* org.el (org-make-link-regexps): Make sure that links to gnus can
	contain brackets.

2008-11-05  Carsten Dominik  <carsten.dominik@gmail.com>

	* org-attach.el (org-attach-dir): Remove duplicate ID creation
	code.

	* org-id.el (org-id-new): Use `org-trim' to extract the uuid from
	shell output.

	* org.el (org-link-abbrev-alist): Improve customization type.

	* org-attach.el (org-attach-expand-link, org-attach-expand): New
	functions.

	* org-agenda.el (org-agenda-get-progress): Renamed from
	`org-get-closed'.  Implement searching for state changes as well.
	(org-agenda-log-mode-items): New option.
	(org-agenda-log-mode): New option prefix argument, interpreted as
	request to show all possible progress info.
	(org-agenda-get-day-entries): Call `org-get-progress' instead of
	`org-get-closed'.
	(org-agenda-set-mode-name): Handle the more complex log mode
	settings.
	(org-get-closed): New alias, pointing to `org-get-progress'.

2008-11-05  Carsten Dominik  <dominik@science.uva.nl>

	* org.el (org-file-apps-defaults-gnu)
	(org-file-apps-defaults-macosx)
	(org-file-apps-defaults-windowsnt): Add an entry defining the
	system command.
	(org-file-apps): Allow `system' as key and value.
	(org-open-at-point): Explain the effect of a double prefix arg.
	(org-open-file): If the argument `in-emacs' is (16),
	i.e. corresponding to a double prefix argument, try to open the
	file externally.

2008-11-04  Carsten Dominik  <dominik@science.uva.nl>

	* org.el (org-insert-link): Abbreviate absolute files names in
	links.  Also, fix a bug in which the double C-u prefix would not
	be honored.

2008-11-03  Carsten Dominik  <dominik@science.uva.nl>

	* org.el (org-insert-heading): If buffer does not end with a
	newline, add one if necessary to insert headline correctly.

	* org-exp.el (org-export-as-html): Make sure that <hr/> is between
	paragraphs, not inside.

	* org.el (org-todo): Quote
	`org-agenda-headline-snapshot-before-repeat'.

	* org-exp.el (org-export-as-html): Fully process link descriptions.
	(org-export-html-format-desc): New function.
	(org-export-as-html): Collect footnotes into the correct basket.
	(org-html-protect): No longer protect quotations marks here, this
	goes wrong.

	* org-agenda.el (org-agenda-remove-marked-text): Bind variable
	BEG.

	* org-compat.el (org-fit-window-to-buffer): New function (not
	really, a preliminary and incomplete version was present earlier,
	but not used).

	* org.el (org-fast-todo-selection, org-fast-tag-selection): Use
	`org-fit-window-to-buffer'.

	* org-exp.el (org-export): Use `org-fit-window-to-buffer'.

	* org-agenda.el (org-agenda-get-restriction-and-command)
	(org-fit-agenda-window, org-agenda-convert-date): Use
	`org-fit-window-to-buffer'.

	* org-exp.el (org-export-as-html): Process href links through
	`org-export-html-format-href'.
	(org-export-html-format-href): New function.

	* org-agenda.el (org-agenda-todo): Update only the current
	headline if this is a repeated TODO, marked done for today.
	(org-agenda-change-all-lines): New argument JUST-THIS, to change
	only the current line.

	* org.el (org-todo): Take a snapshot of the headline if the
	repeater might change it.

2008-11-02  Carsten Dominik  <dominik@science.uva.nl>

	* org-publish.el (org-publish-find-title): Remove buffers visited
	only for extracting the title.

	* org-exp.el (org-export-html-style)
	(org-export-html-style-default): Mark style definitions as
	unparsed CDATA.

	* org-publish.el (org-publish-validate-link): Function
	re-introduced.

2008-11-02  Charles Sebold  <csebold@gmail.com>

	* org-plot.el (org-plot/add-options-to-plist): Supports timefmt
	property.
	(org-plot-quote-timestamp-field): New function.
	(org-plot-quote-tsv-field): Call timestamp field function when
	necessary rather than just quoting as a string.
	(org-plot/gnuplot-to-data): Pass in timefmt property.
	(org-plot/gnuplot-script): Supports timefmt property.
	(org-plot/gnuplot): Checks for timestamp column before checking
	for text index column.

2008-11-02  Carsten Dominik  <dominik@science.uva.nl>

	* org.el (org-insert-heading): Improve behavior with hidden subtrees.

	* org-publish.el (org-publish-org-index): Create a section in the
	index file.
	(org-publish-org-index): Stop linking to directories.

	* org.el (org-emphasis-alist): Use span instead of <u> to
	underline text.

	* org-exp.el (org-export-as-html): Make sure <p> is closed before
	<pre> sections.

2008-11-01  Sebastian Rose  <sebastian_rose@gmx.de>

	* org-jsinfo.el (org-infojs-template): Remove language attribute
	from script tag.

2008-11-01  Carsten Dominik  <dominik@science.uva.nl>

	* org-agenda.el (org-agenda-remove-marked-text): New function.
	(org-agenda-mark-filtered-text)
	(org-agenda-unmark-filtered-text): New functions.
	(org-write-agenda): Remove fltered text.

	* org.el (org-make-tags-matcher): Give access to TODO "property"
	without speed penalty.

2008-10-29  Carsten Dominik  <dominik@science.uva.nl>

	* org.el (org-link-frame-setup): Add `org-gnus-no-new-news' as an
	option.
	(org-store-link-props): Make sure adding to the plist works
	correctly.

	* org-gnus.el (org-gnus-no-new-news): New function.
	(org-gnus-follow-link): Allow the article ID to be a message-id,
	in addition to allowing article numbers.  Message IDs make much
	more roubust links.
	(org-gnus-store-link): Use message-id to create link.

2008-10-28  Carsten Dominik  <dominik@science.uva.nl>

	* org.el (org-emphasize): Reverse the selection array.
	(org-emphasis-alist): Set <code> tags for the verbatim
	environment.

	* org-remember.el (org-remember-handler): Fix bug with
	prefix-related changing of the note storage target.

	* org-exp.el (org-print-icalendar-entries): Make the exported
	priorities compatible with RFC 2445.

	* org-clock.el (org-clock-save): Insert time stamp without
	dependence on time-stamp.el.

2008-10-27  Carsten Dominik  <dominik@science.uva.nl>

	* org.el ("saveplace"): If saveplace puts point into an invisible
	location, make it visible.
	(org-make-tags-matcher): Allow inactive time stamps in time
	comparisons.
	(org-yank-adjusted-subtrees): New option.
	(org-yank): Incorporate adjusting trees.
	(org-paste-subtree): New argument FOR-YANK which will cause
	insertion at point without backing up over white lines, and leave
	point at the end of the inserted text.  Also if the cursor is
	at the beginning of a headline, use the same level or the inserted
	tree.

	* org-publish.el (org-publish-get-base-files-1): Deal correctly
	with broken symlinks

2008-10-26  Carsten Dominik  <dominik@science.uva.nl>

	* org-exp.el (org-export-select-tags, org-get-current-options):
	Fix typo.

2008-10-25  Carsten Dominik  <dominik@science.uva.nl>

	* org-agenda.el (org-format-agenda-item)
	(org-agenda-filter-make-matcher): Make sure tags are stored and
	compared donwcased.

2008-10-23  Carsten Dominik  <dominik@science.uva.nl>

	* org.el (org-insert-todo-heading): Fix bug with force-heading
	argument.

2008-10-23  James TD Smith  <ahktenzero@mohorovi.cc>

	* org-clock.el (org-clock-in-resume): Add a custom option to
	toggle starting the clock from an open clock line.
	(org-clock-in): When clocking in to an entry, if
	`org-clock-in-resume' is set, check if the first clock line is
	open and if so, start the clock from the time in the clock line.
	(org-clock-persist): Add a custom option to toggle clock
	persistence.
	(org-clock-persist-query-save): Add a custom option to toggle
	asking the user if they want to save the running clock when
	exiting.
	(org-clock-persist-query-resume): Add a custom option to toggle
	asking the user if they want to resume the saved clock when Emacs
	is restarted.
	(org-clock-save): Add a function to save clock data.
	This includes the contents of `org-clock-history' and the buffer
	and position of the currently clocked task, if any.
	(org-clock-load): Add a function to load clock data.
	This populates `org-clock-history', and resumes the saved clocked
	task if there is one.
	(org-clock-persistence-insinuate): Add a method to set up the
	hooks for clock persistence.

2008-10-22  Carsten Dominik  <dominik@science.uva.nl>

	* org-exp.el (org-export-as-ascii): Handle the case that we are
	publishing from an indirect buffer.

	* org-table.el (org-table-copy-down): Fix bug with time stamp
	increment.

	* org-mouse.el (org-mouse-features): New option.
	(org-mode-hook): Turn on features depending on
	`org-mouse-features'.

	* org.el (org-insert-heading-respect-content): Force heading
	creation.
	(org-insert-heading): keep the folding state of the heading before
	the inserted one.

2008-10-21  Carsten Dominik  <dominik@science.uva.nl>

	* org-archive.el (org-archive-to-archive-sibling): Handle top
	level headlines better.

2008-10-21  Bastien Guerry  <bzg@altern.org>

	* org-export-latex.el (org-export-latex-classes): Added
	\usepackage{graphicx} to the default list of packages.

2008-10-21  Carsten Dominik  <dominik@science.uva.nl>

	* org-agenda.el (org-agenda-filter): Renamed from
	`org-agenda-filter-tags'.

2008-10-20  Carsten Dominik  <dominik@science.uva.nl>

	* org.el (org-entry-properties): Add CATEGORY property, iven if it
	is not defined as a property in this entry.
	(org-add-log-note): Mask prefix argument when immediately storing
	the note.

	* org-agenda.el (org-agenda-filter-effort-default-operator): New
	option.

2008-10-19  James TD Smith  <ahktenzero@mohorovi.cc>

	* org.el (org-add-log-setup): Bugfix; code to find insertion point
	after drawers was skipping ahead one line too many, so notes were
	inserted after the first note instead of before it.

2008-10-18  Carsten Dominik  <dominik@science.uva.nl>

	* org-agenda.el (org-agenda-filter-tags,org-agenda-filter-form):
	New variables.
	(org-prepare-agenda): Reset the filter tags.
	(org-agenda-filter-by-tag, org-agenda-filter-by-tag-show-all):
	Show filter tags in mode line.

	* org-table.el (orgtbl-to-html): Bind `html-table-tag' for the
	formatter.

	* org-export-latex.el (org-latex-entities-regexp): New constant.
	(org-export-as-pdf): Use two calls to `shell-command'.

2008-10-17  Carsten Dominik  <dominik@science.uva.nl>

	* org-export-latex.el (org-export-latex-treat-sub-super-char):
	Honor the {} value of the subsuperscript setting.  Make sure that
	longer subsuperscripts are typeset in a roman font.

	* org.el (org-clock-update-time-maybe): Compute negative clock
	intervals correctly.

2008-10-16  Carsten Dominik  <dominik@science.uva.nl>

	* org.el (org-add-log-setup): Respect
	`org-log-state-notes-insert-after-drawers'.
	(org-log-state-notes-insert-after-drawers): New option.
	(org-todo-trigger-tag-changes): New function.
	(org-todo): Call `org-todo-trigger-tag-changes'.

2008-10-15  James TD Smith  <ahktenzero@mohorovi.cc>

	* org.el (org-add-log-setup): Only skip drawers if the are
	immediately after the scheduling keywords.

	* org-clock.el (org-clock-in-switch-to-state): Allow this to be a
	function
	(org-clock-in): If `org-clock-in-switch-to-state' is a function,
	call it with the current todo state to get the state to switch to
	when clocking in.
	(org-clock-in): Use org-indent-line-function to indent clock lines.
	(org-clock-find-position): Fix indentation of empty clock drawers.

2008-10-15  Carsten Dominik  <dominik@science.uva.nl>

	* org-publish.el (org-publish-org-to): Handle case when
	org-export-to-pdf does return a file name, not a buffer.
	(org-publish-org-to-pdf): New function.

	* org-export-latex.el (org-export-as-pdf)
	(org-export-as-pdf-and-open): New commands.

	* org-table.el (org-table-eval-formula): Avoid parsing Calc's HMS
	forms as ranges.

	* org-export-latex.el (org-export-latex-lists): Ignore lists-like
	things in protexted regions.

2008-10-14  Carsten Dominik  <dominik@science.uva.nl>

	* org-export-latex.el (org-export-latex-preprocess): Improve
	quoting of LaTeX environments.

2008-10-10  Carsten Dominik  <dominik@science.uva.nl>

	* org.el (org-edit-fixed-width-region): Exclude final newline from
	picture area.

	* org-export-latex.el (org-export-latex-subcontent): Add labels to
	sections, to make internal links work.
	(org-export-latex-fontify-headline): Do not remove all text
	properties, to make sure that target properties survive this
	process.

	* org-exp.el (org-export-preprocess-string): Change sequence of
	modifications, to make sure links are prepared before the LaTeX
	conversions do happen.

2008-10-09  Carsten Dominik  <dominik@science.uva.nl>

	* org-attach.el (org-attach-delete-all): Renamed from
	`org-attch-delete'.  Add a security query before deleting the
	entire directory.  New optional argument FORCE can overrule the
	security query.
	(org-attach-delete-one): New command.

2008-10-08  Carsten Dominik  <dominik@science.uva.nl>

	* org-attach.el (org-attach-file-list): Fix bug with directory.

2008-10-07  Carsten Dominik  <dominik@science.uva.nl>

	* org.el (org-apps-regexp-alist): New function.
	(org-file-apps): Add auto-mode to the default value.
	(org-open-file): Use the new structure of org-file-apps.

	* org-attach.el (org-attach): Support the new keys.
	(org-attach-method): New option.

2008-10-06  Carsten Dominik  <dominik@science.uva.nl>

	* org-bbdb.el (org-bbdb-anniversaries): Fix but with 29 Feb/1
	March.

	* org.el (org-remove-uniherited-tags): Fix reverse interpretation
	of the list value o `org-use-tag-inheritance'.

	* org-attach.el (org-attach-auto-tag): New option.
	(org-attach-tag, org-attach-untag): New functions.
	(org-attach-attach, org-attach-new, org-attach-sync): Call
	`org-attach-tag'.
	(org-attach-delete): Call `org-attach-untag'.

2008-10-04  Carsten Dominik  <dominik@science.uva.nl>

	* org-table.el (orgtbl-self-insert-command): Make this work for
	the keypad as well.

2008-10-02  Carsten Dominik  <dominik@science.uva.nl>

	* org.el (org-add-log-setup): Limit searc for drawers to entry
	text, not to subtree.

	* org-clock.el (org-clock-heading-for-remember): New variable.
	(org-clock-in): Set `org-clock-heading-for-remember'.

2008-10-01  James TD Smith  <ahktenzero@mohorovi.cc>

	* org-remember.el (org-remember-apply-template): Add new
	expansions: %k, %K for currently clocked task and a link to the
	currently clocked task, and %< to file notes in the currently
	clocked task.

2008-10-01  Carsten Dominik  <dominik@science.uva.nl>

	* org-export-latex.el (org-export-latex-make-header): Also insert
	the content of the property :latex-header-extra.

	* org-exp.el (org-infile-export-plist): Put the content of
	#+LATEX_HEADER: into the property :latex-header-extra.

	* org-colview.el (org-columns-get-format-and-top-level): Remove
	resetting the marker.

	* org-colview-xemacs.el (org-columns-get-format-and-top-level):
	Remove resetting the marker.

	* org.el (org-entry-property-inherited-from): Improve docstring.
	(org-entry-get-with-inheritance): Reset marker before starting the
	search.

	* org-exp.el (org-infile-export-plist): Allow multiple STYLE lines.

2008-09-30  Carsten Dominik  <dominik@science.uva.nl>

	* org.el (org-entry-get-multivalued-property)
	(org-entry-protect-space, org-entry-restore-space): New
	functions.
	(org-file-apps-defaults-macosx): Let postscript files be opened by
	preview.
	(org-time-stamp-inactive): Call `org-time-stamp'.
	(org-time-stamp): New argument `inactive'.  Also edit inacive
	stamps. Convert time stamp type.
	(org-open-file): Interpret the `default' value for the `command'
	in `org-file-apps'.

	* org-id.el (org-id-int-to-b36-one-digit)
	(org-id-b36-to-int-one-digit, org-id-int-to-b36)
	(org-id-b36-to-int, org-id-time-to-b36): Modified from b62 to
	b36.

2008-09-29  Carsten Dominik  <dominik@science.uva.nl>

	* org-id.el (org-id-reverse-string): New function.
	(org-id-new): Use `org-id-reverse-string' to make sure the
	beginning chars of the ID are mutating fast.  This allows to use a
	directory structure to spread things better.
	(org-id-prefix): Changed default to nil.

	* org-list.el (org-move-item-down, org-move-item-up): Remember and
	restore the column of the cursor position.

	* org-remember.el (org-remember-apply-template): Remove properties
	from `initial'.

2008-09-27  Carsten Dominik  <dominik@science.uva.nl>

	* org-wl.el (org-wl-open): Remove useless call to
	`wl-thread-open-all'.

	* org-remember.el (org-remember-handler): Fix bug with `bottom'
	location.

2008-09-26  Carsten Dominik  <dominik@science.uva.nl>

	* org-bbdb.el (org-bbdb-anniversaries): Require bbdb in
	`org-bbdb-anniversaries'.

	* org.el (org-get-next-sibling, org-forward-same-level): New
	functions, similar to the outline versions, but invisible headings
	are OK.

2008-09-25  Bastien Guerry  <bzg@altern.org>

	* org.el (org-auto-repeat-maybe): Insert a space between
	the timestamp's type and the timestamp itself.

2008-09-24  Carsten Dominik  <dominik@science.uva.nl>

	* org-table.el (org-table-sum): Do not format the result with %g,
	it does rounding when there are too many digits.

	* org.el (org-map-entries): Protect the keyword-selecting variables.

2008-09-23  Bastien Guerry  <bzg@altern.org>

	* org-agenda.el (org-agenda-to-appt): Make sure the function check
	against all agenda files.

2008-09-23  Carsten Dominik  <dominik@science.uva.nl>

	* org-list.el: New file, aggregating list functions from org.el
	and org-export-latex.el.

	* org.el (org-edit-src-region-extra): New option.

2008-09-22  Carsten Dominik  <dominik@science.uva.nl>

	* org-agenda.el (org-agenda-to-appt): Fix bug with appointment
	time before 1am.

2008-09-22  Bastien Guerry  <bzg@altern.org>

	* org-export-latex.el (org-export-latex-keywords-maybe): Bug fix.

2008-09-22  James TD Smith  <ahktenzero@mohorovi.cc>

	* org-plot.el (org-plot/gnuplot): Make tables starting with a
	hline work correctly.
	(org-plot/gnuplot-script): Put commas at the end of each script
	line.

2008-09-20  James TD Smith  <ahktenzero@mohorovi.cc>

	* org.el (org-get-refile-targets): Replace links with their
	descriptions
	(org-imenu-get-tree): Replace links with their descriptions.

	* org-remember.el (org-remember-apply-template): Add a new
	expansion for adding properties to remember items.

	* org.el (org-add-log-setup): Skip over drawers (properties,
	clocks etc) when adding notes.

	* org-agenda.el (org-agenda-get-closed): show durations of clocked
	items as well as the start and end times.

	* org-compat.el (org-get-x-clipboard-compat): Add a compat
	function for fetching the X clipboard on XEmacs and GNU Emacs 21.

	* org-remember.el (org-get-x-clipboard): Use the compat
	function to get clipboard values when x-selection-value is
	unavailable. Use substring-no-properties instead of
	set-text-properties to remove text properties from the clipboard
	value.

	* lisp/org-clock.el (org-update-mode-line): Support limiting the
	modeline clock string, and display the full todo value in the
	tooltip. Set a local keymap so mouse-3 on the clock string goes to
	the currently clocked task.
	(org-clock-string-limit): Add a custom value for the maximum
	length of the clock string in the modeline.
	(org-clock-mode-map): Add a keymap for the modeline string

2008-09-21  Carsten Dominik  <dominik@science.uva.nl>

	* org-compat.el (org-propertize): New function.

2008-09-20  Bastien Guerry  <bzg@altern.org>

	* org-export-latex.el (org-export-latex-tables): protect exported
	tables from further special chars conversion.
	(org-export-latex-preprocess): Preserve LaTeX environments.
	(org-list-parse-list): Parse descriptive lists.
	(org-list-to-generic, org-list-to-latex, org-list-to-html)
	(org-list-to-texinfo): Export descriptive lists.
	(org-quote-chars): Remove.
	(org-export-latex-keywords-maybe): Use `replace-regexp-in-string'.
	(org-export-latex-list-beginning-re): Rename to
	`org-list-beginning-re'
	(org-list-item-begin): Rename to `org-list-item-beginning'

2008-09-20  Carsten Dominik  <dominik@science.uva.nl>

	* org.el (org-refile): Allow refiling to the last entry in the
	buffer.
	(org-get-tags-at): Fix bug when inheritance is turned off.

2008-09-19  Carsten Dominik  <dominik@science.uva.nl>

	* org.el (org-indent-line-function): No longer check for src
	regions, this is too much overhead.

	* org-agenda.el (org-agenda-highlight-todo): Fix bugs with keyword
	matching.

	* org.el (org-scan-tags): Make sure that tags matching is not case
	sensitive.  TODO keyword matching is case sensitive, however, to
	avoid confusion with similar words that are not meant to be
	keywords.

2008-09-18  Carsten Dominik  <dominik@science.uva.nl>

	* org.el (org-get-local-tags-at): New function.
	(org-get-local-tags): New function.

	* org-exp.el (org-export-get-categories): New function.

	* org-agenda.el (org-sorting-choice)
	(org-agenda-sorting-strategy, org-agenda-get-todos)
	(org-agenda-get-timestamps, org-agenda-get-deadlines)
	(org-agenda-get-scheduled, org-agenda-get-blocks)
	(org-entries-lessp): Implement sorting by TODO state.
	(org-cmp-todo-state): New defsubst.

	* org-colview.el (org-colview-construct-allowed-dates): New
	function.
	(org-columns-next-allowed-value): Use
	`org-colview-construct-allowed-dates'.

	* org-colview-xemacs.el (org-colview-construct-allowed-dates): New
	function.
	(org-columns-next-allowed-value): Use
	`org-colview-construct-allowed-dates'.

2008-09-17  Carsten Dominik  <dominik@science.uva.nl>

	* org.el (org-protect-slash): New function.
	(org-get-refile-targets): Use `org-protect-slash'.

	* org-agenda.el (org-global-tags-completion-table): New variable.

	* org-exp.el (org-export-handle-export-tags): New function.
	(org-export-preprocess-string): Call
	`org-export-handle-export-tags'.

	* org-plot.el: New file.

	* org-publish.el (org-publish-expand-components): Function removed.
	(org-publish-expand-projects): Allow components to have components.

2008-09-13  Carsten Dominik  <dominik@science.uva.nl>

	* org.el (org-indent-line-function): Do not indent in regions that
	are external source code.
	(org-yank-and-fold-if-subtree): New function.

	* org-agenda.el (org-agenda-todayp): New function.
	(org-agenda-get-deadlines, org-agenda-get-scheduled): Use
	`org-agenda-todayp'.

	* org.el (org-insert-heading-respect-content)
	(org-insert-todo-heading-respect-content): New commands.
	(org-insert-heading-respect-content): New option.
	(org-insert-heading): Respect `org-insert-heading-respect-content'.

	* org-clock.el (org-clock-find-position): Make sure the note after
	the clock line gets moved into the new clock drawer.

2008-09-11  Carsten Dominik  <dominik@science.uva.nl>

	* org-id.el (org-id-new): New option.

2008-09-08  Carsten Dominik  <dominik@science.uva.nl>

	* org-table.el (org-table-copy-down): Avoid overflow during
	increment.  Use prefix argument 0 to temporarily disable the
	increment.

2008-09-07  Carsten Dominik  <dominik@science.uva.nl>

	* org-exp.el (org-export-as-html): Do not turn on the major mode
	if the buffer will be killed anyway.
	(org-get-current-options): Exclude the #+TEXT field.
	(org-export-as-html): Make sure text before the first headline is
	a paragraph.

	* org-publish.el (org-publish-org-to): Tell the exporter that this
	buffer will be killed, so it is not necessary to do major mode
	initialization.

	* org-archive.el (org-archive-to-archive-sibling): Show empty
	lines after folding the archive sibling.

	* org.el (org-log-note-extra): New variable.

2008-09-05  Bastien Guerry  <bzg@altern.org>

	* org.el (org-additional-option-like-keywords): Added keywords for
	the _QUOTE, _VERSE and _SRC environments.

	* org-export-latex.el (org-export-latex-preprocess): Fix bug when
	exporting _QUOTE and _VERSE environments.

2008-09-05  Carsten Dominik  <dominik@science.uva.nl>

	* org-agenda.el (org-agenda-filter-by-tag): New command.

	* org-exp.el (org-get-current-options): Remove angular brackets
	from the date entry.

	* org.el (org-edit-fixed-width-region): New function.
	(org-edit-fixed-width-region): Also try
	`org-edit-fixed-width-region'.
	(org-edit-fixed-width-region-mode): New option.
	(org-activate-code): Only interprete lines starting with colon
	plus a space as example lines.

	* org-remember.el (org-remember-templates): Add nil instead of
	empty strings to fix the length of remember templates.

	* org-table.el (org-calc-default-modes): Fix the time format for
	calc, from 12 hour to 24 hour clock.

2008-09-04  Carsten Dominik  <dominik@science.uva.nl>

	* org-agenda.el (org-agenda-get-deadlines)
	(org-agenda-get-scheduled): Avoid `time-of-day' extraction for
	entries that are pre-warnings of deadlines or reminders.

	* org.el (org-sort-entries-or-items): Make numeric and alpha
	comparisons ignore any TODO keyword and priority cookie.

	* org-remember.el (org-remember-handler): Reinterpretation of the
	prefix argument.

2008-09-03  Carsten Dominik  <dominik@science.uva.nl>

	* org-agenda.el (org-agenda-get-scheduled): Use new
	`org-scheduled' face.

	* org-faces.el (org-scheduled): New face.

	* org-wl.el (org-wl-open): Remove incorrect declaration.

	* org-gnus.el (org-gnus-store-link): Support for :to information
	in gnus links.

	* org-exp.el (org-export-as-html): Fixed typo in creator
	information.
	(org-export-protect-examples): New parameter indent.  Insert extra
	spaces only when this parameter is specified.
	(org-export-preprocess-string): Call `org-export-protect-examples'
	with an indentation parameter when exporting to ASCII.

	* org-remember.el (org-remember-templates)
	(org-remember-apply-template): Allow the file component to be a
	function.

	* org.el (org-goto-local-search-headings): Renamed from
	`org-goto-local-search-forward-headings'.  Added the possibility
	to search backwards.

2008-09-02  Carsten Dominik  <dominik@science.uva.nl>

	* org-export-latex.el (org-export-latex): New customization
	group.

	* org-agenda.el (org-write-agenda): Erase buffer for txt export.

2008-09-01  Carsten Dominik  <dominik@science.uva.nl>

	* org-exp.el (org-html-do-expand): Allow {} to terminate
	tex macro

2008-07-29  Carsten Dominik  <dominik@science.uva.nl>

	* org.el (org-buffer-list): Select buffers based on major mode,
	not on file name.

2008-07-26  Carsten Dominik  <dominik@science.uva.nl>

	* org-agenda.el (org-agenda-align-tags): Fix bug with malformed
	face property.

	* org-colview.el (org-columns-display-here): Use
	`org-columns-modify-value-for-display-function'.

	* org-colview-xemacs.el (org-columns-display-here): Use
	`org-columns-modify-value-for-display-function'.

2008-07-25  Carsten Dominik  <dominik@science.uva.nl>

	* org.el (org-columns-modify-value-for-display-function): New option.











	* org-publish.el (org-publish-file): Make sure the directory match
	for the publishing directory works correctly.

	* org-agenda.el (org-agenda-execute-calendar-command)
	(org-agenda-diary-entry): Additional optional argument.

2008-07-24  Carsten Dominik  <dominik@science.uva.nl>

	* org-exp.el (org-export-as-html): Add attributes also in mailto
	and ftp links.

	* org.el (org-autoload): Add `org-dblock-write:columnview'.








2008-07-23  Carsten Dominik  <dominik@science.uva.nl>

	* org-exp.el (org-export-region-as-html, org-export-as-html): Make
	sure that calls from `org-export-region-as-html' do not do the
	special check for a subtree.

2008-07-22  Carsten Dominik  <dominik@science.uva.nl>

	* org-agenda.el (org-batch-store-agenda-views): Fix parsing bug.

2008-07-20  Juri Linkov  <juri@jurta.org>

	* org.el (narrow-map): Bind `org-narrow-to-subtree' to "s" on the
	new keymap `narrow-map' instead of binding "\C-xns".

2008-07-18  Carsten Dominik  <dominik@science.uva.nl>

	* org.el (org-open-file): Use
	`org-open-directory-means-index-dot-org'.
	(org-open-directory-means-index-dot-org): New option.

2008-07-17  Carsten Dominik  <dominik@science.uva.nl>

	* org.el (org-make-link-string): Remove link attributes from
	description.
	(org-open-at-point): Remove link attributes bevore using the path.

	* org-exp.el (org-export-as-html): Handle link attributes.

	* org.el (org-extract-attributes, org-attributes-to-string): New functions.

	* org-table.el (org-table-to-lisp): New function.

	* org.el (org-narrow-to-subtree): Do not include the final newline
	into the narrowed region.

	* org-agenda.el (org-agenda-custom-commands-local-options): Fixed
	bug with user-define skipping condition.

2008-07-16  Carsten Dominik  <dominik@science.uva.nl>

	* org-agenda.el (org-agenda-get-restriction-and-command): Fixed typo.

2008-07-14  Carsten Dominik  <dominik@science.uva.nl>

	* org-exp.el (org-export-html-style-default): Automatic overflow
	handling for pre fields.
	(org-export-as-ascii, org-export-as-html): Change default format
	for time stamp.

	* org-table.el (org-table-export): Offer completion for translator
	functions, and do not require a heading above the table.

	* org.el (org-renumber-ordered-list, org-beginning-of-item-list):
	Cater for the case of a list starting in the first line of the
	buffer.

2008-07-09  Carsten Dominik  <dominik@science.uva.nl>

	* org-publish.el (org-publish-find-title): Bug fix.
	(org-publish-org-index): Implement new :index-style option.

2008-07-07  Carsten Dominik  <dominik@science.uva.nl>

	* org-publish.el (org-publish-timestamp-filename): Use
	SHA1-encoded file names in the timestamp directory.

2008-07-05  Carsten Dominik  <dominik@science.uva.nl>

	* org-publish.el (org-publish-needed-p): Be verbose about files
	published and files skipped.

	* org-exp.el (org-export-preprocess-string): Swap link
	normalization and inernal link targeting.

	* org-publish.el (org-publish-needed-p): Create timestamp
	directory when it does not exist.

2008-07-04  Bastien Guerry  <bzg@altern.org>

	* org-clock.el (org-clock-out-when-done): Doc fix.

	* org.el (org-agenda-skip-unavailable-files): Doc fix.

	* org-exp.el (org-export-remove-comment-blocks-and-subtrees):
	Ignore case when searching for the COMMENT cookie at export time.

2008-07-02  Carsten Dominik  <dominik@science.uva.nl>

	* org-exp.el (org-get-file-contents)
	(org-get-and-remove-property): New functions.
	(org-export-handle-include-files): Handle the new prefix options.
	(org-export-as-html): Fix the verse environment.

2008-07-01  Carsten Dominik  <dominik@science.uva.nl>

	* org.el (org-time=, org-time<, org-time<=, org-time>)
	(org-time>=, org-time<>, org-2ft): New functions.
	(org-op-to-function): Also provide for the time testing fucntions.

2008-06-30  Carsten Dominik  <dominik@science.uva.nl>

	* org-exp.el (org-export-html-style-default): New constant.

2008-06-29  Carsten Dominik  <dominik@science.uva.nl>

	* org-exp.el (org-export-html-style-extra): New variable.
	(org-export-splice-style): New function.

2008-06-26  Carsten Dominik  <dominik@science.uva.nl>

	* org-exp.el (org-export-plist-vars, org-export-as-html):
	Implement `org-export-creator-info'.
	(org-export-creator-info): New option.

2008-06-25  Carsten Dominik  <dominik@science.uva.nl>

	* org.el (org-clock-drawer-start-re, org-clock-drawer-end-re)
	(org-property-drawer-re, org-clock-drawer-re): New constants.

2008-06-23  Carsten Dominik  <dominik@science.uva.nl>

	* org-exp.el (org-icalendar-use-deadline)
	(org-icalendar-use-scheduled): New options.
	(org-icalendar-include-todo): Default changed to t.
	(org-print-icalendar-entries): Implement better utilization of
	scheduling and deadline time stamps.
	(org-export-target-internal-links, org-export-as-html): Allow file
	lines without the "file:" prefix if the file path is an absolute
	path or starts with ".".

	* org-clock.el (org-clocktable-shift): Also undertand yesterday,
	lastweek etc.
	(org-clock-special-range): Also undertand yesterday, lastweek etc.

2008-06-18  Glenn Morris  <rgm@gnu.org>
        * org.el (org-map-entries): Let-bind `file'.

2008-06-19  Carsten Dominik  <dominik@science.uva.nl>

	* org.el (org-agenda-skip-archived-trees): Docstring now
	discourages using this.
	(org-scan-tags): Check for org-agenda-archives-mode.
	(org-map-entries): Make sure org-agenda-archives-mode is nil.
	(org-agenda-files): Functionality of second arg changed.

	* org-agenda.el (org-agenda-archives-mode): New variable
	(org-write-agenda, org-prepare-agenda, org-agenda-list)
	(org-search-view, org-todo-list, org-tags-view)
	(org-agenda-list-stuck-projects): Call `org-agenda-files' with
	`ifmode' argument.
	(org-agenda-quit): Reset the archives mode.
	(org-agenda-archives-mode): New command.
	(org-agenda-set-mode-name): Include archives info.

2008-06-18  Carsten Dominik  <dominik@science.uva.nl>

	* org.el (org-paste-subtree): Make sure the yanked headline is
	visible if it was yanked at a visible point.
	(org-move-item-up): Fix the bug with moving white space at the end
	of the item.
	(org-show-empty-lines-in-parent): New function.

2008-06-16  Carsten Dominik  <dominik@science.uva.nl>

	* org-colview.el (org-columns-next-allowed-value): Bug fix.

	* org-colview-xemacs.el (org-columns-next-allowed-value): Bug fix.

	* org-agenda.el (org-agenda-get-closed): Get the end time into the
	agenda prefix as well.

	* org-publish.el (org-publish-org-index): Make a properly indented
	list.

	* org.el (org-calendar-agenda-action-key): New option.
	(org-get-cursor-date): New function.
	(org-mark-entry-for-agenda-action): New command.
	(org-overriding-default-time): New variable.
	(org-read-date): Respect `org-overriding-default-time'.

	* org-remember.el (org-remember-apply-template): Respect the
	ovverriding default time.

	* org-agenda.el (org-agenda-action-marker): New variable.
	(org-agenda-action): New command.
	(org-agenda-do-action): New function.

2008-06-15  Carsten Dominik  <dominik@science.uva.nl>

	* org.el (org-schedule, org-deadline): Protect scheduled and
	deadline tasks against changes that accidently remove the
	repeater.  Also show a message with the new date when done.

2008-06-15  Carsten Dominik  <dominik@science.uva.nl>

	* org.el (org-beginning-of-line): Cater for the case when there
	are tags but no headline text.
	(org-align-tags-here): Convert to tabs only when indent-tabs-mode
	it set.

2008-06-13  Carsten Dominik  <dominik@science.uva.nl>

	* org-mhe.el (org-mhe-get-message-folder-from-index): Make sure
	the return value is nil instead of "nil" when there is no match.

	* org-exp.el (org-insert-centered): Use fill-column instead of
	80.
	(org-export-as-ascii): Use string-width to measure the width of
	the heading.

	* org.el (org-diary-to-ical-string): No longer kill buffer
	FROMBUF, this is now done by the caller.

	* org-exp.el (org-print-icalendar-entries): Move the call to
	`org-diary-to-ical-string' out of the loop, and kill the buffer
	afterwords.

	* org-remember.el (org-remember-visit-immediately): Position
	cursor after moving to the note.
	(org-remember-apply-template): Use a text property to record the
	cursor position.
	(org-remember-handler): Align tags after pasting the note.

2008-06-12  Carsten Dominik  <dominik@science.uva.nl>

	* org-bbdb.el (org-bbdb-follow-anniversary-link): New function.

	* org-agenda.el (org-agenda-open-link): If there is an
	org-bbdb-name property in the current line, jump to that bbdb
	entry.

	* org-bbdb.el (org-bbdb-anniversaries): Add the bbdb-name as a
	text property, so that the agenda knows where this entry comes
	from.

	* org-agenda.el (org-agenda-clock-in): Fixed bug in the
	interaction between clocking-in from the agenda, and  automatic
	task state switching.

	* org-macs.el (org-with-point-at): Bug fix in macro defintion.

	* org.el (org-beginning-of-line, org-end-of-line): Make sure the
	zmacs-region stays after this command in XEmacs.

2008-06-11  Carsten Dominik  <dominik@science.uva.nl>

	* org.el (org-scan-tags): Allow new values for ACTION parameter.

	* org-remember.el (org-remember-templates): Fix bug in
	customization type definition.

	* org.el (org-map-entries): New function.

2008-06-11  verhuur82  <verhuur82@macbook-van-verhuur82.local>

	* org-agenda.el (org-agenda-skip-comment-trees): New option.
	(org-agenda-skip): Respect `org-agenda-skip-comment-trees'.

2008-06-10  Carsten Dominik  <dominik@science.uva.nl>

	* org-remember.el (org-jump-to-target-location): New variable.
	(org-remember-apply-template): Set
	`org-remember-apply-template' if requested by template.
	(org-remember-handler): Start an idle timer to jump to
	remember location.

	* org-exp.el (org-get-current-options): Add the FILETAGS setting.

	* org.el (org-set-regexps-and-options): Fix bug with parsing of
	file tags.
	(org-get-tags-at): Add the content of `org-file-tags'.

	* org-exp.el (org-export-handle-comments): Fix bug with several
	comment lines after each other.
	(org-number-to-roman, org-number-to-counter): New functions.
	(org-export-section-number-format): New option.

2008-06-09  Carsten Dominik  <dominik@science.uva.nl>

	* org-exp.el (org-export-protect-examples): Catch the case of a
	missing end_example line.

	* org.el (org-set-regexps-and-options): Set `org-file-properties' and
	`org-file-tags' to nil.

	* org-colview.el (org-columns-next-allowed-value): Handle next
	argument NTH to directly select a value.

	* org-colview-xemacs.el (org-columns-next-allowed-value): Handle next
	argument NTH to directly select a value.

2008-06-08  Carsten Dominik  <dominik@science.uva.nl>

	* org-agenda.el (org-agenda-scheduled-leaders): Fix docstring.

2008-05-30  Carsten Dominik  <dominik@science.uva.nl>

	* org.el (org-columns-ellipses): New option.

2008-05-29  Carsten Dominik  <dominik@science.uva.nl>

	* org-colview.el (org-columns-add-ellipses): New function.
	(org-columns-compact-links): New function.
	(org-columns-cleanup-item): Call `org-columns-compact-links'.
	(org-columns-display-here): Call `org-agenda-columns-cleanup-item'
	when in agenda.
	(org-columns-edit-value): Fixed bug with editing values from
	agenda column view.
	(org-columns-redo): Also redo the agenda itself.

2008-05-28  Carsten Dominik  <dominik@science.uva.nl>

	* org-agenda.el (org-agenda-columns-remove-prefix-from-item): New
	option.

	* org-colview.el (org-agenda-columns-cleanup-item): New function.

	* org-exp.el (org-export-ascii-preprocess): Renamed from
	`org-export-ascii-clean-string'.
	(org-export-kill-licensed-text)
	(org-export-define-heading-targets)
	(org-export-handle-invisible-targets)
	(org-export-target-internal-links)
	(org-export-remove-or-extract-drawers)
	(org-export-remove-archived-trees)
	(org-export-protect-quoted-subtrees)
	(org-export-protect-verbatim, org-export-protect-examples)
	(org-export-select-backend-specific-text)
	(org-export-mark-blockquote-and-verse)
	(org-export-remove-comment-blocks-and-subtrees)
	(org-export-handle-comments, org-export-mark-radio-links)
	(org-export-remove-special-table-lines)
	(org-export-normalize-links)
	(org-export-concatenate-multiline-links)
	(org-export-concatenate-multiline-emphasis): New functions,
	obtained from spliiting the export preprocessor.

	* org-table.el (org-table-recalculate): Improve error message if
	the row number is invalid.

2008-05-27  Carsten Dominik  <dominik@science.uva.nl>

	* org-archive.el (org-archive-save-context-info): Fix bugs in
	customization setup and docstring.

	* org-exp.el (org-export-html-style): Changed the size of in the
	<pre> element to 90%.

2008-05-26  Carsten Dominik  <dominik@science.uva.nl>

	* org.el (org-find-src-example-start): Function removed.
	(org-edit-src-find-region-and-lang): New function.

2008-05-25  Carsten Dominik  <dominik@science.uva.nl>

	* org.el (org-edit-src-exit): New function.
	(org-exit-edit-mode): New minor mode.

	* org-exp.el (org-export-preprocess-string): Fix bug with removing
	comment-like lines from protected examples.

	* org.el (org-edit-src-example, org-find-src-example-start)
	(org-protect-source-example, org-edit-special): New functions.

2008-05-24  Carsten Dominik  <dominik@science.uva.nl>

	* org-publish.el (org-publish-project-alist): Fix typo in
	docstring.
	(org-publish-project-alist): Handle :index-title property.

2008-05-21  Carsten Dominik  <dominik@science.uva.nl>

	* org-export-latex.el (org-export-as-latex): Make sure region
	bounds are correct.  Parse subtree properties relating to export.

	* org-exp.el (org-export-add-options-to-plist): New function.
	(org-infile-export-plist): Use `org-export-add-options-to-plist'.

2008-05-20  Carsten Dominik  <dominik@science.uva.nl>

	* org.el (org-default-properties): Add EXPORT_FILE_NAME and
	EXPORT_TITLE.

	* org-exp.el (org-export-get-title-from-subtree)
	(org-export-as-ascii, org-export-as-html): Make sure the original
	region-beginning and region-end are used, even after moving
	point.
	(org-export-get-title-from-subtree): Also try the EXPORT_TITLE
	property.

	* org-remember.el (org-remember-last-stored-marker): New variable.
	(org-remember-goto-last-stored): Use `org-goto-marker-or-bmk'.
	(org-remember-handler): Also use marker to remember
	last-stored position.

	* org.el (org-goto-marker-or-bmk): New function.

2008-05-19  Carsten Dominik  <dominik@science.uva.nl>

	* org.el (org-file-properties): Renamed from `org-local-properties'.
	(org-scan-tags): Take file tags into account.
	(org-tags-match-list-sublevels): Default changed to t.

	* org-exp.el (org-export-as-html): Close paragraph after a
	footnote.

	* org.el (org-update-parent-todo-statistics): New function.

	* org-exp.el (org-icalendar-store-UID): New option.
	(org-icalendar-force-UID): Option removed.
	(org-print-icalendar-entries): IMplement UIDs.

2008-05-18  Carsten Dominik  <dominik@science.uva.nl>

	* org-mhe.el (org-mhe-follow-link): Fix bug in mhe searches.

2008-05-16  Carsten Dominik  <dominik@science.uva.nl>

	* org-faces.el (org-column): Document how this face is being used
	and why sometimes the background faces shine through.

	* org-mhe.el (org-mhe-follow-link): Improve handling of searches.

	* org-publish.el (org-publish-attachment): Create publishing
	directory if it does not yet exist.

	* org-table.el (org-calc-default-modes): Change default number
	format to (float 8).

	* org.el (org-olpath-completing-read): New function.
	(org-time-clocksum-format): New option.
	(org-minutes-to-hh:mm-string): Use `org-time-clocksum-format'.

	* org-clock.el (org-clock-display, org-clock-out)
	(org-update-mode-line): Use `org-time-clocksum-format'.

	* org-colview-xemacs.el (org-columns-number-to-string): Use
	`org-time-clocksum-format'.

	* org-colview.el (org-columns-number-to-string): Use
	`org-time-clocksum-format'.

2008-05-15  Carsten Dominik  <dominik@science.uva.nl>

	* org-id.el: New file, move from contrib to core.

	* org-exp.el (org-icalendar-force-UID): New option.

2008-05-14  Carsten Dominik  <dominik@science.uva.nl>

	* org-exp.el (org-print-icalendar-entries): Make sure DTEND is
	shifted by one day if theere is a date range without an end
	time.

	* org.el (org-try-structure-completion): New function.

2008-05-13  Carsten Dominik  <dominik@science.uva.nl>

	* org.el (org-set-font-lock-defaults): Improve fontification of
	description lists.
	(org-insert-item): Handle description lists.
	(org-adaptive-fill-function): Improve auto indentation in
	description lists.

	* org-exp.el (org-export-as-html, org-export-preprocess-string):
	Implement VERSE environment.
	(org-export-preprocess-string): Implement the COMMENT
	environment.

	* org-export-latex.el (org-export-latex-preprocess): Implement
	VERSE environment.

2008-05-12  Carsten Dominik  <dominik@science.uva.nl>

	* org-jsinfo.el (org-infojs-opts-table): Add entry for FIXED_TOC
	option.

2008-05-10  Carsten Dominik  <dominik@science.uva.nl>

	* org-table.el (orgtbl-to-tsv, orgtbl-to-csv): New functions.

	* org.el (org-quote-csv-field): New functions.

	* org-table.el (org-table-export-default-format): Remove :splice
	from default format, we get the same effect by not specifying
	:tstart and :tend.
	(org-table-export): Improve setup, distinguish better between
	interactive and non-interactive use, allow specifying the format
	on the fly, better protection against wrong file names.
	(orgtbl-to-generic): Fix documentation.  Do not require :tstart
	and :tend when :splice is omitted.

2008-05-09  Bernt Hansen  <bernt@norang.ca>

	* org-clock.el (org-clock-select-task): Make sure the selection
	letters are 1-9 and A-Z, no special characters.

2008-05-09  Carsten Dominik  <dominik@science.uva.nl>

	* org-exp.el (org-export-htmlize): New group.
	(org-export-htmlize-output-type)
	(org-export-htmlize-css-font-prefix): New options.
	(org-export-htmlize-region-for-paste): New function.
	(org-export-htmlize-generate-css): New command.

2008-05-08  Juanma Barranquero  <lekktu@gmail.com>

	* org/org.el (org-modules, org-format-latex-options):
	* org/org-archive.el (org-archive-stamp-time)
	(org-archive-save-context-info):
	* org/org-faces.el (org-hide):
	* org/org-irc.el (org-irc-parse-link):
	* org/org-macs.el (org-call-with-arg, org-autoload):
	* org/org-mew.el (org-mew-store-link):
	* org/org-remember.el (org-remember-store-without-prompt)
	(org-remember-templates): Fix typos in docstrings.

	* org/org-info.el (org-info-store-link): Remove leftover docstring.

	* org/org-bbdb.el (org-bbdb-export): Remove leftover docstring.
	(org-bbdb-anniversary-field, org-bbdb-extract-date-fun)
	(org-bbdb-anniv-split): Fix typos in docstrings.

	* org/org-publish.el (org-publish-project-alist): Doc fixes.
	(org-publish-use-timestamps-flag): Reflow docstring.
	(org-publish-files-alist): Fix typos in docstring.

2008-05-08  Carsten Dominik  <dominik@science.uva.nl>

	* org.el (org-set-visibility-according-to-property): New function.
	(org-ctrl-c-ctrl-c): Do not restart org-mode, just get the options
	and compute the regular expressions, and update font-lock.
	(org-property-re): Allow a dash in property names.

	* org-archive.el (org-extract-archive-file): Insert the file name
	without the path into the format, to allow the location format to
	contain a subdirectory.

	* org-agenda.el (org-agenda-post-command-hook): If point is at end
	of buffer, and the `org-agenda-type' property undefined, use the
	value from the character before.

	* org.el (org-add-planning-info): Don't let indentation for
	would-be timestamp become extra whitespace at the end of headline.

2008-05-07  Carsten Dominik  <dominik@science.uva.nl>

	* org.el (org-remove-double-quotes, org-file-contents): New
	functions.

	* org-exp.el (org-infile-export-plist): Also parse the
	contents of #+SETUPFILE files, recursively.

	* org.el (org-set-regexps-and-options): Also parse the
	contents of #+SETUPFILE files, recursively.

	* org-exp.el (org-export-handle-include-files): New function.
	(org-export-preprocess-string): Call
	`org-export-handle-include-files'.

	* org.el (org-delete-property-globally)
	(org-delete-property, org-set-property): Ignore case during
	completion.
	(org-set-property): Use `org-completing-read' instead of
	`completing-read'.

	* org.el (org-complete-expand-structure-template): New,
	experimental function.
	(org-structure-template-alist): New, experimental option.
	(org-complete): Call `org-complete-expand-structure-template'.

2008-05-06  Bastien Guerry  <bzg@altern.org>

	* org-export-latex.el (org-export-latex-preprocess): Added
	support for blockquotes.

2008-05-05  Carsten Dominik  <dominik@science.uva.nl>

	* org.el (org-read-date-analyze): Catch the case where only a
	weekday is given.

2008-05-04  Carsten Dominik  <dominik@science.uva.nl>

	* org.el (org-set-font-lock-defaults): Make the description
	tag bold.

	* org-exp.el (org-export-as-html, org-close-li): Implement
	description lists.

2008-05-04  Jason Riedy  <jason@acm.org>

	* org-table.el (*orgtbl-default-fmt*): New variable.
	(orgtbl-format-line): Use the value of *orgtbl-default-fmt*
	when there is no other fmt available.

	(orgtbl-to-generic): Allow an explicitly nil :tstart or
	:tend to suppress the appropriate string.

	(orgtbl-to-orgtbl): New function for translating to another orgtbl
	table.

2008-05-02  Carsten Dominik  <dominik@science.uva.nl>

	* org.el (org-read-date-analyze): "." as an alias for "+0" in
	read date.

	* org-clock.el (org-clock-save-markers-for-cut-and-paste):
	New function.

	* org-agenda.el (org-agenda-save-markers-for-cut-and-paste):
	New function.

2008-05-01  Carsten Dominik  <dominik@science.uva.nl>

	* org-clock.el (org-clock-find-position): Don't include notes
	into clock drawer.

	* org-archive.el (org-archive-subtree): No longer remove an
	extra line after cutting the subtree.  `org-cut-subtree' already
	takes care of this.

	* org-remember.el (org-remember-handler): Only kill the target
	buffer if it does not contain the running clock.

	* org.el (org-markers-to-move): New variable.
	(org-save-markers-in-region, org-check-and-save-marker)
	(org-reinstall-markers-in-region): New function.
	(org-move-subtree-down, org-copy-subtree): Remember relative
	marker positions before cutting.
	(org-move-subtree-down, org-paste-subtree): Restore relative
	marker positions after pasting.

	* org-remember.el (org-remember-clock-out-on-exit): New option.
	(org-remember-finalize): Clock out only if the setting in
	`org-remember-clock-out-on-exit' requires it.
	(org-remember-handler): Do the cleanup in the buffer, to make sure
	that the clock marker remains in tact.

2008-04-29  Carsten Dominik  <dominik@science.uva.nl>

	* org-clock.el (org-clock-goto): Widen buffer if necessary.
	(org-clock-in): Make sure that also tasks outside the narrowed
	region will be clocked in correctly.
	(org-clock-insert-selection-line): Widen the buffer so that we can
	find the correct task heading.

	* org.el (org-base-buffer): New function.

	* org-exp.el (org-icalendar-cleanup-string): Make sure ',"
	and ";" are escaped.
	(org-print-icalendar-entries): Also apply
	`org-icalendar-cleanup-string' to the headline, not only to the
	summary property.

2008-04-28  Carsten Dominik  <dominik@science.uva.nl>

	* org-exp.el (org-export-preprocess-hook): New hook.
	(org-export-preprocess-string): Call
	`org-export-preprocess-hook'.

	* org.el (org-font-lock-hook): New variable.
	(org-font-lock-hook): New function.
	(org-set-font-lock-defaults): Call `org-font-lock-hook'.

;; Local Variables:
;; coding: utf-8
;; add-log-time-zone-rule: t
;; End:

    Copyright (C) 2008  Free Software Foundation, Inc.

  This file is part of GNU Emacs.

  GNU Emacs is free software: you can redistribute it and/or modify
  it under the terms of the GNU General Public License as published by
  the Free Software Foundation, either version 3 of the License, or
  (at your option) any later version.

  GNU Emacs is distributed in the hope that it will be useful,
  but WITHOUT ANY WARRANTY; without even the implied warranty of
  MERCHANTABILITY or FITNESS FOR A PARTICULAR PURPOSE.  See the
  GNU General Public License for more details.

  You should have received a copy of the GNU General Public License
  along with GNU Emacs.  If not, see <http://www.gnu.org/licenses/>.

;; arch-tag: a9bdcf06-7c2d-4b5a-bf7a-c5e7b706f67c<|MERGE_RESOLUTION|>--- conflicted
+++ resolved
@@ -1,4 +1,3 @@
-<<<<<<< HEAD
 2009-08-01  Carsten Dominik  <carsten.dominik@gmail.com>
 
 	* org-table.el (org-table-error-on-row-ref-crossing-hline):
@@ -87,7 +86,7 @@
 
 	* org-macs.el (org-unmodified): Turn of modification hooks while
 	running this macro.
-=======
+
 2009-07-31  Bastien Guerry  <bzg@altern.org>
 
 	* org.el (org-make-link-regexps): Don't exclude parentheses from
@@ -240,7 +239,6 @@
 
 	* org-exp.el (org-export-format-source-code-or-example): Fix
 	bad line numbering when exporting examples in HTML.
->>>>>>> 567331e1
 
 2009-07-08  Carsten Dominik  <carsten.dominik@gmail.com>
 
