;;; ox.el --- Export Framework for Org Mode          -*- lexical-binding: t; -*-

;; Copyright (C) 2012-2016 Free Software Foundation, Inc.

;; Author: Nicolas Goaziou <n.goaziou at gmail dot com>
;; Keywords: outlines, hypermedia, calendar, wp

;; This file is part of GNU Emacs.

;; GNU Emacs is free software: you can redistribute it and/or modify
;; it under the terms of the GNU General Public License as published by
;; the Free Software Foundation, either version 3 of the License, or
;; (at your option) any later version.

;; GNU Emacs is distributed in the hope that it will be useful,
;; but WITHOUT ANY WARRANTY; without even the implied warranty of
;; MERCHANTABILITY or FITNESS FOR A PARTICULAR PURPOSE.  See the
;; GNU General Public License for more details.

;; You should have received a copy of the GNU General Public License
;; along with GNU Emacs.  If not, see <http://www.gnu.org/licenses/>.

;;; Commentary:
;;
;; This library implements a generic export engine for Org, built on
;; its syntactical parser: Org Elements.
;;
;; Besides that parser, the generic exporter is made of three distinct
;; parts:
;;
;; - The communication channel consists of a property list, which is
;;   created and updated during the process.  Its use is to offer
;;   every piece of information, would it be about initial environment
;;   or contextual data, all in a single place.
;;
;; - The transcoder walks the parse tree, ignores or treat as plain
;;   text elements and objects according to export options, and
;;   eventually calls back-end specific functions to do the real
;;   transcoding, concatenating their return value along the way.
;;
;; - The filter system is activated at the very beginning and the very
;;   end of the export process, and each time an element or an object
;;   has been converted.  It is the entry point to fine-tune standard
;;   output from back-end transcoders.  See "The Filter System"
;;   section for more information.
;;
;; The core functions is `org-export-as'.  It returns the transcoded
;; buffer as a string.  Its derivatives are `org-export-to-buffer' and
;; `org-export-to-file'.
;;
;; An export back-end is defined with `org-export-define-backend'.
;; This function can also support specific buffer keywords, OPTION
;; keyword's items and filters.  Refer to function's documentation for
;; more information.
;;
;; If the new back-end shares most properties with another one,
;; `org-export-define-derived-backend' can be used to simplify the
;; process.
;;
;; Any back-end can define its own variables.  Among them, those
;; customizable should belong to the `org-export-BACKEND' group.
;;
;; Tools for common tasks across back-ends are implemented in the
;; following part of the file.
;;
;; Eventually, a dispatcher (`org-export-dispatch') is provided in the
;; last one.
;;
;; See <http://orgmode.org/worg/dev/org-export-reference.html> for
;; more information.

;;; Code:

(require 'cl-lib)
(require 'org-element)
(require 'org-macro)
(require 'ob-exp)

(declare-function org-publish "ox-publish" (project &optional force async))
(declare-function org-publish-all "ox-publish" (&optional force async))
(declare-function org-publish-current-file "ox-publish" (&optional force async))
(declare-function org-publish-current-project "ox-publish"
		  (&optional force async))

(defvar org-publish-project-alist)
(defvar org-table-number-fraction)
(defvar org-table-number-regexp)


;;; Internal Variables
;;
;; Among internal variables, the most important is
;; `org-export-options-alist'.  This variable define the global export
;; options, shared between every exporter, and how they are acquired.

(defconst org-export-max-depth 19
  "Maximum nesting depth for headlines, counting from 0.")

(defconst org-export-options-alist
  '((:title "TITLE" nil nil parse)
    (:date "DATE" nil nil parse)
    (:author "AUTHOR" nil user-full-name parse)
    (:email "EMAIL" nil user-mail-address t)
    (:language "LANGUAGE" nil org-export-default-language t)
    (:select-tags "SELECT_TAGS" nil org-export-select-tags split)
    (:exclude-tags "EXCLUDE_TAGS" nil org-export-exclude-tags split)
    (:creator "CREATOR" nil org-export-creator-string)
    (:headline-levels nil "H" org-export-headline-levels)
    (:preserve-breaks nil "\\n" org-export-preserve-breaks)
    (:section-numbers nil "num" org-export-with-section-numbers)
    (:time-stamp-file nil "timestamp" org-export-time-stamp-file)
    (:with-archived-trees nil "arch" org-export-with-archived-trees)
    (:with-author nil "author" org-export-with-author)
    (:with-broken-links nil "broken-links" org-export-with-broken-links)
    (:with-clocks nil "c" org-export-with-clocks)
    (:with-creator nil "creator" org-export-with-creator)
    (:with-date nil "date" org-export-with-date)
    (:with-drawers nil "d" org-export-with-drawers)
    (:with-email nil "email" org-export-with-email)
    (:with-emphasize nil "*" org-export-with-emphasize)
    (:with-entities nil "e" org-export-with-entities)
    (:with-fixed-width nil ":" org-export-with-fixed-width)
    (:with-footnotes nil "f" org-export-with-footnotes)
    (:with-inlinetasks nil "inline" org-export-with-inlinetasks)
    (:with-latex nil "tex" org-export-with-latex)
    (:with-planning nil "p" org-export-with-planning)
    (:with-priority nil "pri" org-export-with-priority)
    (:with-properties nil "prop" org-export-with-properties)
    (:with-smart-quotes nil "'" org-export-with-smart-quotes)
    (:with-special-strings nil "-" org-export-with-special-strings)
    (:with-statistics-cookies nil "stat" org-export-with-statistics-cookies)
    (:with-sub-superscript nil "^" org-export-with-sub-superscripts)
    (:with-toc nil "toc" org-export-with-toc)
    (:with-tables nil "|" org-export-with-tables)
    (:with-tags nil "tags" org-export-with-tags)
    (:with-tasks nil "tasks" org-export-with-tasks)
    (:with-timestamps nil "<" org-export-with-timestamps)
    (:with-title nil "title" org-export-with-title)
    (:with-todo-keywords nil "todo" org-export-with-todo-keywords))
  "Alist between export properties and ways to set them.

The key of the alist is the property name, and the value is a list
like (KEYWORD OPTION DEFAULT BEHAVIOR) where:

KEYWORD is a string representing a buffer keyword, or nil.  Each
  property defined this way can also be set, during subtree
  export, through a headline property named after the keyword
  with the \"EXPORT_\" prefix (i.e. DATE keyword and EXPORT_DATE
  property).
OPTION is a string that could be found in an #+OPTIONS: line.
DEFAULT is the default value for the property.
BEHAVIOR determines how Org should handle multiple keywords for
  the same property.  It is a symbol among:
  nil       Keep old value and discard the new one.
  t         Replace old value with the new one.
  `space'   Concatenate the values, separating them with a space.
  `newline' Concatenate the values, separating them with
	    a newline.
  `split'   Split values at white spaces, and cons them to the
	    previous list.
  `parse'   Parse value as a list of strings and Org objects,
            which can then be transcoded with, e.g.,
            `org-export-data'.  It implies `space' behavior.

Values set through KEYWORD and OPTION have precedence over
DEFAULT.

All these properties should be back-end agnostic.  Back-end
specific properties are set through `org-export-define-backend'.
Properties redefined there have precedence over these.")

(defconst org-export-special-keywords '("FILETAGS" "SETUPFILE" "OPTIONS")
  "List of in-buffer keywords that require special treatment.
These keywords are not directly associated to a property.  The
way they are handled must be hard-coded into
`org-export--get-inbuffer-options' function.")

(defconst org-export-filters-alist
  '((:filter-body . org-export-filter-body-functions)
    (:filter-bold . org-export-filter-bold-functions)
    (:filter-babel-call . org-export-filter-babel-call-functions)
    (:filter-center-block . org-export-filter-center-block-functions)
    (:filter-clock . org-export-filter-clock-functions)
    (:filter-code . org-export-filter-code-functions)
    (:filter-diary-sexp . org-export-filter-diary-sexp-functions)
    (:filter-drawer . org-export-filter-drawer-functions)
    (:filter-dynamic-block . org-export-filter-dynamic-block-functions)
    (:filter-entity . org-export-filter-entity-functions)
    (:filter-example-block . org-export-filter-example-block-functions)
    (:filter-export-block . org-export-filter-export-block-functions)
    (:filter-export-snippet . org-export-filter-export-snippet-functions)
    (:filter-final-output . org-export-filter-final-output-functions)
    (:filter-fixed-width . org-export-filter-fixed-width-functions)
    (:filter-footnote-definition . org-export-filter-footnote-definition-functions)
    (:filter-footnote-reference . org-export-filter-footnote-reference-functions)
    (:filter-headline . org-export-filter-headline-functions)
    (:filter-horizontal-rule . org-export-filter-horizontal-rule-functions)
    (:filter-inline-babel-call . org-export-filter-inline-babel-call-functions)
    (:filter-inline-src-block . org-export-filter-inline-src-block-functions)
    (:filter-inlinetask . org-export-filter-inlinetask-functions)
    (:filter-italic . org-export-filter-italic-functions)
    (:filter-item . org-export-filter-item-functions)
    (:filter-keyword . org-export-filter-keyword-functions)
    (:filter-latex-environment . org-export-filter-latex-environment-functions)
    (:filter-latex-fragment . org-export-filter-latex-fragment-functions)
    (:filter-line-break . org-export-filter-line-break-functions)
    (:filter-link . org-export-filter-link-functions)
    (:filter-node-property . org-export-filter-node-property-functions)
    (:filter-options . org-export-filter-options-functions)
    (:filter-paragraph . org-export-filter-paragraph-functions)
    (:filter-parse-tree . org-export-filter-parse-tree-functions)
    (:filter-plain-list . org-export-filter-plain-list-functions)
    (:filter-plain-text . org-export-filter-plain-text-functions)
    (:filter-planning . org-export-filter-planning-functions)
    (:filter-property-drawer . org-export-filter-property-drawer-functions)
    (:filter-quote-block . org-export-filter-quote-block-functions)
    (:filter-radio-target . org-export-filter-radio-target-functions)
    (:filter-section . org-export-filter-section-functions)
    (:filter-special-block . org-export-filter-special-block-functions)
    (:filter-src-block . org-export-filter-src-block-functions)
    (:filter-statistics-cookie . org-export-filter-statistics-cookie-functions)
    (:filter-strike-through . org-export-filter-strike-through-functions)
    (:filter-subscript . org-export-filter-subscript-functions)
    (:filter-superscript . org-export-filter-superscript-functions)
    (:filter-table . org-export-filter-table-functions)
    (:filter-table-cell . org-export-filter-table-cell-functions)
    (:filter-table-row . org-export-filter-table-row-functions)
    (:filter-target . org-export-filter-target-functions)
    (:filter-timestamp . org-export-filter-timestamp-functions)
    (:filter-underline . org-export-filter-underline-functions)
    (:filter-verbatim . org-export-filter-verbatim-functions)
    (:filter-verse-block . org-export-filter-verse-block-functions))
  "Alist between filters properties and initial values.

The key of each association is a property name accessible through
the communication channel.  Its value is a configurable global
variable defining initial filters.

This list is meant to install user specified filters.  Back-end
developers may install their own filters using
`org-export-define-backend'.  Filters defined there will always
be prepended to the current list, so they always get applied
first.")

(defconst org-export-default-inline-image-rule
  `(("file" .
     ,(format "\\.%s\\'"
	      (regexp-opt
	       '("png" "jpeg" "jpg" "gif" "tiff" "tif" "xbm"
		 "xpm" "pbm" "pgm" "ppm") t))))
  "Default rule for link matching an inline image.
This rule applies to links with no description.  By default, it
will be considered as an inline image if it targets a local file
whose extension is either \"png\", \"jpeg\", \"jpg\", \"gif\",
\"tiff\", \"tif\", \"xbm\", \"xpm\", \"pbm\", \"pgm\" or \"ppm\".
See `org-export-inline-image-p' for more information about
rules.")

(defconst org-export-ignored-local-variables
  '(org-font-lock-keywords
    org-element--cache org-element--cache-objects org-element--cache-sync-keys
    org-element--cache-sync-requests org-element--cache-sync-timer)
  "List of variables not copied through upon buffer duplication.
Export process takes place on a copy of the original buffer.
When this copy is created, all Org related local variables not in
this list are copied to the new buffer.  Variables with an
unreadable value are also ignored.")

(defvar org-export-async-debug nil
  "Non-nil means asynchronous export process should leave data behind.

This data is found in the appropriate \"*Org Export Process*\"
buffer, and in files prefixed with \"org-export-process\" and
located in `temporary-file-directory'.

When non-nil, it will also set `debug-on-error' to a non-nil
value in the external process.")

(defvar org-export-stack-contents nil
  "Record asynchronously generated export results and processes.
This is an alist: its CAR is the source of the
result (destination file or buffer for a finished process,
original buffer for a running one) and its CDR is a list
containing the back-end used, as a symbol, and either a process
or the time at which it finished.  It is used to build the menu
from `org-export-stack'.")

(defvar org-export-registered-backends nil
  "List of backends currently available in the exporter.
This variable is set with `org-export-define-backend' and
`org-export-define-derived-backend' functions.")

(defvar org-export-dispatch-last-action nil
  "Last command called from the dispatcher.
The value should be a list.  Its CAR is the action, as a symbol,
and its CDR is a list of export options.")

(defvar org-export-dispatch-last-position (make-marker)
  "The position where the last export command was created using the dispatcher.
This marker will be used with `C-u C-c C-e' to make sure export repetition
uses the same subtree if the previous command was restricted to a subtree.")

;; For compatibility with Org < 8
(defvar org-export-current-backend nil
  "Name, if any, of the back-end used during an export process.

Its value is a symbol such as `html', `latex', `ascii', or nil if
the back-end is anonymous (see `org-export-create-backend') or if
there is no export process in progress.

It can be used to teach Babel blocks how to act differently
according to the back-end used.")



;;; User-configurable Variables
;;
;; Configuration for the masses.
;;
;; They should never be accessed directly, as their value is to be
;; stored in a property list (cf. `org-export-options-alist').
;; Back-ends will read their value from there instead.

(defgroup org-export nil
  "Options for exporting Org mode files."
  :tag "Org Export"
  :group 'org)

(defgroup org-export-general nil
  "General options for export engine."
  :tag "Org Export General"
  :group 'org-export)

(defcustom org-export-with-archived-trees 'headline
  "Whether sub-trees with the ARCHIVE tag should be exported.

This can have three different values:
nil         Do not export, pretend this tree is not present.
t           Do export the entire tree.
`headline'  Only export the headline, but skip the tree below it.

This option can also be set with the OPTIONS keyword,
e.g. \"arch:nil\"."
  :group 'org-export-general
  :type '(choice
	  (const :tag "Not at all" nil)
	  (const :tag "Headline only" headline)
	  (const :tag "Entirely" t))
  :safe (lambda (x) (memq x '(t nil headline))))

(defcustom org-export-with-author t
  "Non-nil means insert author name into the exported file.
This option can also be set with the OPTIONS keyword,
e.g. \"author:nil\"."
  :group 'org-export-general
  :type 'boolean
  :safe #'booleanp)

(defcustom org-export-with-clocks nil
  "Non-nil means export CLOCK keywords.
This option can also be set with the OPTIONS keyword,
e.g. \"c:t\"."
  :group 'org-export-general
  :type 'boolean
  :safe #'booleanp)

(defcustom org-export-with-creator nil
  "Non-nil means the postamble should contain a creator sentence.

The sentence can be set in `org-export-creator-string', which
see.

This option can also be set with the OPTIONS keyword, e.g.,
\"creator:t\"."
  :group 'org-export-general
  :version "25.1"
  :package-version '(Org . "8.3")
  :type 'boolean
  :safe #'booleanp)

(defcustom org-export-with-date t
  "Non-nil means insert date in the exported document.
This option can also be set with the OPTIONS keyword,
e.g. \"date:nil\"."
  :group 'org-export-general
  :type 'boolean
  :safe #'booleanp)

(defcustom org-export-date-timestamp-format nil
  "Time-stamp format string to use for DATE keyword.

The format string, when specified, only applies if date consists
in a single time-stamp.  Otherwise its value will be ignored.

See `format-time-string' for details on how to build this
string."
  :group 'org-export-general
  :type '(choice
	  (string :tag "Time-stamp format string")
	  (const :tag "No format string" nil))
  :safe (lambda (x) (or (null x) (stringp x))))

(defcustom org-export-creator-string
  (format "Emacs %s (Org mode %s)"
	  emacs-version
	  (if (fboundp 'org-version) (org-version) "unknown version"))
  "Information about the creator of the document.
This option can also be set on with the CREATOR keyword."
  :group 'org-export-general
  :type '(string :tag "Creator string")
  :safe #'stringp)

(defcustom org-export-with-drawers '(not "LOGBOOK")
  "Non-nil means export contents of standard drawers.

When t, all drawers are exported.  This may also be a list of
drawer names to export, as strings.  If that list starts with
`not', only drawers with such names will be ignored.

This variable doesn't apply to properties drawers.  See
`org-export-with-properties' instead.

This option can also be set with the OPTIONS keyword,
e.g. \"d:nil\"."
  :group 'org-export-general
  :version "24.4"
  :package-version '(Org . "8.0")
  :type '(choice
	  (const :tag "All drawers" t)
	  (const :tag "None" nil)
	  (repeat :tag "Selected drawers"
		  (string :tag "Drawer name"))
	  (list :tag "Ignored drawers"
		(const :format "" not)
		(repeat :tag "Specify names of drawers to ignore during export"
			:inline t
			(string :tag "Drawer name"))))
  :safe (lambda (x) (or (booleanp x)
			(and (listp x)
			     (or (cl-every #'stringp x)
				 (and (eq (nth 0 x) 'not)
				      (cl-every #'stringp (cdr x))))))))

(defcustom org-export-with-email nil
  "Non-nil means insert author email into the exported file.
This option can also be set with the OPTIONS keyword,
e.g. \"email:t\"."
  :group 'org-export-general
  :type 'boolean
  :safe #'booleanp)

(defcustom org-export-with-emphasize t
  "Non-nil means interpret *word*, /word/, _word_ and +word+.

If the export target supports emphasizing text, the word will be
typeset in bold, italic, with an underline or strike-through,
respectively.

This option can also be set with the OPTIONS keyword,
e.g. \"*:nil\"."
  :group 'org-export-general
  :type 'boolean
  :safe #'booleanp)

(defcustom org-export-exclude-tags '("noexport")
  "Tags that exclude a tree from export.

All trees carrying any of these tags will be excluded from
export.  This is without condition, so even subtrees inside that
carry one of the `org-export-select-tags' will be removed.

This option can also be set with the EXCLUDE_TAGS keyword."
  :group 'org-export-general
  :type '(repeat (string :tag "Tag"))
  :safe (lambda (x) (and (listp x) (cl-every #'stringp x))))

(defcustom org-export-with-fixed-width t
  "Non-nil means export lines starting with \":\".
This option can also be set with the OPTIONS keyword,
e.g. \"::nil\"."
  :group 'org-export-general
  :version "24.4"
  :package-version '(Org . "8.0")
  :type 'boolean
  :safe #'booleanp)

(defcustom org-export-with-footnotes t
  "Non-nil means Org footnotes should be exported.
This option can also be set with the OPTIONS keyword,
e.g. \"f:nil\"."
  :group 'org-export-general
  :type 'boolean
  :safe #'booleanp)

(defcustom org-export-with-latex t
  "Non-nil means process LaTeX environments and fragments.

This option can also be set with the OPTIONS line,
e.g. \"tex:verbatim\".  Allowed values are:

nil         Ignore math snippets.
`verbatim'  Keep everything in verbatim.
t           Allow export of math snippets."
  :group 'org-export-general
  :version "24.4"
  :package-version '(Org . "8.0")
  :type '(choice
	  (const :tag "Do not process math in any way" nil)
	  (const :tag "Interpret math snippets" t)
	  (const :tag "Leave math verbatim" verbatim))
  :safe (lambda (x) (memq x '(t nil verbatim))))

(defcustom org-export-headline-levels 3
  "The last level which is still exported as a headline.

Inferior levels will usually produce itemize or enumerate lists
when exported, but back-end behavior may differ.

This option can also be set with the OPTIONS keyword,
e.g. \"H:2\"."
  :group 'org-export-general
  :type 'integer
  :safe #'integerp)

(defcustom org-export-default-language "en"
  "The default language for export and clocktable translations, as a string.
This may have an association in
`org-clock-clocktable-language-setup',
`org-export-smart-quotes-alist' and `org-export-dictionary'.
This option can also be set with the LANGUAGE keyword."
  :group 'org-export-general
  :type '(string :tag "Language")
  :safe #'stringp)

(defcustom org-export-preserve-breaks nil
  "Non-nil means preserve all line breaks when exporting.
This option can also be set with the OPTIONS keyword,
e.g. \"\\n:t\"."
  :group 'org-export-general
  :type 'boolean
  :safe #'booleanp)

(defcustom org-export-with-entities t
  "Non-nil means interpret entities when exporting.

For example, HTML export converts \\alpha to &alpha; and \\AA to
&Aring;.

For a list of supported names, see the constant `org-entities'
and the user option `org-entities-user'.

This option can also be set with the OPTIONS keyword,
e.g. \"e:nil\"."
  :group 'org-export-general
  :type 'boolean
  :safe #'booleanp)

(defcustom org-export-with-inlinetasks t
  "Non-nil means inlinetasks should be exported.
This option can also be set with the OPTIONS keyword,
e.g. \"inline:nil\"."
  :group 'org-export-general
  :version "24.4"
  :package-version '(Org . "8.0")
  :type 'boolean
  :safe #'booleanp)

(defcustom org-export-with-planning nil
  "Non-nil means include planning info in export.

Planning info is the line containing either SCHEDULED:,
DEADLINE:, CLOSED: time-stamps, or a combination of them.

This option can also be set with the OPTIONS keyword,
e.g. \"p:t\"."
  :group 'org-export-general
  :version "24.4"
  :package-version '(Org . "8.0")
  :type 'boolean
  :safe #'booleanp)

(defcustom org-export-with-priority nil
  "Non-nil means include priority cookies in export.
This option can also be set with the OPTIONS keyword,
e.g. \"pri:t\"."
  :group 'org-export-general
  :type 'boolean
  :safe #'booleanp)

(defcustom org-export-with-properties nil
  "Non-nil means export contents of properties drawers.

When t, all properties are exported.  This may also be a list of
properties to export, as strings.

This option can also be set with the OPTIONS keyword,
e.g. \"prop:t\"."
  :group 'org-export-general
  :version "24.4"
  :package-version '(Org . "8.3")
  :type '(choice
	  (const :tag "All properties" t)
	  (const :tag "None" nil)
	  (repeat :tag "Selected properties"
		  (string :tag "Property name")))
  :safe (lambda (x) (or (booleanp x)
			(and (listp x) (cl-every #'stringp x)))))

(defcustom org-export-with-section-numbers t
  "Non-nil means add section numbers to headlines when exporting.

When set to an integer n, numbering will only happen for
headlines whose relative level is higher or equal to n.

This option can also be set with the OPTIONS keyword,
e.g. \"num:t\"."
  :group 'org-export-general
  :type 'boolean
  :safe #'booleanp)

(defcustom org-export-select-tags '("export")
  "Tags that select a tree for export.

If any such tag is found in a buffer, all trees that do not carry
one of these tags will be ignored during export.  Inside trees
that are selected like this, you can still deselect a subtree by
tagging it with one of the `org-export-exclude-tags'.

This option can also be set with the SELECT_TAGS keyword."
  :group 'org-export-general
  :type '(repeat (string :tag "Tag"))
  :safe (lambda (x) (and (listp x) (cl-every #'stringp x))))

(defcustom org-export-with-smart-quotes nil
  "Non-nil means activate smart quotes during export.
This option can also be set with the OPTIONS keyword,
e.g., \"':t\".

When setting this to non-nil, you need to take care of
using the correct Babel package when exporting to LaTeX.
E.g., you can load Babel for french like this:

#+LATEX_HEADER: \\usepackage[french]{babel}"
  :group 'org-export-general
  :version "24.4"
  :package-version '(Org . "8.0")
  :type 'boolean
  :safe #'booleanp)

(defcustom org-export-with-special-strings t
  "Non-nil means interpret \"\\-\", \"--\" and \"---\" for export.

When this option is turned on, these strings will be exported as:

   Org     HTML     LaTeX    UTF-8
  -----+----------+--------+-------
   \\-    &shy;      \\-
   --    &ndash;    --         –
   ---   &mdash;    ---        —
   ...   &hellip;   \\ldots     …

This option can also be set with the OPTIONS keyword,
e.g. \"-:nil\"."
  :group 'org-export-general
  :type 'boolean
  :safe #'booleanp)

(defcustom org-export-with-statistics-cookies t
  "Non-nil means include statistics cookies in export.
This option can also be set with the OPTIONS keyword,
e.g. \"stat:nil\""
  :group 'org-export-general
  :version "24.4"
  :package-version '(Org . "8.0")
  :type 'boolean
  :safe #'booleanp)

(defcustom org-export-with-sub-superscripts t
  "Non-nil means interpret \"_\" and \"^\" for export.

If you want to control how Org displays those characters, see
`org-use-sub-superscripts'.  `org-export-with-sub-superscripts'
used to be an alias for `org-use-sub-superscripts' in Org <8.0,
it is not anymore.

When this option is turned on, you can use TeX-like syntax for
sub- and superscripts and see them exported correctly.

You can also set the option with #+OPTIONS: ^:t

Several characters after \"_\" or \"^\" will be considered as a
single item - so grouping with {} is normally not needed.  For
example, the following things will be parsed as single sub- or
superscripts:

 10^24   or   10^tau     several digits will be considered 1 item.
 10^-12  or   10^-tau    a leading sign with digits or a word
 x^2-y^3                 will be read as x^2 - y^3, because items are
			 terminated by almost any nonword/nondigit char.
 x_{i^2} or   x^(2-i)    braces or parenthesis do grouping.

Still, ambiguity is possible.  So when in doubt, use {} to enclose
the sub/superscript.  If you set this variable to the symbol `{}',
the braces are *required* in order to trigger interpretations as
sub/superscript.  This can be helpful in documents that need \"_\"
frequently in plain text."
  :group 'org-export-general
  :version "24.4"
  :package-version '(Org . "8.0")
  :type '(choice
	  (const :tag "Interpret them" t)
	  (const :tag "Curly brackets only" {})
	  (const :tag "Do not interpret them" nil))
  :safe (lambda (x) (memq x '(t nil {}))))

(defcustom org-export-with-toc t
  "Non-nil means create a table of contents in exported files.

The TOC contains headlines with levels up
to`org-export-headline-levels'.  When an integer, include levels
up to N in the toc, this may then be different from
`org-export-headline-levels', but it will not be allowed to be
larger than the number of headline levels.  When nil, no table of
contents is made.

This option can also be set with the OPTIONS keyword,
e.g. \"toc:nil\" or \"toc:3\"."
  :group 'org-export-general
  :type '(choice
	  (const :tag "No Table of Contents" nil)
	  (const :tag "Full Table of Contents" t)
	  (integer :tag "TOC to level"))
  :safe (lambda (x) (or (booleanp x)
			(integerp x))))

(defcustom org-export-with-tables t
  "Non-nil means export tables.
This option can also be set with the OPTIONS keyword,
e.g. \"|:nil\"."
  :group 'org-export-general
  :version "24.4"
  :package-version '(Org . "8.0")
  :type 'boolean
  :safe #'booleanp)

(defcustom org-export-with-tags t
  "If nil, do not export tags, just remove them from headlines.

If this is the symbol `not-in-toc', tags will be removed from
table of contents entries, but still be shown in the headlines of
the document.

This option can also be set with the OPTIONS keyword,
e.g. \"tags:nil\"."
  :group 'org-export-general
  :type '(choice
	  (const :tag "Off" nil)
	  (const :tag "Not in TOC" not-in-toc)
	  (const :tag "On" t))
  :safe (lambda (x) (memq x '(t nil not-in-toc))))

(defcustom org-export-with-tasks t
  "Non-nil means include TODO items for export.

This may have the following values:
t                    include tasks independent of state.
`todo'               include only tasks that are not yet done.
`done'               include only tasks that are already done.
nil                  ignore all tasks.
list of keywords     include tasks with these keywords.

This option can also be set with the OPTIONS keyword,
e.g. \"tasks:nil\"."
  :group 'org-export-general
  :type '(choice
	  (const :tag "All tasks" t)
	  (const :tag "No tasks" nil)
	  (const :tag "Not-done tasks" todo)
	  (const :tag "Only done tasks" done)
	  (repeat :tag "Specific TODO keywords"
		  (string :tag "Keyword")))
  :safe (lambda (x) (or (memq x '(nil t todo done))
			(and (listp x)
			     (cl-every #'stringp x)))))

(defcustom org-export-with-title t
  "Non-nil means print title into the exported file.
This option can also be set with the OPTIONS keyword,
e.g. \"title:nil\"."
  :group 'org-export-general
  :version "25.1"
  :package-version '(Org . "8.3")
  :type 'boolean
  :safe #'booleanp)

(defcustom org-export-time-stamp-file t
  "Non-nil means insert a time stamp into the exported file.
The time stamp shows when the file was created.  This option can
also be set with the OPTIONS keyword, e.g. \"timestamp:nil\"."
  :group 'org-export-general
  :type 'boolean
  :safe #'booleanp)

(defcustom org-export-with-timestamps t
  "Non nil means allow timestamps in export.

It can be set to any of the following values:
  t          export all timestamps.
  `active'   export active timestamps only.
  `inactive' export inactive timestamps only.
  nil        do not export timestamps

This only applies to timestamps isolated in a paragraph
containing only timestamps.  Other timestamps are always
exported.

This option can also be set with the OPTIONS keyword, e.g.
\"<:nil\"."
  :group 'org-export-general
  :type '(choice
	  (const :tag "All timestamps" t)
	  (const :tag "Only active timestamps" active)
	  (const :tag "Only inactive timestamps" inactive)
	  (const :tag "No timestamp" nil))
  :safe (lambda (x) (memq x '(t nil active inactive))))

(defcustom org-export-with-todo-keywords t
  "Non-nil means include TODO keywords in export.
When nil, remove all these keywords from the export.  This option
can also be set with the OPTIONS keyword, e.g.  \"todo:nil\"."
  :group 'org-export-general
  :type 'boolean)

(defcustom org-export-allow-bind-keywords nil
  "Non-nil means BIND keywords can define local variable values.
This is a potential security risk, which is why the default value
is nil.  You can also allow them through local buffer variables."
  :group 'org-export-general
  :version "24.4"
  :package-version '(Org . "8.0")
  :type 'boolean)

(defcustom org-export-with-broken-links nil
  "Non-nil means do not raise an error on broken links.

When this variable is non-nil, broken links are ignored, without
stopping the export process.  If it is set to `mark', broken
links are marked as such in the output, with a string like

  [BROKEN LINK: path]

where PATH is the un-resolvable reference.

This option can also be set with the OPTIONS keyword, e.g.,
\"broken-links:mark\"."
  :group 'org-export-general
  :version "25.1"
  :package-version '(Org . "9.0")
  :type '(choice
	  (const :tag "Ignore broken links" t)
	  (const :tag "Mark broken links in output" mark)
	  (const :tag "Raise an error" nil)))

(defcustom org-export-snippet-translation-alist nil
  "Alist between export snippets back-ends and exporter back-ends.

This variable allows providing shortcuts for export snippets.

For example, with a value of \\='((\"h\" . \"html\")), the
HTML back-end will recognize the contents of \"@@h:<b>@@\" as
HTML code while every other back-end will ignore it."
  :group 'org-export-general
  :version "24.4"
  :package-version '(Org . "8.0")
  :type '(repeat
	  (cons (string :tag "Shortcut")
		(string :tag "Back-end")))
  :safe (lambda (x)
	  (and (listp x)
	       (cl-every #'consp x)
	       (cl-every #'stringp (mapcar #'car x))
	       (cl-every #'stringp (mapcar #'cdr x)))))

(defcustom org-export-coding-system nil
  "Coding system for the exported file."
  :group 'org-export-general
  :version "24.4"
  :package-version '(Org . "8.0")
  :type 'coding-system)

(defcustom org-export-copy-to-kill-ring nil
  "Non-nil means pushing export output to the kill ring.
This variable is ignored during asynchronous export."
  :group 'org-export-general
  :version "25.1"
  :package-version '(Org . "8.3")
  :type '(choice
	  (const :tag "Always" t)
	  (const :tag "When export is done interactively" if-interactive)
	  (const :tag "Never" nil)))

(defcustom org-export-initial-scope 'buffer
  "The initial scope when exporting with `org-export-dispatch'.
This variable can be either set to `buffer' or `subtree'."
  :group 'org-export-general
  :type '(choice
	  (const :tag "Export current buffer" buffer)
	  (const :tag "Export current subtree" subtree)))

(defcustom org-export-show-temporary-export-buffer t
  "Non-nil means show buffer after exporting to temp buffer.
When Org exports to a file, the buffer visiting that file is never
shown, but remains buried.  However, when exporting to
a temporary buffer, that buffer is popped up in a second window.
When this variable is nil, the buffer remains buried also in
these cases."
  :group 'org-export-general
  :type 'boolean)

(defcustom org-export-in-background nil
  "Non-nil means export and publishing commands will run in background.
Results from an asynchronous export are never displayed
automatically.  But you can retrieve them with \\[org-export-stack]."
  :group 'org-export-general
  :version "24.4"
  :package-version '(Org . "8.0")
  :type 'boolean)

(defcustom org-export-async-init-file nil
  "File used to initialize external export process.

Value must be either nil or an absolute file name.  When nil, the
external process is launched like a regular Emacs session,
loading user's initialization file and any site specific
configuration.  If a file is provided, it, and only it, is loaded
at start-up.

Therefore, using a specific configuration makes the process to
load faster and the export more portable."
  :group 'org-export-general
  :version "24.4"
  :package-version '(Org . "8.0")
  :type '(choice
	  (const :tag "Regular startup" nil)
	  (file :tag "Specific start-up file" :must-match t)))

(defcustom org-export-dispatch-use-expert-ui nil
  "Non-nil means using a non-intrusive `org-export-dispatch'.
In that case, no help buffer is displayed.  Though, an indicator
for current export scope is added to the prompt (\"b\" when
output is restricted to body only, \"s\" when it is restricted to
the current subtree, \"v\" when only visible elements are
considered for export, \"f\" when publishing functions should be
passed the FORCE argument and \"a\" when the export should be
asynchronous).  Also, [?] allows switching back to standard
mode."
  :group 'org-export-general
  :version "24.4"
  :package-version '(Org . "8.0")
  :type 'boolean)



;;; Defining Back-ends
;;
;; An export back-end is a structure with `org-export-backend' type
;; and `name', `parent', `transcoders', `options', `filters', `blocks'
;; and `menu' slots.
;;
;; At the lowest level, a back-end is created with
;; `org-export-create-backend' function.
;;
;; A named back-end can be registered with
;; `org-export-register-backend' function.  A registered back-end can
;; later be referred to by its name, with `org-export-get-backend'
;; function.  Also, such a back-end can become the parent of a derived
;; back-end from which slot values will be inherited by default.
;; `org-export-derived-backend-p' can check if a given back-end is
;; derived from a list of back-end names.
;;
;; `org-export-get-all-transcoders', `org-export-get-all-options' and
;; `org-export-get-all-filters' return the full alist of transcoders,
;; options and filters, including those inherited from ancestors.
;;
;; At a higher level, `org-export-define-backend' is the standard way
;; to define an export back-end.  If the new back-end is similar to
;; a registered back-end, `org-export-define-derived-backend' may be
;; used instead.
;;
;; Eventually `org-export-barf-if-invalid-backend' returns an error
;; when a given back-end hasn't been registered yet.

(cl-defstruct (org-export-backend (:constructor org-export-create-backend)
				  (:copier nil))
  name parent transcoders options filters blocks menu)

(defun org-export-get-backend (name)
  "Return export back-end named after NAME.
NAME is a symbol.  Return nil if no such back-end is found."
  (catch 'found
    (dolist (b org-export-registered-backends)
      (when (eq (org-export-backend-name b) name)
	(throw 'found b)))))

(defun org-export-register-backend (backend)
  "Register BACKEND as a known export back-end.
BACKEND is a structure with `org-export-backend' type."
  ;; Refuse to register an unnamed back-end.
  (unless (org-export-backend-name backend)
    (error "Cannot register a unnamed export back-end"))
  ;; Refuse to register a back-end with an unknown parent.
  (let ((parent (org-export-backend-parent backend)))
    (when (and parent (not (org-export-get-backend parent)))
      (error "Cannot use unknown \"%s\" back-end as a parent" parent)))
  ;; If a back-end with the same name as BACKEND is already
  ;; registered, replace it with BACKEND.  Otherwise, simply add
  ;; BACKEND to the list of registered back-ends.
  (let ((old (org-export-get-backend (org-export-backend-name backend))))
    (if old (setcar (memq old org-export-registered-backends) backend)
      (push backend org-export-registered-backends))))

(defun org-export-barf-if-invalid-backend (backend)
  "Signal an error if BACKEND isn't defined."
  (unless (org-export-backend-p backend)
    (error "Unknown \"%s\" back-end: Aborting export" backend)))

(defun org-export-derived-backend-p (backend &rest backends)
  "Non-nil if BACKEND is derived from one of BACKENDS.
BACKEND is an export back-end, as returned by, e.g.,
`org-export-create-backend', or a symbol referring to
a registered back-end.  BACKENDS is constituted of symbols."
  (when (symbolp backend) (setq backend (org-export-get-backend backend)))
  (when backend
    (catch 'exit
      (while (org-export-backend-parent backend)
	(when (memq (org-export-backend-name backend) backends)
	  (throw 'exit t))
	(setq backend
	      (org-export-get-backend (org-export-backend-parent backend))))
      (memq (org-export-backend-name backend) backends))))

(defun org-export-get-all-transcoders (backend)
  "Return full translation table for BACKEND.

BACKEND is an export back-end, as return by, e.g,,
`org-export-create-backend'.  Return value is an alist where
keys are element or object types, as symbols, and values are
transcoders.

Unlike to `org-export-backend-transcoders', this function
also returns transcoders inherited from parent back-ends,
if any."
  (when (symbolp backend) (setq backend (org-export-get-backend backend)))
  (when backend
    (let ((transcoders (org-export-backend-transcoders backend))
	  parent)
      (while (setq parent (org-export-backend-parent backend))
	(setq backend (org-export-get-backend parent))
	(setq transcoders
	      (append transcoders (org-export-backend-transcoders backend))))
      transcoders)))

(defun org-export-get-all-options (backend)
  "Return export options for BACKEND.

BACKEND is an export back-end, as return by, e.g,,
`org-export-create-backend'.  See `org-export-options-alist'
for the shape of the return value.

Unlike to `org-export-backend-options', this function also
returns options inherited from parent back-ends, if any."
  (when (symbolp backend) (setq backend (org-export-get-backend backend)))
  (when backend
    (let ((options (org-export-backend-options backend))
	  parent)
      (while (setq parent (org-export-backend-parent backend))
	(setq backend (org-export-get-backend parent))
	(setq options (append options (org-export-backend-options backend))))
      options)))

(defun org-export-get-all-filters (backend)
  "Return complete list of filters for BACKEND.

BACKEND is an export back-end, as return by, e.g,,
`org-export-create-backend'.  Return value is an alist where
keys are symbols and values lists of functions.

Unlike to `org-export-backend-filters', this function also
returns filters inherited from parent back-ends, if any."
  (when (symbolp backend) (setq backend (org-export-get-backend backend)))
  (when backend
    (let ((filters (org-export-backend-filters backend))
	  parent)
      (while (setq parent (org-export-backend-parent backend))
	(setq backend (org-export-get-backend parent))
	(setq filters (append filters (org-export-backend-filters backend))))
      filters)))

(defun org-export-define-backend (backend transcoders &rest body)
  "Define a new back-end BACKEND.

TRANSCODERS is an alist between object or element types and
functions handling them.

These functions should return a string without any trailing
space, or nil.  They must accept three arguments: the object or
element itself, its contents or nil when it isn't recursive and
the property list used as a communication channel.

Contents, when not nil, are stripped from any global indentation
\(although the relative one is preserved).  They also always end
with a single newline character.

If, for a given type, no function is found, that element or
object type will simply be ignored, along with any blank line or
white space at its end.  The same will happen if the function
returns the nil value.  If that function returns the empty
string, the type will be ignored, but the blank lines or white
spaces will be kept.

In addition to element and object types, one function can be
associated to the `template' (or `inner-template') symbol and
another one to the `plain-text' symbol.

The former returns the final transcoded string, and can be used
to add a preamble and a postamble to document's body.  It must
accept two arguments: the transcoded string and the property list
containing export options.  A function associated to `template'
will not be applied if export has option \"body-only\".
A function associated to `inner-template' is always applied.

The latter, when defined, is to be called on every text not
recognized as an element or an object.  It must accept two
arguments: the text string and the information channel.  It is an
appropriate place to protect special chars relative to the
back-end.

BODY can start with pre-defined keyword arguments.  The following
keywords are understood:

  :filters-alist

    Alist between filters and function, or list of functions,
    specific to the back-end.  See `org-export-filters-alist' for
    a list of all allowed filters.  Filters defined here
    shouldn't make a back-end test, as it may prevent back-ends
    derived from this one to behave properly.

  :menu-entry

    Menu entry for the export dispatcher.  It should be a list
    like:

      \\='(KEY DESCRIPTION-OR-ORDINAL ACTION-OR-MENU)

    where :

      KEY is a free character selecting the back-end.

      DESCRIPTION-OR-ORDINAL is either a string or a number.

      If it is a string, is will be used to name the back-end in
      its menu entry.  If it is a number, the following menu will
      be displayed as a sub-menu of the back-end with the same
      KEY.  Also, the number will be used to determine in which
      order such sub-menus will appear (lowest first).

      ACTION-OR-MENU is either a function or an alist.

      If it is an action, it will be called with four
      arguments (booleans): ASYNC, SUBTREEP, VISIBLE-ONLY and
      BODY-ONLY.  See `org-export-as' for further explanations on
      some of them.

      If it is an alist, associations should follow the
      pattern:

        \\='(KEY DESCRIPTION ACTION)

      where KEY, DESCRIPTION and ACTION are described above.

    Valid values include:

      \\='(?m \"My Special Back-end\" my-special-export-function)

      or

      \\='(?l \"Export to LaTeX\"
           (?p \"As PDF file\" org-latex-export-to-pdf)
           (?o \"As PDF file and open\"
               (lambda (a s v b)
                 (if a (org-latex-export-to-pdf t s v b)
                   (org-open-file
                    (org-latex-export-to-pdf nil s v b)))))))

      or the following, which will be added to the previous
      sub-menu,

      \\='(?l 1
          ((?B \"As TEX buffer (Beamer)\" org-beamer-export-as-latex)
           (?P \"As PDF file (Beamer)\" org-beamer-export-to-pdf)))

  :options-alist

    Alist between back-end specific properties introduced in
    communication channel and how their value are acquired.  See
    `org-export-options-alist' for more information about
    structure of the values."
  (declare (indent 1))
  (let (filters menu-entry options)
    (while (keywordp (car body))
      (let ((keyword (pop body)))
	(pcase keyword
	  (:filters-alist (setq filters (pop body)))
	  (:menu-entry (setq menu-entry (pop body)))
	  (:options-alist (setq options (pop body)))
	  (_ (error "Unknown keyword: %s" keyword)))))
    (org-export-register-backend
     (org-export-create-backend :name backend
				:transcoders transcoders
				:options options
				:filters filters
				:menu menu-entry))))

(defun org-export-define-derived-backend (child parent &rest body)
  "Create a new back-end as a variant of an existing one.

CHILD is the name of the derived back-end.  PARENT is the name of
the parent back-end.

BODY can start with pre-defined keyword arguments.  The following
keywords are understood:

  :filters-alist

    Alist of filters that will overwrite or complete filters
    defined in PARENT back-end.  See `org-export-filters-alist'
    for a list of allowed filters.

  :menu-entry

    Menu entry for the export dispatcher.  See
    `org-export-define-backend' for more information about the
    expected value.

  :options-alist

    Alist of back-end specific properties that will overwrite or
    complete those defined in PARENT back-end.  Refer to
    `org-export-options-alist' for more information about
    structure of the values.

  :translate-alist

    Alist of element and object types and transcoders that will
    overwrite or complete transcode table from PARENT back-end.
    Refer to `org-export-define-backend' for detailed information
    about transcoders.

As an example, here is how one could define \"my-latex\" back-end
as a variant of `latex' back-end with a custom template function:

  (org-export-define-derived-backend \\='my-latex \\='latex
     :translate-alist \\='((template . my-latex-template-fun)))

The back-end could then be called with, for example:

  (org-export-to-buffer \\='my-latex \"*Test my-latex*\")"
  (declare (indent 2))
  (let (filters menu-entry options transcoders)
    (while (keywordp (car body))
      (let ((keyword (pop body)))
	(pcase keyword
	  (:filters-alist (setq filters (pop body)))
	  (:menu-entry (setq menu-entry (pop body)))
	  (:options-alist (setq options (pop body)))
	  (:translate-alist (setq transcoders (pop body)))
	  (_ (error "Unknown keyword: %s" keyword)))))
    (org-export-register-backend
     (org-export-create-backend :name child
				:parent parent
				:transcoders transcoders
				:options options
				:filters filters
				:menu menu-entry))))



;;; The Communication Channel
;;
;; During export process, every function has access to a number of
;; properties.  They are of two types:
;;
;; 1. Environment options are collected once at the very beginning of
;;    the process, out of the original buffer and configuration.
;;    Collecting them is handled by `org-export-get-environment'
;;    function.
;;
;;    Most environment options are defined through the
;;    `org-export-options-alist' variable.
;;
;; 2. Tree properties are extracted directly from the parsed tree,
;;    just before export, by `org-export--collect-tree-properties'.

;;;; Environment Options
;;
;; Environment options encompass all parameters defined outside the
;; scope of the parsed data.  They come from five sources, in
;; increasing precedence order:
;;
;; - Global variables,
;; - Buffer's attributes,
;; - Options keyword symbols,
;; - Buffer keywords,
;; - Subtree properties.
;;
;; The central internal function with regards to environment options
;; is `org-export-get-environment'.  It updates global variables with
;; "#+BIND:" keywords, then retrieve and prioritize properties from
;; the different sources.
;;
;;  The internal functions doing the retrieval are:
;;  `org-export--get-global-options',
;;  `org-export--get-buffer-attributes',
;;  `org-export--parse-option-keyword',
;;  `org-export--get-subtree-options' and
;;  `org-export--get-inbuffer-options'
;;
;; Also, `org-export--list-bound-variables' collects bound variables
;; along with their value in order to set them as buffer local
;; variables later in the process.

(defun org-export-get-environment (&optional backend subtreep ext-plist)
  "Collect export options from the current buffer.

Optional argument BACKEND is an export back-end, as returned by
`org-export-create-backend'.

When optional argument SUBTREEP is non-nil, assume the export is
done against the current sub-tree.

Third optional argument EXT-PLIST is a property list with
external parameters overriding Org default settings, but still
inferior to file-local settings."
  ;; First install #+BIND variables since these must be set before
  ;; global options are read.
  (dolist (pair (org-export--list-bound-variables))
    (set (make-local-variable (car pair)) (nth 1 pair)))
  ;; Get and prioritize export options...
  (org-combine-plists
   ;; ... from global variables...
   (org-export--get-global-options backend)
   ;; ... from an external property list...
   ext-plist
   ;; ... from in-buffer settings...
   (org-export--get-inbuffer-options backend)
   ;; ... and from subtree, when appropriate.
   (and subtreep (org-export--get-subtree-options backend))))

(defun org-export--parse-option-keyword (options &optional backend)
  "Parse an OPTIONS line and return values as a plist.
Optional argument BACKEND is an export back-end, as returned by,
e.g., `org-export-create-backend'.  It specifies which back-end
specific items to read, if any."
  (let ((line
	 (let ((s 0) alist)
	   (while (string-match "\\(.+?\\):\\((.*?)\\|\\S-*\\)[ \t]*" options s)
	     (setq s (match-end 0))
	     (push (cons (match-string 1 options)
			 (read (match-string 2 options)))
		   alist))
	   alist))
	;; Priority is given to back-end specific options.
	(all (append (and backend (org-export-get-all-options backend))
		     org-export-options-alist))
	(plist))
    (when line
      (dolist (entry all plist)
	(let ((item (nth 2 entry)))
	  (when item
	    (let ((v (assoc-string item line t)))
	      (when v (setq plist (plist-put plist (car entry) (cdr v)))))))))))

(defun org-export--get-subtree-options (&optional backend)
  "Get export options in subtree at point.
Optional argument BACKEND is an export back-end, as returned by,
e.g., `org-export-create-backend'.  It specifies back-end used
for export.  Return options as a plist."
  ;; For each buffer keyword, create a headline property setting the
  ;; same property in communication channel.  The name for the
  ;; property is the keyword with "EXPORT_" appended to it.
  (org-with-wide-buffer
   ;; Make sure point is at a heading.
   (if (org-at-heading-p) (org-up-heading-safe) (org-back-to-heading t))
   (let ((plist
	  ;; EXPORT_OPTIONS are parsed in a non-standard way.  Take
	  ;; care of them right from the start.
	  (let ((o (org-entry-get (point) "EXPORT_OPTIONS" 'selective)))
	    (and o (org-export--parse-option-keyword o backend))))
	 ;; Take care of EXPORT_TITLE.  If it isn't defined, use
	 ;; headline's title (with no todo keyword, priority cookie or
	 ;; tag) as its fallback value.
	 (cache (list
		 (cons "TITLE"
		       (or (org-entry-get (point) "EXPORT_TITLE" 'selective)
			   (progn (looking-at org-complex-heading-regexp)
				  (match-string-no-properties 4))))))
	 ;; Look for both general keywords and back-end specific
	 ;; options, with priority given to the latter.
	 (options (append (and backend (org-export-get-all-options backend))
			  org-export-options-alist)))
     ;; Handle other keywords.  Then return PLIST.
     (dolist (option options plist)
       (let ((property (car option))
	     (keyword (nth 1 option)))
	 (when keyword
	   (let ((value
		  (or (cdr (assoc keyword cache))
		      (let ((v (org-entry-get (point)
					      (concat "EXPORT_" keyword)
					      'selective)))
			(push (cons keyword v) cache) v))))
	     (when value
	       (setq plist
		     (plist-put plist
				property
				(cl-case (nth 4 option)
				  (parse
				   (org-element-parse-secondary-string
				    value (org-element-restriction 'keyword)))
				  (split (org-split-string value))
				  (t value))))))))))))

(defun org-export--get-inbuffer-options (&optional backend)
  "Return current buffer export options, as a plist.

Optional argument BACKEND, when non-nil, is an export back-end,
as returned by, e.g., `org-export-create-backend'.  It specifies
which back-end specific options should also be read in the
process.

Assume buffer is in Org mode.  Narrowing, if any, is ignored."
  (let* ((case-fold-search t)
	 (options (append
		   ;; Priority is given to back-end specific options.
		   (and backend (org-export-get-all-options backend))
		   org-export-options-alist))
	 (regexp (format "^[ \t]*#\\+%s:"
			 (regexp-opt (nconc (delq nil (mapcar #'cadr options))
					    org-export-special-keywords))))
	 plist to-parse)
    (letrec ((find-properties
	      (lambda (keyword)
		;; Return all properties associated to KEYWORD.
		(let (properties)
		  (dolist (option options properties)
		    (when (equal (nth 1 option) keyword)
		      (cl-pushnew (car option) properties))))))
	     (get-options
	      (lambda (&optional files)
		;; Recursively read keywords in buffer.  FILES is
		;; a list of files read so far.  PLIST is the current
		;; property list obtained.
		(org-with-wide-buffer
		 (goto-char (point-min))
		 (while (re-search-forward regexp nil t)
		   (let ((element (org-element-at-point)))
		     (when (eq (org-element-type element) 'keyword)
		       (let ((key (org-element-property :key element))
			     (val (org-element-property :value element)))
			 (cond
			  ;; Options in `org-export-special-keywords'.
			  ((equal key "SETUPFILE")
			   (let ((file
				  (expand-file-name
				   (org-remove-double-quotes (org-trim val)))))
			     ;; Avoid circular dependencies.
			     (unless (member file files)
			       (with-temp-buffer
				 (setq default-directory
				   (file-name-directory file))
				 (insert (org-file-contents file 'noerror))
				 (let ((org-inhibit-startup t)) (org-mode))
				 (funcall get-options (cons file files))))))
			  ((equal key "OPTIONS")
			   (setq plist
				 (org-combine-plists
				  plist
				  (org-export--parse-option-keyword
				   val backend))))
			  ((equal key "FILETAGS")
			   (setq plist
				 (org-combine-plists
				  plist
				  (list :filetags
					(org-uniquify
					 (append
					  (org-split-string val ":")
					  (plist-get plist :filetags)))))))
			  (t
			   ;; Options in `org-export-options-alist'.
			   (dolist (property (funcall find-properties key))
			     (setq
			      plist
			      (plist-put
			       plist property
			       ;; Handle value depending on specified
			       ;; BEHAVIOR.
			       (cl-case (nth 4 (assq property options))
				 (parse
				  (unless (memq property to-parse)
				    (push property to-parse))
				  ;; Even if `parse' implies `space'
				  ;; behavior, we separate line with
				  ;; "\n" so as to preserve
				  ;; line-breaks.  However, empty
				  ;; lines are forbidden since `parse'
				  ;; doesn't allow more than one
				  ;; paragraph.
				  (let ((old (plist-get plist property)))
				    (cond ((not (org-string-nw-p val)) old)
					  (old (concat old "\n" val))
					  (t val))))
				 (space
				  (if (not (plist-get plist property))
				      (org-trim val)
				    (concat (plist-get plist property)
					    " "
					    (org-trim val))))
				 (newline
				  (org-trim
				   (concat (plist-get plist property)
					   "\n"
					   (org-trim val))))
				 (split `(,@(plist-get plist property)
					  ,@(org-split-string val)))
				 ((t) val)
				 (otherwise
				  (if (not (plist-member plist property)) val
				    (plist-get plist property)))))))))))))))))
      ;; Read options in the current buffer and return value.
      (funcall get-options (and buffer-file-name (list buffer-file-name)))
      ;; Parse properties in TO-PARSE.  Remove newline characters not
      ;; involved in line breaks to simulate `space' behavior.
      ;; Finally return options.
      (dolist (p to-parse plist)
	(let ((value (org-element-parse-secondary-string
		      (plist-get plist p)
		      (org-element-restriction 'keyword))))
	  (org-element-map value 'plain-text
	    (lambda (s)
	      (org-element-set-element
	       s (replace-regexp-in-string "\n" " " s))))
	  (setq plist (plist-put plist p value)))))))

(defun org-export--get-export-attributes
    (&optional backend subtreep visible-only body-only)
  "Return properties related to export process, as a plist.
Optional arguments BACKEND, SUBTREEP, VISIBLE-ONLY and BODY-ONLY
are like the arguments with the same names of function
`org-export-as'."
  (list :export-options (delq nil
			      (list (and subtreep 'subtree)
				    (and visible-only 'visible-only)
				    (and body-only 'body-only)))
	:back-end backend
	:translate-alist (org-export-get-all-transcoders backend)
	:exported-data (make-hash-table :test #'eq :size 4001)))

(defun org-export--get-buffer-attributes ()
  "Return properties related to buffer attributes, as a plist."
  (list :input-buffer (buffer-name (buffer-base-buffer))
	:input-file (buffer-file-name (buffer-base-buffer))))

(defun org-export--get-global-options (&optional backend)
  "Return global export options as a plist.
Optional argument BACKEND, if non-nil, is an export back-end, as
returned by, e.g., `org-export-create-backend'.  It specifies
which back-end specific export options should also be read in the
process."
  (let (plist
	;; Priority is given to back-end specific options.
	(all (append (and backend (org-export-get-all-options backend))
		     org-export-options-alist)))
    (dolist (cell all plist)
      (let ((prop (car cell)))
	(unless (plist-member plist prop)
	  (setq plist
		(plist-put
		 plist
		 prop
		 ;; Evaluate default value provided.
		 (let ((value (eval (nth 3 cell))))
		   (if (eq (nth 4 cell) 'parse)
		       (org-element-parse-secondary-string
			value (org-element-restriction 'keyword))
		     value)))))))))

(defun org-export--list-bound-variables ()
  "Return variables bound from BIND keywords in current buffer.
Also look for BIND keywords in setup files.  The return value is
an alist where associations are (VARIABLE-NAME VALUE)."
  (when org-export-allow-bind-keywords
    (letrec ((collect-bind
	      (lambda (files alist)
		;; Return an alist between variable names and their
		;; value.  FILES is a list of setup files names read
		;; so far, used to avoid circular dependencies.  ALIST
		;; is the alist collected so far.
		(let ((case-fold-search t))
		  (org-with-wide-buffer
		   (goto-char (point-min))
		   (while (re-search-forward
			   "^[ \t]*#\\+\\(BIND\\|SETUPFILE\\):" nil t)
		     (let ((element (org-element-at-point)))
		       (when (eq (org-element-type element) 'keyword)
			 (let ((val (org-element-property :value element)))
			   (if (equal (org-element-property :key element)
				      "BIND")
			       (push (read (format "(%s)" val)) alist)
			     ;; Enter setup file.
			     (let ((file (expand-file-name
					  (org-remove-double-quotes val))))
			       (unless (member file files)
				 (with-temp-buffer
				   (setq default-directory
					 (file-name-directory file))
				   (let ((org-inhibit-startup t)) (org-mode))
				   (insert (org-file-contents file 'noerror))
				   (setq alist
					 (funcall collect-bind
						  (cons file files)
						  alist))))))))))
		   alist)))))
      ;; Return value in appropriate order of appearance.
      (nreverse (funcall collect-bind nil nil)))))

;; defsubst org-export-get-parent must be defined before first use,
;; was originally defined in the topology section

(defsubst org-export-get-parent (blob)
  "Return BLOB parent or nil.
BLOB is the element or object considered."
  (org-element-property :parent blob))

;;;; Tree Properties
;;
;; Tree properties are information extracted from parse tree.  They
;; are initialized at the beginning of the transcoding process by
;; `org-export--collect-tree-properties'.
;;
;; Dedicated functions focus on computing the value of specific tree
;; properties during initialization.  Thus,
;; `org-export--populate-ignore-list' lists elements and objects that
;; should be skipped during export, `org-export--get-min-level' gets
;; the minimal exportable level, used as a basis to compute relative
;; level for headlines.  Eventually
;; `org-export--collect-headline-numbering' builds an alist between
;; headlines and their numbering.

(defun org-export--collect-tree-properties (data info)
  "Extract tree properties from parse tree.

DATA is the parse tree from which information is retrieved.  INFO
is a list holding export options.

Following tree properties are set or updated:

`:headline-offset' Offset between true level of headlines and
		   local level.  An offset of -1 means a headline
		   of level 2 should be considered as a level
		   1 headline in the context.

`:headline-numbering' Alist of all headlines as key and the
		      associated numbering as value.

`:id-alist' Alist of all ID references as key and associated file
            as value.

Return updated plist."
  ;; Install the parse tree in the communication channel.
  (setq info (plist-put info :parse-tree data))
  ;; Compute `:headline-offset' in order to be able to use
  ;; `org-export-get-relative-level'.
  (setq info
	(plist-put info
		   :headline-offset
		   (- 1 (org-export--get-min-level data info))))
  ;; From now on, properties order doesn't matter: get the rest of the
  ;; tree properties.
  (org-combine-plists
   info
   (list :headline-numbering (org-export--collect-headline-numbering data info)
	 :id-alist
	 (org-element-map data 'link
	   (lambda (l)
	     (and (string= (org-element-property :type l) "id")
		  (let* ((id (org-element-property :path l))
			 (file (car (org-id-find id))))
		    (and file (cons id (file-relative-name file))))))))))

(defun org-export--get-min-level (data options)
  "Return minimum exportable headline's level in DATA.
DATA is parsed tree as returned by `org-element-parse-buffer'.
OPTIONS is a plist holding export options."
  (catch 'exit
    (let ((min-level 10000))
      (dolist (datum (org-element-contents data))
	(when (and (eq (org-element-type datum) 'headline)
		   (not (org-element-property :footnote-section-p datum))
		   (not (memq datum (plist-get options :ignore-list))))
	  (setq min-level (min (org-element-property :level datum) min-level))
	  (when (= min-level 1) (throw 'exit 1))))
      ;; If no headline was found, for the sake of consistency, set
      ;; minimum level to 1 nonetheless.
      (if (= min-level 10000) 1 min-level))))

(defun org-export--collect-headline-numbering (data options)
  "Return numbering of all exportable, numbered headlines in a parse tree.

DATA is the parse tree.  OPTIONS is the plist holding export
options.

Return an alist whose key is a headline and value is its
associated numbering \(in the shape of a list of numbers) or nil
for a footnotes section."
  (let ((numbering (make-vector org-export-max-depth 0)))
    (org-element-map data 'headline
      (lambda (headline)
	(when (and (org-export-numbered-headline-p headline options)
		   (not (org-element-property :footnote-section-p headline)))
	  (let ((relative-level
		 (1- (org-export-get-relative-level headline options))))
	    (cons
	     headline
	     (cl-loop
	      for n across numbering
	      for idx from 0 to org-export-max-depth
	      when (< idx relative-level) collect n
	      when (= idx relative-level) collect (aset numbering idx (1+ n))
	      when (> idx relative-level) do (aset numbering idx 0))))))
      options)))

(defun org-export--selected-trees (data info)
  "List headlines and inlinetasks with a select tag in their tree.
DATA is parsed data as returned by `org-element-parse-buffer'.
INFO is a plist holding export options."
  (let ((select (plist-get info :select-tags)))
    (if (cl-some (lambda (tag) (member tag select)) (plist-get info :filetags))
	;; If FILETAGS contains a select tag, every headline or
	;; inlinetask is returned.
	(org-element-map data '(headline inlinetask) #'identity)
      (letrec ((selected-trees nil)
	       (walk-data
		(lambda (data genealogy)
		  (let ((type (org-element-type data)))
		    (cond
		     ((memq type '(headline inlinetask))
		      (let ((tags (org-element-property :tags data)))
			(if (cl-some (lambda (tag) (member tag select)) tags)
			    ;; When a select tag is found, mark full
			    ;; genealogy and every headline within the
			    ;; tree as acceptable.
			    (setq selected-trees
				  (append
				   genealogy
				   (org-element-map data '(headline inlinetask)
				     #'identity)
				   selected-trees))
			  ;; If at a headline, continue searching in
			  ;; tree, recursively.
			  (when (eq type 'headline)
			    (dolist (el (org-element-contents data))
			      (funcall walk-data el (cons data genealogy)))))))
		     ((or (eq type 'org-data)
			  (memq type org-element-greater-elements))
		      (dolist (el (org-element-contents data))
			(funcall walk-data el genealogy))))))))
	(funcall walk-data data nil)
	selected-trees))))

(defun org-export--skip-p (blob options selected)
  "Non-nil when element or object BLOB should be skipped during export.
OPTIONS is the plist holding export options.  SELECTED, when
non-nil, is a list of headlines or inlinetasks belonging to
a tree with a select tag."
  (cl-case (org-element-type blob)
    (clock (not (plist-get options :with-clocks)))
    (drawer
     (let ((with-drawers-p (plist-get options :with-drawers)))
       (or (not with-drawers-p)
	   (and (consp with-drawers-p)
		;; If `:with-drawers' value starts with `not', ignore
		;; every drawer whose name belong to that list.
		;; Otherwise, ignore drawers whose name isn't in that
		;; list.
		(let ((name (org-element-property :drawer-name blob)))
		  (if (eq (car with-drawers-p) 'not)
		      (member-ignore-case name (cdr with-drawers-p))
		    (not (member-ignore-case name with-drawers-p))))))))
    (fixed-width (not (plist-get options :with-fixed-width)))
    ((footnote-definition footnote-reference)
     (not (plist-get options :with-footnotes)))
    ((headline inlinetask)
     (let ((with-tasks (plist-get options :with-tasks))
	   (todo (org-element-property :todo-keyword blob))
	   (todo-type (org-element-property :todo-type blob))
	   (archived (plist-get options :with-archived-trees))
	   (tags (org-export-get-tags blob options nil t)))
       (or
	(and (eq (org-element-type blob) 'inlinetask)
	     (not (plist-get options :with-inlinetasks)))
	;; Ignore subtrees with an exclude tag.
	(cl-loop for k in (plist-get options :exclude-tags)
		 thereis (member k tags))
	;; When a select tag is present in the buffer, ignore any tree
	;; without it.
	(and selected (not (memq blob selected)))
	;; Ignore commented sub-trees.
	(org-element-property :commentedp blob)
	;; Ignore archived subtrees if `:with-archived-trees' is nil.
	(and (not archived) (org-element-property :archivedp blob))
	;; Ignore tasks, if specified by `:with-tasks' property.
	(and todo
	     (or (not with-tasks)
		 (and (memq with-tasks '(todo done))
		      (not (eq todo-type with-tasks)))
		 (and (consp with-tasks) (not (member todo with-tasks))))))))
    ((latex-environment latex-fragment) (not (plist-get options :with-latex)))
    (node-property
     (let ((properties-set (plist-get options :with-properties)))
       (cond ((null properties-set) t)
	     ((consp properties-set)
	      (not (member-ignore-case (org-element-property :key blob)
				       properties-set))))))
    (planning (not (plist-get options :with-planning)))
    (property-drawer (not (plist-get options :with-properties)))
    (statistics-cookie (not (plist-get options :with-statistics-cookies)))
    (table (not (plist-get options :with-tables)))
    (table-cell
     (and (org-export-table-has-special-column-p
	   (org-export-get-parent-table blob))
	  (org-export-first-sibling-p blob options)))
    (table-row (org-export-table-row-is-special-p blob options))
    (timestamp
     ;; `:with-timestamps' only applies to isolated timestamps
     ;; objects, i.e. timestamp objects in a paragraph containing only
     ;; timestamps and whitespaces.
     (when (let ((parent (org-export-get-parent-element blob)))
	     (and (memq (org-element-type parent) '(paragraph verse-block))
		  (not (org-element-map parent
			   (cons 'plain-text
				 (remq 'timestamp org-element-all-objects))
			 (lambda (obj)
			   (or (not (stringp obj)) (org-string-nw-p obj)))
			 options t))))
       (cl-case (plist-get options :with-timestamps)
	 ((nil) t)
	 (active
	  (not (memq (org-element-property :type blob) '(active active-range))))
	 (inactive
	  (not (memq (org-element-property :type blob)
		     '(inactive inactive-range)))))))))


;;; The Transcoder
;;
;; `org-export-data' reads a parse tree (obtained with, i.e.
;; `org-element-parse-buffer') and transcodes it into a specified
;; back-end output.  It takes care of filtering out elements or
;; objects according to export options and organizing the output blank
;; lines and white space are preserved.  The function memoizes its
;; results, so it is cheap to call it within transcoders.
;;
;; It is possible to modify locally the back-end used by
;; `org-export-data' or even use a temporary back-end by using
;; `org-export-data-with-backend'.
;;
;; `org-export-transcoder' is an accessor returning appropriate
;; translator function for a given element or object.

(defun org-export-transcoder (blob info)
  "Return appropriate transcoder for BLOB.
INFO is a plist containing export directives."
  (let ((type (org-element-type blob)))
    ;; Return contents only for complete parse trees.
    (if (eq type 'org-data) (lambda (_datum contents _info) contents)
      (let ((transcoder (cdr (assq type (plist-get info :translate-alist)))))
	(and (functionp transcoder) transcoder)))))

(defun org-export-data (data info)
  "Convert DATA into current back-end format.

DATA is a parse tree, an element or an object or a secondary
string.  INFO is a plist holding export options.

Return a string."
  (or (gethash data (plist-get info :exported-data))
      ;; Handle broken links according to
      ;; `org-export-with-broken-links'.
      (cl-macrolet
	  ((broken-link-handler
	    (&rest body)
	    `(condition-case err
		 (progn ,@body)
	       (org-link-broken
		(pcase (plist-get info :with-broken-links)
		  (`nil (user-error "Unable to resolve link: %S" (nth 1 err)))
		  (`mark (org-export-data
			  (format "[BROKEN LINK: %s]" (nth 1 err)) info))
		  (_ nil))))))
	(let* ((type (org-element-type data))
	       (results
		(cond
		 ;; Ignored element/object.
		 ((memq data (plist-get info :ignore-list)) nil)
		 ;; Plain text.
		 ((eq type 'plain-text)
		  (org-export-filter-apply-functions
		   (plist-get info :filter-plain-text)
		   (let ((transcoder (org-export-transcoder data info)))
		     (if transcoder (funcall transcoder data info) data))
		   info))
		 ;; Secondary string.
		 ((not type)
		  (mapconcat (lambda (obj) (org-export-data obj info)) data ""))
		 ;; Element/Object without contents or, as a special
		 ;; case, headline with archive tag and archived trees
		 ;; restricted to title only.
		 ((or (not (org-element-contents data))
		      (and (eq type 'headline)
			   (eq (plist-get info :with-archived-trees) 'headline)
			   (org-element-property :archivedp data)))
		  (let ((transcoder (org-export-transcoder data info)))
		    (or (and (functionp transcoder)
			     (broken-link-handler
			      (funcall transcoder data nil info)))
			;; Export snippets never return a nil value so
			;; that white spaces following them are never
			;; ignored.
			(and (eq type 'export-snippet) ""))))
		 ;; Element/Object with contents.
		 (t
		  (let ((transcoder (org-export-transcoder data info)))
		    (when transcoder
		      (let* ((greaterp (memq type org-element-greater-elements))
			     (objectp
			      (and (not greaterp)
				   (memq type org-element-recursive-objects)))
			     (contents
			      (mapconcat
			       (lambda (element) (org-export-data element info))
			       (org-element-contents
				(if (or greaterp objectp) data
				  ;; Elements directly containing
				  ;; objects must have their indentation
				  ;; normalized first.
				  (org-element-normalize-contents
				   data
				   ;; When normalizing contents of the
				   ;; first paragraph in an item or
				   ;; a footnote definition, ignore
				   ;; first line's indentation: there is
				   ;; none and it might be misleading.
				   (when (eq type 'paragraph)
				     (let ((parent (org-export-get-parent data)))
				       (and
					(eq (car (org-element-contents parent))
					    data)
					(memq (org-element-type parent)
					      '(footnote-definition item))))))))
			       "")))
			(broken-link-handler
			 (funcall transcoder data
				  (if (not greaterp) contents
				    (org-element-normalize-string contents))
				  info)))))))))
	  ;; Final result will be memoized before being returned.
	  (puthash
	   data
	   (cond
	    ((not results) "")
	    ((memq type '(org-data plain-text nil)) results)
	    ;; Append the same white space between elements or objects
	    ;; as in the original buffer, and call appropriate filters.
	    (t
	     (let ((results
		    (org-export-filter-apply-functions
		     (plist-get info (intern (format ":filter-%s" type)))
		     (let ((post-blank (or (org-element-property :post-blank data)
					   0)))
		       (if (memq type org-element-all-elements)
			   (concat (org-element-normalize-string results)
				   (make-string post-blank ?\n))
			 (concat results (make-string post-blank ?\s))))
		     info)))
	       results)))
	   (plist-get info :exported-data))))))

(defun org-export-data-with-backend (data backend info)
  "Convert DATA into BACKEND format.

DATA is an element, an object, a secondary string or a string.
BACKEND is a symbol.  INFO is a plist used as a communication
channel.

Unlike to `org-export-with-backend', this function will
recursively convert DATA using BACKEND translation table."
  (when (symbolp backend) (setq backend (org-export-get-backend backend)))
  (org-export-data
   data
   ;; Set-up a new communication channel with translations defined in
   ;; BACKEND as the translate table and a new hash table for
   ;; memoization.
   (org-combine-plists
    info
    (list :back-end backend
	  :translate-alist (org-export-get-all-transcoders backend)
	  ;; Size of the hash table is reduced since this function
	  ;; will probably be used on small trees.
	  :exported-data (make-hash-table :test 'eq :size 401)))))

(defun org-export-expand (blob contents &optional with-affiliated)
  "Expand a parsed element or object to its original state.

BLOB is either an element or an object.  CONTENTS is its
contents, as a string or nil.

When optional argument WITH-AFFILIATED is non-nil, add affiliated
keywords before output."
  (let ((type (org-element-type blob)))
    (concat (and with-affiliated (memq type org-element-all-elements)
		 (org-element--interpret-affiliated-keywords blob))
	    (funcall (intern (format "org-element-%s-interpreter" type))
		     blob contents))))



;;; The Filter System
;;
;; Filters allow end-users to tweak easily the transcoded output.
;; They are the functional counterpart of hooks, as every filter in
;; a set is applied to the return value of the previous one.
;;
;; Every set is back-end agnostic.  Although, a filter is always
;; called, in addition to the string it applies to, with the back-end
;; used as argument, so it's easy for the end-user to add back-end
;; specific filters in the set.  The communication channel, as
;; a plist, is required as the third argument.
;;
;; From the developer side, filters sets can be installed in the
;; process with the help of `org-export-define-backend', which
;; internally stores filters as an alist.  Each association has a key
;; among the following symbols and a function or a list of functions
;; as value.
;;
;; - `:filter-options' applies to the property list containing export
;;   options.  Unlike to other filters, functions in this list accept
;;   two arguments instead of three: the property list containing
;;   export options and the back-end.  Users can set its value through
;;   `org-export-filter-options-functions' variable.
;;
;; - `:filter-parse-tree' applies directly to the complete parsed
;;   tree.  Users can set it through
;;   `org-export-filter-parse-tree-functions' variable.
;;
;; - `:filter-body' applies to the body of the output, before template
;;   translator chimes in.  Users can set it through
;;   `org-export-filter-body-functions' variable.
;;
;; - `:filter-final-output' applies to the final transcoded string.
;;   Users can set it with `org-export-filter-final-output-functions'
;;   variable.
;;
;; - `:filter-plain-text' applies to any string not recognized as Org
;;   syntax.  `org-export-filter-plain-text-functions' allows users to
;;   configure it.
;;
;; - `:filter-TYPE' applies on the string returned after an element or
;;   object of type TYPE has been transcoded.  A user can modify
;;   `org-export-filter-TYPE-functions' to install these filters.
;;
;; All filters sets are applied with
;; `org-export-filter-apply-functions' function.  Filters in a set are
;; applied in a LIFO fashion.  It allows developers to be sure that
;; their filters will be applied first.
;;
;; Filters properties are installed in communication channel with
;; `org-export-install-filters' function.
;;
;; Eventually, two hooks (`org-export-before-processing-hook' and
;; `org-export-before-parsing-hook') are run at the beginning of the
;; export process and just before parsing to allow for heavy structure
;; modifications.


;;;; Hooks

(defvar org-export-before-processing-hook nil
  "Hook run at the beginning of the export process.

This is run before include keywords and macros are expanded and
Babel code blocks executed, on a copy of the original buffer
being exported.  Visibility and narrowing are preserved.  Point
is at the beginning of the buffer.

Every function in this hook will be called with one argument: the
back-end currently used, as a symbol.")

(defvar org-export-before-parsing-hook nil
  "Hook run before parsing an export buffer.

This is run after include keywords and macros have been expanded
and Babel code blocks executed, on a copy of the original buffer
being exported.  Visibility and narrowing are preserved.  Point
is at the beginning of the buffer.

Every function in this hook will be called with one argument: the
back-end currently used, as a symbol.")


;;;; Special Filters

(defvar org-export-filter-options-functions nil
  "List of functions applied to the export options.
Each filter is called with two arguments: the export options, as
a plist, and the back-end, as a symbol.  It must return
a property list containing export options.")

(defvar org-export-filter-parse-tree-functions nil
  "List of functions applied to the parsed tree.
Each filter is called with three arguments: the parse tree, as
returned by `org-element-parse-buffer', the back-end, as
a symbol, and the communication channel, as a plist.  It must
return the modified parse tree to transcode.")

(defvar org-export-filter-plain-text-functions nil
  "List of functions applied to plain text.
Each filter is called with three arguments: a string which
contains no Org syntax, the back-end, as a symbol, and the
communication channel, as a plist.  It must return a string or
nil.")

(defvar org-export-filter-body-functions nil
  "List of functions applied to transcoded body.
Each filter is called with three arguments: a string which
contains no Org syntax, the back-end, as a symbol, and the
communication channel, as a plist.  It must return a string or
nil.")

(defvar org-export-filter-final-output-functions nil
  "List of functions applied to the transcoded string.
Each filter is called with three arguments: the full transcoded
string, the back-end, as a symbol, and the communication channel,
as a plist.  It must return a string that will be used as the
final export output.")


;;;; Elements Filters

(defvar org-export-filter-babel-call-functions nil
  "List of functions applied to a transcoded babel-call.
Each filter is called with three arguments: the transcoded data,
as a string, the back-end, as a symbol, and the communication
channel, as a plist.  It must return a string or nil.")

(defvar org-export-filter-center-block-functions nil
  "List of functions applied to a transcoded center block.
Each filter is called with three arguments: the transcoded data,
as a string, the back-end, as a symbol, and the communication
channel, as a plist.  It must return a string or nil.")

(defvar org-export-filter-clock-functions nil
  "List of functions applied to a transcoded clock.
Each filter is called with three arguments: the transcoded data,
as a string, the back-end, as a symbol, and the communication
channel, as a plist.  It must return a string or nil.")

(defvar org-export-filter-diary-sexp-functions nil
  "List of functions applied to a transcoded diary-sexp.
Each filter is called with three arguments: the transcoded data,
as a string, the back-end, as a symbol, and the communication
channel, as a plist.  It must return a string or nil.")

(defvar org-export-filter-drawer-functions nil
  "List of functions applied to a transcoded drawer.
Each filter is called with three arguments: the transcoded data,
as a string, the back-end, as a symbol, and the communication
channel, as a plist.  It must return a string or nil.")

(defvar org-export-filter-dynamic-block-functions nil
  "List of functions applied to a transcoded dynamic-block.
Each filter is called with three arguments: the transcoded data,
as a string, the back-end, as a symbol, and the communication
channel, as a plist.  It must return a string or nil.")

(defvar org-export-filter-example-block-functions nil
  "List of functions applied to a transcoded example-block.
Each filter is called with three arguments: the transcoded data,
as a string, the back-end, as a symbol, and the communication
channel, as a plist.  It must return a string or nil.")

(defvar org-export-filter-export-block-functions nil
  "List of functions applied to a transcoded export-block.
Each filter is called with three arguments: the transcoded data,
as a string, the back-end, as a symbol, and the communication
channel, as a plist.  It must return a string or nil.")

(defvar org-export-filter-fixed-width-functions nil
  "List of functions applied to a transcoded fixed-width.
Each filter is called with three arguments: the transcoded data,
as a string, the back-end, as a symbol, and the communication
channel, as a plist.  It must return a string or nil.")

(defvar org-export-filter-footnote-definition-functions nil
  "List of functions applied to a transcoded footnote-definition.
Each filter is called with three arguments: the transcoded data,
as a string, the back-end, as a symbol, and the communication
channel, as a plist.  It must return a string or nil.")

(defvar org-export-filter-headline-functions nil
  "List of functions applied to a transcoded headline.
Each filter is called with three arguments: the transcoded data,
as a string, the back-end, as a symbol, and the communication
channel, as a plist.  It must return a string or nil.")

(defvar org-export-filter-horizontal-rule-functions nil
  "List of functions applied to a transcoded horizontal-rule.
Each filter is called with three arguments: the transcoded data,
as a string, the back-end, as a symbol, and the communication
channel, as a plist.  It must return a string or nil.")

(defvar org-export-filter-inlinetask-functions nil
  "List of functions applied to a transcoded inlinetask.
Each filter is called with three arguments: the transcoded data,
as a string, the back-end, as a symbol, and the communication
channel, as a plist.  It must return a string or nil.")

(defvar org-export-filter-item-functions nil
  "List of functions applied to a transcoded item.
Each filter is called with three arguments: the transcoded data,
as a string, the back-end, as a symbol, and the communication
channel, as a plist.  It must return a string or nil.")

(defvar org-export-filter-keyword-functions nil
  "List of functions applied to a transcoded keyword.
Each filter is called with three arguments: the transcoded data,
as a string, the back-end, as a symbol, and the communication
channel, as a plist.  It must return a string or nil.")

(defvar org-export-filter-latex-environment-functions nil
  "List of functions applied to a transcoded latex-environment.
Each filter is called with three arguments: the transcoded data,
as a string, the back-end, as a symbol, and the communication
channel, as a plist.  It must return a string or nil.")

(defvar org-export-filter-node-property-functions nil
  "List of functions applied to a transcoded node-property.
Each filter is called with three arguments: the transcoded data,
as a string, the back-end, as a symbol, and the communication
channel, as a plist.  It must return a string or nil.")

(defvar org-export-filter-paragraph-functions nil
  "List of functions applied to a transcoded paragraph.
Each filter is called with three arguments: the transcoded data,
as a string, the back-end, as a symbol, and the communication
channel, as a plist.  It must return a string or nil.")

(defvar org-export-filter-plain-list-functions nil
  "List of functions applied to a transcoded plain-list.
Each filter is called with three arguments: the transcoded data,
as a string, the back-end, as a symbol, and the communication
channel, as a plist.  It must return a string or nil.")

(defvar org-export-filter-planning-functions nil
  "List of functions applied to a transcoded planning.
Each filter is called with three arguments: the transcoded data,
as a string, the back-end, as a symbol, and the communication
channel, as a plist.  It must return a string or nil.")

(defvar org-export-filter-property-drawer-functions nil
  "List of functions applied to a transcoded property-drawer.
Each filter is called with three arguments: the transcoded data,
as a string, the back-end, as a symbol, and the communication
channel, as a plist.  It must return a string or nil.")

(defvar org-export-filter-quote-block-functions nil
  "List of functions applied to a transcoded quote block.
Each filter is called with three arguments: the transcoded quote
data, as a string, the back-end, as a symbol, and the
communication channel, as a plist.  It must return a string or
nil.")

(defvar org-export-filter-section-functions nil
  "List of functions applied to a transcoded section.
Each filter is called with three arguments: the transcoded data,
as a string, the back-end, as a symbol, and the communication
channel, as a plist.  It must return a string or nil.")

(defvar org-export-filter-special-block-functions nil
  "List of functions applied to a transcoded special block.
Each filter is called with three arguments: the transcoded data,
as a string, the back-end, as a symbol, and the communication
channel, as a plist.  It must return a string or nil.")

(defvar org-export-filter-src-block-functions nil
  "List of functions applied to a transcoded src-block.
Each filter is called with three arguments: the transcoded data,
as a string, the back-end, as a symbol, and the communication
channel, as a plist.  It must return a string or nil.")

(defvar org-export-filter-table-functions nil
  "List of functions applied to a transcoded table.
Each filter is called with three arguments: the transcoded data,
as a string, the back-end, as a symbol, and the communication
channel, as a plist.  It must return a string or nil.")

(defvar org-export-filter-table-cell-functions nil
  "List of functions applied to a transcoded table-cell.
Each filter is called with three arguments: the transcoded data,
as a string, the back-end, as a symbol, and the communication
channel, as a plist.  It must return a string or nil.")

(defvar org-export-filter-table-row-functions nil
  "List of functions applied to a transcoded table-row.
Each filter is called with three arguments: the transcoded data,
as a string, the back-end, as a symbol, and the communication
channel, as a plist.  It must return a string or nil.")

(defvar org-export-filter-verse-block-functions nil
  "List of functions applied to a transcoded verse block.
Each filter is called with three arguments: the transcoded data,
as a string, the back-end, as a symbol, and the communication
channel, as a plist.  It must return a string or nil.")


;;;; Objects Filters

(defvar org-export-filter-bold-functions nil
  "List of functions applied to transcoded bold text.
Each filter is called with three arguments: the transcoded data,
as a string, the back-end, as a symbol, and the communication
channel, as a plist.  It must return a string or nil.")

(defvar org-export-filter-code-functions nil
  "List of functions applied to transcoded code text.
Each filter is called with three arguments: the transcoded data,
as a string, the back-end, as a symbol, and the communication
channel, as a plist.  It must return a string or nil.")

(defvar org-export-filter-entity-functions nil
  "List of functions applied to a transcoded entity.
Each filter is called with three arguments: the transcoded data,
as a string, the back-end, as a symbol, and the communication
channel, as a plist.  It must return a string or nil.")

(defvar org-export-filter-export-snippet-functions nil
  "List of functions applied to a transcoded export-snippet.
Each filter is called with three arguments: the transcoded data,
as a string, the back-end, as a symbol, and the communication
channel, as a plist.  It must return a string or nil.")

(defvar org-export-filter-footnote-reference-functions nil
  "List of functions applied to a transcoded footnote-reference.
Each filter is called with three arguments: the transcoded data,
as a string, the back-end, as a symbol, and the communication
channel, as a plist.  It must return a string or nil.")

(defvar org-export-filter-inline-babel-call-functions nil
  "List of functions applied to a transcoded inline-babel-call.
Each filter is called with three arguments: the transcoded data,
as a string, the back-end, as a symbol, and the communication
channel, as a plist.  It must return a string or nil.")

(defvar org-export-filter-inline-src-block-functions nil
  "List of functions applied to a transcoded inline-src-block.
Each filter is called with three arguments: the transcoded data,
as a string, the back-end, as a symbol, and the communication
channel, as a plist.  It must return a string or nil.")

(defvar org-export-filter-italic-functions nil
  "List of functions applied to transcoded italic text.
Each filter is called with three arguments: the transcoded data,
as a string, the back-end, as a symbol, and the communication
channel, as a plist.  It must return a string or nil.")

(defvar org-export-filter-latex-fragment-functions nil
  "List of functions applied to a transcoded latex-fragment.
Each filter is called with three arguments: the transcoded data,
as a string, the back-end, as a symbol, and the communication
channel, as a plist.  It must return a string or nil.")

(defvar org-export-filter-line-break-functions nil
  "List of functions applied to a transcoded line-break.
Each filter is called with three arguments: the transcoded data,
as a string, the back-end, as a symbol, and the communication
channel, as a plist.  It must return a string or nil.")

(defvar org-export-filter-link-functions nil
  "List of functions applied to a transcoded link.
Each filter is called with three arguments: the transcoded data,
as a string, the back-end, as a symbol, and the communication
channel, as a plist.  It must return a string or nil.")

(defvar org-export-filter-radio-target-functions nil
  "List of functions applied to a transcoded radio-target.
Each filter is called with three arguments: the transcoded data,
as a string, the back-end, as a symbol, and the communication
channel, as a plist.  It must return a string or nil.")

(defvar org-export-filter-statistics-cookie-functions nil
  "List of functions applied to a transcoded statistics-cookie.
Each filter is called with three arguments: the transcoded data,
as a string, the back-end, as a symbol, and the communication
channel, as a plist.  It must return a string or nil.")

(defvar org-export-filter-strike-through-functions nil
  "List of functions applied to transcoded strike-through text.
Each filter is called with three arguments: the transcoded data,
as a string, the back-end, as a symbol, and the communication
channel, as a plist.  It must return a string or nil.")

(defvar org-export-filter-subscript-functions nil
  "List of functions applied to a transcoded subscript.
Each filter is called with three arguments: the transcoded data,
as a string, the back-end, as a symbol, and the communication
channel, as a plist.  It must return a string or nil.")

(defvar org-export-filter-superscript-functions nil
  "List of functions applied to a transcoded superscript.
Each filter is called with three arguments: the transcoded data,
as a string, the back-end, as a symbol, and the communication
channel, as a plist.  It must return a string or nil.")

(defvar org-export-filter-target-functions nil
  "List of functions applied to a transcoded target.
Each filter is called with three arguments: the transcoded data,
as a string, the back-end, as a symbol, and the communication
channel, as a plist.  It must return a string or nil.")

(defvar org-export-filter-timestamp-functions nil
  "List of functions applied to a transcoded timestamp.
Each filter is called with three arguments: the transcoded data,
as a string, the back-end, as a symbol, and the communication
channel, as a plist.  It must return a string or nil.")

(defvar org-export-filter-underline-functions nil
  "List of functions applied to transcoded underline text.
Each filter is called with three arguments: the transcoded data,
as a string, the back-end, as a symbol, and the communication
channel, as a plist.  It must return a string or nil.")

(defvar org-export-filter-verbatim-functions nil
  "List of functions applied to transcoded verbatim text.
Each filter is called with three arguments: the transcoded data,
as a string, the back-end, as a symbol, and the communication
channel, as a plist.  It must return a string or nil.")


;;;; Filters Tools
;;
;; Internal function `org-export-install-filters' installs filters
;; hard-coded in back-ends (developer filters) and filters from global
;; variables (user filters) in the communication channel.
;;
;; Internal function `org-export-filter-apply-functions' takes care
;; about applying each filter in order to a given data.  It ignores
;; filters returning a nil value but stops whenever a filter returns
;; an empty string.

(defun org-export-filter-apply-functions (filters value info)
  "Call every function in FILTERS.

Functions are called with arguments VALUE, current export
back-end's name and INFO.  A function returning a nil value will
be skipped.  If it returns the empty string, the process ends and
VALUE is ignored.

Call is done in a LIFO fashion, to be sure that developer
specified filters, if any, are called first."
  (catch 'exit
    (let* ((backend (plist-get info :back-end))
	   (backend-name (and backend (org-export-backend-name backend))))
      (dolist (filter filters value)
	(let ((result (funcall filter value backend-name info)))
	  (cond ((not result) value)
		((equal value "") (throw 'exit nil))
		(t (setq value result))))))))

(defun org-export-install-filters (info)
  "Install filters properties in communication channel.
INFO is a plist containing the current communication channel.
Return the updated communication channel."
  (let (plist)
    ;; Install user-defined filters with `org-export-filters-alist'
    ;; and filters already in INFO (through ext-plist mechanism).
    (dolist (p org-export-filters-alist)
      (let* ((prop (car p))
	     (info-value (plist-get info prop))
	     (default-value (symbol-value (cdr p))))
	(setq plist
	      (plist-put plist prop
			 ;; Filters in INFO will be called
			 ;; before those user provided.
			 (append (if (listp info-value) info-value
				   (list info-value))
				 default-value)))))
    ;; Prepend back-end specific filters to that list.
    (dolist (p (org-export-get-all-filters (plist-get info :back-end)))
      ;; Single values get consed, lists are appended.
      (let ((key (car p)) (value (cdr p)))
	(when value
	  (setq plist
		(plist-put
		 plist key
		 (if (atom value) (cons value (plist-get plist key))
		   (append value (plist-get plist key))))))))
    ;; Return new communication channel.
    (org-combine-plists info plist)))



;;; Core functions
;;
;; This is the room for the main function, `org-export-as', along with
;; its derivative, `org-export-string-as'.
;; `org-export--copy-to-kill-ring-p' determines if output of these
;; function should be added to kill ring.
;;
;; Note that `org-export-as' doesn't really parse the current buffer,
;; but a copy of it (with the same buffer-local variables and
;; visibility), where macros and include keywords are expanded and
;; Babel blocks are executed, if appropriate.
;; `org-export-with-buffer-copy' macro prepares that copy.
;;
;; File inclusion is taken care of by
;; `org-export-expand-include-keyword' and
;; `org-export--prepare-file-contents'.  Structure wise, including
;; a whole Org file in a buffer often makes little sense.  For
;; example, if the file contains a headline and the include keyword
;; was within an item, the item should contain the headline.  That's
;; why file inclusion should be done before any structure can be
;; associated to the file, that is before parsing.
;;
;; `org-export-insert-default-template' is a command to insert
;; a default template (or a back-end specific template) at point or in
;; current subtree.

(defun org-export-copy-buffer ()
  "Return a copy of the current buffer.
The copy preserves Org buffer-local variables, visibility and
narrowing."
  (let ((copy-buffer-fun (org-export--generate-copy-script (current-buffer)))
	(new-buf (generate-new-buffer (buffer-name))))
    (with-current-buffer new-buf
      (funcall copy-buffer-fun)
      (set-buffer-modified-p nil))
    new-buf))

(defmacro org-export-with-buffer-copy (&rest body)
  "Apply BODY in a copy of the current buffer.
The copy preserves local variables, visibility and contents of
the original buffer.  Point is at the beginning of the buffer
when BODY is applied."
  (declare (debug t))
  (org-with-gensyms (buf-copy)
    `(let ((,buf-copy (org-export-copy-buffer)))
       (unwind-protect
	   (with-current-buffer ,buf-copy
	     (goto-char (point-min))
	     (progn ,@body))
	 (and (buffer-live-p ,buf-copy)
	      ;; Kill copy without confirmation.
	      (progn (with-current-buffer ,buf-copy
		       (restore-buffer-modified-p nil))
		     (kill-buffer ,buf-copy)))))))

(defun org-export--generate-copy-script (buffer)
  "Generate a function duplicating BUFFER.

The copy will preserve local variables, visibility, contents and
narrowing of the original buffer.  If a region was active in
BUFFER, contents will be narrowed to that region instead.

The resulting function can be evaluated at a later time, from
another buffer, effectively cloning the original buffer there.

The function assumes BUFFER's major mode is `org-mode'."
  (with-current-buffer buffer
    `(lambda ()
       (let ((inhibit-modification-hooks t))
	 ;; Set major mode. Ignore `org-mode-hook' as it has been run
	 ;; already in BUFFER.
	 (let ((org-mode-hook nil) (org-inhibit-startup t)) (org-mode))
	 ;; Copy specific buffer local variables and variables set
	 ;; through BIND keywords.
	 ,@(let ((bound-variables (org-export--list-bound-variables))
		 vars)
	     (dolist (entry (buffer-local-variables (buffer-base-buffer)) vars)
	       (when (consp entry)
		 (let ((var (car entry))
		       (val (cdr entry)))
		   (and (not (memq var org-export-ignored-local-variables))
			(or (memq var
				  '(default-directory
				     buffer-file-name
				     buffer-file-coding-system))
			    (assq var bound-variables)
			    (string-match "^\\(org-\\|orgtbl-\\)"
					  (symbol-name var)))
			;; Skip unreadable values, as they cannot be
			;; sent to external process.
			(or (not val) (ignore-errors (read (format "%S" val))))
			(push `(set (make-local-variable (quote ,var))
				    (quote ,val))
			      vars))))))
	 ;; Whole buffer contents.
	 (insert
	  ,(org-with-wide-buffer
	    (buffer-substring-no-properties
	     (point-min) (point-max))))
	 ;; Narrowing.
	 ,(if (org-region-active-p)
	      `(narrow-to-region ,(region-beginning) ,(region-end))
	    `(narrow-to-region ,(point-min) ,(point-max)))
	 ;; Current position of point.
	 (goto-char ,(point))
	 ;; Overlays with invisible property.
	 ,@(let (ov-set)
	     (dolist (ov (overlays-in (point-min) (point-max)) ov-set)
	       (let ((invis-prop (overlay-get ov 'invisible)))
		 (when invis-prop
		   (push `(overlay-put
			   (make-overlay ,(overlay-start ov)
					 ,(overlay-end ov))
			   'invisible (quote ,invis-prop))
			 ov-set)))))))))

(defun org-export--delete-comments ()
  "Delete commented areas in the buffer.
Commented areas are comments, comment blocks, commented trees and
inlinetasks.  Trailing blank lines after a comment or a comment
block are removed, as long as it doesn't alter the structure of
the document.  Narrowing, if any, is ignored."
  (org-with-wide-buffer
   (goto-char (point-min))
   (let* ((case-fold-search t)
	  (comment-re "^[ \t]*#\\(?: \\|$\\|\\+end_comment\\)")
	  (regexp (concat org-outline-regexp-bol ".*" org-comment-string "\\|"
			  comment-re)))
     (while (re-search-forward regexp nil t)
       (let ((element (org-element-at-point)))
	 (pcase (org-element-type element)
	   ((or `headline `inlinetask)
	    (when (org-element-property :commentedp element)
	      (delete-region (org-element-property :begin element)
			     (org-element-property :end element))))
	   ((or `comment `comment-block)
	    (let* ((parent (org-element-property :parent element))
		   (start (org-element-property :begin element))
		   (end (org-element-property :end element))
		   ;; We remove trailing blank lines.  Doing so could
		   ;; modify the structure of the document.  Therefore
		   ;; we ensure that any comment between elements is
		   ;; replaced with one empty line, so as to keep them
		   ;; separated.
		   (add-blank?
		    (save-excursion
		      (goto-char start)
		      (not (or (bobp)
			       (eq (org-element-property :contents-begin parent)
				   start)
			       (eq (org-element-property :contents-end parent)
				   end)
			       (progn
				 (forward-line -1)
				 (or (looking-at-p "^[ \t]*$")
				     (org-with-limited-levels
				      (org-at-heading-p)))))))))
	      (delete-region start end)
	      (when add-blank? (insert "\n"))))))))))

(defun org-export--prune-tree (data info)
  "Prune non exportable elements from DATA.
DATA is the parse tree to traverse.  INFO is the plist holding
export info.  Also set `:ignore-list' in INFO to a list of
objects which should be ignored during export, but not removed
from tree."
<<<<<<< HEAD
  (letrec ((ignore nil)
	   ;; First find trees containing a select tag, if any.
	   (selected (org-export--selected-trees data info))
	   (walk-data
	    (lambda (data)
	      ;; Prune non-exportable elements and objects from tree.
	      ;; As a special case, special rows and cells from tables
	      ;; are stored in IGNORE, as they still need to be
	      ;; accessed during export.
	      (when data
		(let ((type (org-element-type data)))
		  (if (org-export--skip-p data info selected)
		      (if (memq type '(table-cell table-row)) (push data ignore)
			(org-element-extract-element data))
		    (if (and (eq type 'headline)
			     (eq (plist-get info :with-archived-trees)
				 'headline)
			     (org-element-property :archivedp data))
			;; If headline is archived but tree below has
			;; to be skipped, remove contents.
			(org-element-set-contents data)
		      ;; Move into recursive objects/elements.
		      (mapc walk-data (org-element-contents data)))
		    ;; Move into secondary string, if any.
		    (dolist (p (cdr (assq type
					  org-element-secondary-value-alist)))
		      (mapc walk-data (org-element-property p data))))))))
	   (definitions
	     ;; Collect definitions before possibly pruning them so as
	     ;; to avoid parsing them again if they are required.
	     (org-element-map data '(footnote-definition footnote-reference)
	       (lambda (f)
		 (cond
		  ((eq (org-element-type f) 'footnote-definition) f)
		  ((eq (org-element-property :type f) 'standard) nil)
		  (t
		   ;; Since we're only interested in footnote definitions
		   (let ((label (org-element-property :label f)))
=======
  (let* (walk-data
	 ignore
	 ;; First find trees containing a select tag, if any.
	 (selected (org-export--selected-trees data info))
	 (walk-data
	  (lambda (data)
	    ;; Prune non-exportable elements and objects from tree.
	    ;; As a special case, special rows and cells from tables
	    ;; are stored in IGNORE, as they still need to be accessed
	    ;; during export.
	    (when data
	      (let ((type (org-element-type data)))
		(if (org-export--skip-p data info selected)
		    (if (memq type '(table-cell table-row)) (push data ignore)
		      (org-element-extract-element data))
		  (if (and (eq type 'headline)
			   (eq (plist-get info :with-archived-trees) 'headline)
			   (org-element-property :archivedp data))
		      ;; If headline is archived but tree below has to
		      ;; be skipped, remove contents.
		      (org-element-set-contents data)
		    ;; Move into recursive objects/elements.
		    (mapc walk-data (org-element-contents data)))
		  ;; Move into secondary string, if any.
		  (dolist (p (cdr (assq type
					org-element-secondary-value-alist)))
		    (mapc walk-data (org-element-property p data))))))))
	 (definitions
	   ;; Collect definitions before possibly pruning them so as
	   ;; to avoid parsing them again if they are required.
	   (org-element-map data '(footnote-definition footnote-reference)
	     (lambda (f)
	       (cond
		((eq (org-element-type f) 'footnote-definition) f)
		((eq (org-element-property :type f) 'standard) nil)
		(t (let ((label (org-element-property :label f)))
>>>>>>> 07de65e1
		     (when label	;Skip anonymous references.
		       (apply
			#'org-element-create
			'footnote-definition `(:label ,label :post-blank 1)
			(org-element-contents f))))))))))
    ;; If a select tag is active, also ignore the section before the
    ;; first headline, if any.
    (when selected
      (let ((first-element (car (org-element-contents data))))
	(when (eq (org-element-type first-element) 'section)
	  (org-element-extract-element first-element))))
    ;; Prune tree and communication channel.
    (funcall walk-data data)
    (dolist (entry (append
		    ;; Priority is given to back-end specific options.
		    (org-export-get-all-options (plist-get info :back-end))
		    org-export-options-alist))
      (when (eq (nth 4 entry) 'parse)
	(funcall walk-data (plist-get info (car entry)))))
    (let ((missing (org-export--missing-definitions data definitions)))
      (funcall walk-data missing)
      (org-export--install-footnote-definitions missing data))
    ;; Eventually set `:ignore-list'.
    (plist-put info :ignore-list ignore)))

(defun org-export--missing-definitions (tree definitions)
  "List footnote definitions missing from TREE.
Missing definitions are searched within DEFINITIONS, which is
a list of footnote definitions or in the widened buffer."
  (let* ((list-labels
	  (lambda (data)
	    ;; List all footnote labels encountered in DATA.  Inline
	    ;; footnote references are ignored.
	    (org-element-map data 'footnote-reference
	      (lambda (reference)
		(and (eq (org-element-property :type reference) 'standard)
		     (org-element-property :label reference))))))
	 defined undefined missing-definitions)
    ;; Partition DIRECT-REFERENCES between DEFINED and UNDEFINED
    ;; references.
    (let ((known-definitions
	   (org-element-map tree '(footnote-reference footnote-definition)
	     (lambda (f)
	       (and (or (eq (org-element-type f) 'footnote-definition)
			(eq (org-element-property :type f) 'inline))
		    (org-element-property :label f)))))
	  seen)
      (dolist (l (funcall list-labels tree))
	(cond ((member l seen))
	      ((member l known-definitions) (push l defined))
	      (t (push l undefined)))))
    ;; Complete MISSING-DEFINITIONS by finding the definition of every
    ;; undefined label, first by looking into DEFINITIONS, then by
    ;; searching the widened buffer.  This is a recursive process
    ;; since definitions found can themselves contain an undefined
    ;; reference.
<<<<<<< HEAD
    (while undefined
      (let* ((label (pop undefined))
	     (definition
	       (cond
		((cl-some
		  (lambda (d) (and (equal (org-element-property :label d) label)
			      d))
		  definitions))
		((pcase (org-footnote-get-definition label)
		   (`(,_ ,beg . ,_)
		    (org-with-wide-buffer
		     (goto-char beg)
		     (let ((datum (org-element-context)))
		       (if (eq (org-element-type datum) 'footnote-reference)
			   datum
			 ;; Parse definition with contents.
			 (save-restriction
			   (narrow-to-region
			    (org-element-property :begin datum)
			    (org-element-property :end datum))
			   (org-element-map (org-element-parse-buffer)
			       'footnote-definition #'identity nil t))))))
		   (_ nil)))
		(t (user-error "Definition not found for footnote %s" label)))))
	(push label defined)
	(push definition missing-definitions)
	;; Look for footnote references within DEFINITION, since
	;; we may need to also find their definition.
	(dolist (l (funcall list-labels definition))
	  (unless (or (member l defined)    ;Known label
		      (member l undefined)) ;Processed later
	    (push l undefined)))))
    ;; MISSING-DEFINITIONS may contain footnote references with inline
    ;; definitions.  Make sure those are changed into real footnote
    ;; definitions.
    (mapcar (lambda (d)
	      (if (eq (org-element-type d) 'footnote-definition) d
		(let ((label (org-element-property :label d)))
		  (apply #'org-element-create
			 'footnote-definition `(:label ,label :post-blank 1)
			 (org-element-contents d)))))
	    missing-definitions)))
=======
    (let (missing-definitions)
      (while undefined
	(let* ((label (pop undefined))
	       (definition
		 (cond
		  ((catch :found
		     (dolist (d definitions)
		       (when (equal (org-element-property :label d) label)
			 (throw :found d)))))
		  ((let ((def (org-footnote-get-definition label)))
		     (when def
		       (org-with-wide-buffer
			(goto-char (nth 1 def))
			(let* ((datum (org-element-context)))
			  (if (eq (org-element-type datum) 'footnote-reference)
			      datum
			    ;; Parse definition with contents.
			    (save-restriction
			      (narrow-to-region
			       (org-element-property :begin datum)
			       (org-element-property :end datum))
			      (org-element-map (org-element-parse-buffer)
				  'footnote-definition #'identity nil t))))))))
		  (t (user-error "Definition not found for footnote %s"
				 label)))))
	  (push label defined)
	  (push definition missing-definitions)
	  ;; Look for footnote references within DEFINITION, since
	  ;; we may need to also find their definition.
	  (dolist (label (funcall list-labels definition))
	    (unless (or (member label defined)	  ;Known label
			(member label undefined)) ;Processed later
	      (push label undefined)))))
      ;; MISSING-DEFINITIONS may contain footnote references with
      ;; inline definitions.  Make sure those are changed into real
      ;; footnote definitions.
      (mapcar (lambda (d)
		(if (eq (org-element-type d) 'footnote-definition) d
		  (let ((label (org-element-property :label d)))
		    (apply #'org-element-create
			   'footnote-definition `(:label ,label :post-blank 1)
			   (org-element-contents d)))))
	      missing-definitions))))
>>>>>>> 07de65e1

(defun org-export--install-footnote-definitions (definitions tree)
  "Install footnote definitions in tree.

DEFINITIONS is the list of footnote definitions to install.  TREE
is the parse tree.

If there is a footnote section in TREE, definitions found are
appended to it.  If `org-footnote-section' is non-nil, a new
footnote section containing all definitions is inserted in TREE.
Otherwise, definitions are appended at the end of the section
containing their first reference."
  (cond
   ((null definitions))
   ;; If there is a footnote section, insert definitions there.
   ((let ((footnote-section
	   (org-element-map tree 'headline
	     (lambda (h) (and (org-element-property :footnote-section-p h) h))
	     nil t)))
      (and footnote-section
	   (apply #'org-element-adopt-elements
		  footnote-section
		  (nreverse definitions)))))
   ;; If there should be a footnote section, create one containing all
   ;; the definitions at the end of the tree.
   (org-footnote-section
    (org-element-adopt-elements
     tree
     (org-element-create 'headline
			 (list :footnote-section-p t
			       :level 1
			       :title org-footnote-section)
			 (apply #'org-element-create
				'section
				nil
				(nreverse definitions)))))
   ;; Otherwise add each definition at the end of the section where it
   ;; is first referenced.
   (t
    (letrec ((seen nil)
	     (insert-definitions
	      (lambda (data)
		;; Insert footnote definitions in the same section as
		;; their first reference in DATA.
		(org-element-map data 'footnote-reference
		  (lambda (reference)
		    (when (eq (org-element-property :type reference) 'standard)
		      (let ((label (org-element-property :label reference)))
			(unless (member label seen)
			  (push label seen)
			  (let ((definition
				  (cl-some
				   (lambda (d)
				     (and (equal (org-element-property :label d)
						 label)
					  d))
				   definitions)))
			    (org-element-adopt-elements
			     (org-element-lineage reference '(section))
			     definition)
			    ;; Also insert definitions for nested
			    ;; references, if any.
			    (funcall insert-definitions definition))))))))))
      (funcall insert-definitions tree)))))

(defun org-export--remove-uninterpreted-data (data info)
  "Change uninterpreted elements back into Org syntax.
DATA is the parse tree.  INFO is a plist containing export
options.  Each uninterpreted element or object is changed back
into a string.  Contents, if any, are not modified.  The parse
tree is modified by side effect."
  (org-export--remove-uninterpreted-data-1 data info)
  (dolist (entry org-export-options-alist)
    (when (eq (nth 4 entry) 'parse)
      (let ((p (car entry)))
	(plist-put info
		   p
		   (org-export--remove-uninterpreted-data-1
		    (plist-get info p)
		    info))))))

(defun org-export--remove-uninterpreted-data-1 (data info)
  "Change uninterpreted elements back into Org syntax.
DATA is a parse tree or a secondary string.  INFO is a plist
containing export options.  It is modified by side effect and
returned by the function."
  (org-element-map data
      '(entity bold italic latex-environment latex-fragment strike-through
	       subscript superscript underline)
    (lambda (blob)
      (let ((new
	     (cl-case (org-element-type blob)
	       ;; ... entities...
	       (entity
		(and (not (plist-get info :with-entities))
		     (list (concat
			    (org-export-expand blob nil)
			    (make-string
			     (or (org-element-property :post-blank blob) 0)
			     ?\s)))))
	       ;; ... emphasis...
	       ((bold italic strike-through underline)
		(and (not (plist-get info :with-emphasize))
		     (let ((marker (cl-case (org-element-type blob)
				     (bold "*")
				     (italic "/")
				     (strike-through "+")
				     (underline "_"))))
		       (append
			(list marker)
			(org-element-contents blob)
			(list (concat
			       marker
			       (make-string
				(or (org-element-property :post-blank blob)
				    0)
				?\s)))))))
	       ;; ... LaTeX environments and fragments...
	       ((latex-environment latex-fragment)
		(and (eq (plist-get info :with-latex) 'verbatim)
		     (list (org-export-expand blob nil))))
	       ;; ... sub/superscripts...
	       ((subscript superscript)
		(let ((sub/super-p (plist-get info :with-sub-superscript))
		      (bracketp (org-element-property :use-brackets-p blob)))
		  (and (or (not sub/super-p)
			   (and (eq sub/super-p '{}) (not bracketp)))
		       (append
			(list (concat
			       (if (eq (org-element-type blob) 'subscript)
				   "_"
				 "^")
			       (and bracketp "{")))
			(org-element-contents blob)
			(list (concat
			       (and bracketp "}")
			       (and (org-element-property :post-blank blob)
				    (make-string
				     (org-element-property :post-blank blob)
				     ?\s)))))))))))
	(when new
	  ;; Splice NEW at BLOB location in parse tree.
	  (dolist (e new (org-element-extract-element blob))
	    (unless (equal e "") (org-element-insert-before e blob))))))
    info nil nil t)
  ;; Return modified parse tree.
  data)

;;;###autoload
(defun org-export-as
    (backend &optional subtreep visible-only body-only ext-plist)
  "Transcode current Org buffer into BACKEND code.

BACKEND is either an export back-end, as returned by, e.g.,
`org-export-create-backend', or a symbol referring to
a registered back-end.

If narrowing is active in the current buffer, only transcode its
narrowed part.

If a region is active, transcode that region.

When optional argument SUBTREEP is non-nil, transcode the
sub-tree at point, extracting information from the headline
properties first.

When optional argument VISIBLE-ONLY is non-nil, don't export
contents of hidden elements.

When optional argument BODY-ONLY is non-nil, only return body
code, without surrounding template.

Optional argument EXT-PLIST, when provided, is a property list
with external parameters overriding Org default settings, but
still inferior to file-local settings.

Return code as a string."
  (when (symbolp backend) (setq backend (org-export-get-backend backend)))
  (org-export-barf-if-invalid-backend backend)
  (save-excursion
    (save-restriction
      ;; Narrow buffer to an appropriate region or subtree for
      ;; parsing.  If parsing subtree, be sure to remove main headline
      ;; too.
      (cond ((org-region-active-p)
	     (narrow-to-region (region-beginning) (region-end)))
	    (subtreep
	     (org-narrow-to-subtree)
	     (goto-char (point-min))
	     (forward-line)
	     (narrow-to-region (point) (point-max))))
      ;; Initialize communication channel with original buffer
      ;; attributes, unavailable in its copy.
      (let* ((org-export-current-backend (org-export-backend-name backend))
	     (info (org-combine-plists
		    (org-export--get-export-attributes
		     backend subtreep visible-only body-only)
		    (org-export--get-buffer-attributes)))
	     (parsed-keywords
	      (delq nil
		    (mapcar (lambda (o) (and (eq (nth 4 o) 'parse) (nth 1 o)))
			    (append (org-export-get-all-options backend)
				    org-export-options-alist))))
	     tree)
	;; Update communication channel and get parse tree.  Buffer
	;; isn't parsed directly.  Instead, all buffer modifications
	;; and consequent parsing are undertaken in a temporary copy.
	(org-export-with-buffer-copy
	 ;; Run first hook with current back-end's name as argument.
	 (run-hook-with-args 'org-export-before-processing-hook
			     (org-export-backend-name backend))
	 ;; Include files, delete comments and expand macros.
	 (org-export-expand-include-keyword)
	 (org-export--delete-comments)
	 (org-macro-initialize-templates)
	 (org-macro-replace-all org-macro-templates nil parsed-keywords)
	 ;; Refresh buffer properties and radio targets after
	 ;; potentially invasive previous changes.  Likewise, do it
	 ;; again after executing Babel code.
	 (org-set-regexps-and-options)
	 (org-update-radio-target-regexp)
	 (when org-export-babel-evaluate
	   (org-babel-exp-process-buffer)
	   (org-set-regexps-and-options)
	   (org-update-radio-target-regexp))
	 ;; Run last hook with current back-end's name as argument.
	 ;; Update buffer properties and radio targets one last time
	 ;; before parsing.
	 (goto-char (point-min))
	 (save-excursion
	   (run-hook-with-args 'org-export-before-parsing-hook
			       (org-export-backend-name backend)))
	 (org-set-regexps-and-options)
	 (org-update-radio-target-regexp)
	 ;; Update communication channel with environment.  Also
	 ;; install user's and developer's filters.
	 (setq info
	       (org-export-install-filters
		(org-combine-plists
		 info (org-export-get-environment backend subtreep ext-plist))))
	 ;; Call options filters and update export options.  We do not
	 ;; use `org-export-filter-apply-functions' here since the
	 ;; arity of such filters is different.
	 (let ((backend-name (org-export-backend-name backend)))
	   (dolist (filter (plist-get info :filter-options))
	     (let ((result (funcall filter info backend-name)))
	       (when result (setq info result)))))
	 ;; Expand export-specific set of macros: {{{author}}},
	 ;; {{{date(FORMAT)}}}, {{{email}}} and {{{title}}}.  It must
	 ;; be done once regular macros have been expanded, since
	 ;; parsed keywords may contain one of them.
	 (org-macro-replace-all
	  (list
	   (cons "author" (org-element-interpret-data (plist-get info :author)))
	   (cons "date"
		 (let* ((date (plist-get info :date))
			(value (or (org-element-interpret-data date) "")))
		   (if (and (consp date)
			    (not (cdr date))
			    (eq (org-element-type (car date)) 'timestamp))
		       (format "(eval (if (org-string-nw-p \"$1\") %s %S))"
			       (format "(org-timestamp-format '%S \"$1\")"
				       (org-element-copy (car date)))
			       value)
		     value)))
	   (cons "email" (org-element-interpret-data (plist-get info :email)))
	   (cons "title" (org-element-interpret-data (plist-get info :title)))
	   (cons "results" "$1"))
	  'finalize
	  parsed-keywords)
	 ;; Parse buffer.
	 (setq tree (org-element-parse-buffer nil visible-only))
	 ;; Prune tree from non-exported elements and transform
	 ;; uninterpreted elements or objects in both parse tree and
	 ;; communication channel.
	 (org-export--prune-tree tree info)
	 (org-export--remove-uninterpreted-data tree info)
	 ;; Call parse tree filters.
	 (setq tree
	       (org-export-filter-apply-functions
		(plist-get info :filter-parse-tree) tree info))
	 ;; Now tree is complete, compute its properties and add them
	 ;; to communication channel.
	 (setq info (org-export--collect-tree-properties tree info))
	 ;; Eventually transcode TREE.  Wrap the resulting string into
	 ;; a template.
	 (let* ((body (org-element-normalize-string
		       (or (org-export-data tree info) "")))
		(inner-template (cdr (assq 'inner-template
					   (plist-get info :translate-alist))))
		(full-body (org-export-filter-apply-functions
			    (plist-get info :filter-body)
			    (if (not (functionp inner-template)) body
			      (funcall inner-template body info))
			    info))
		(template (cdr (assq 'template
				     (plist-get info :translate-alist)))))
	   ;; Remove all text properties since they cannot be
	   ;; retrieved from an external process.  Finally call
	   ;; final-output filter and return result.
	   (org-no-properties
	    (org-export-filter-apply-functions
	     (plist-get info :filter-final-output)
	     (if (or (not (functionp template)) body-only) full-body
	       (funcall template full-body info))
	     info))))))))

;;;###autoload
(defun org-export-string-as (string backend &optional body-only ext-plist)
  "Transcode STRING into BACKEND code.

BACKEND is either an export back-end, as returned by, e.g.,
`org-export-create-backend', or a symbol referring to
a registered back-end.

When optional argument BODY-ONLY is non-nil, only return body
code, without preamble nor postamble.

Optional argument EXT-PLIST, when provided, is a property list
with external parameters overriding Org default settings, but
still inferior to file-local settings.

Return code as a string."
  (with-temp-buffer
    (insert string)
    (let ((org-inhibit-startup t)) (org-mode))
    (org-export-as backend nil nil body-only ext-plist)))

;;;###autoload
(defun org-export-replace-region-by (backend)
  "Replace the active region by its export to BACKEND.
BACKEND is either an export back-end, as returned by, e.g.,
`org-export-create-backend', or a symbol referring to
a registered back-end."
  (unless (org-region-active-p) (user-error "No active region to replace"))
  (insert
   (org-export-string-as
    (delete-and-extract-region (region-beginning) (region-end)) backend t)))

;;;###autoload
(defun org-export-insert-default-template (&optional backend subtreep)
  "Insert all export keywords with default values at beginning of line.

BACKEND is a symbol referring to the name of a registered export
back-end, for which specific export options should be added to
the template, or `default' for default template.  When it is nil,
the user will be prompted for a category.

If SUBTREEP is non-nil, export configuration will be set up
locally for the subtree through node properties."
  (interactive)
  (unless (derived-mode-p 'org-mode) (user-error "Not in an Org mode buffer"))
  (when (and subtreep (org-before-first-heading-p))
    (user-error "No subtree to set export options for"))
  (let ((node (and subtreep (save-excursion (org-back-to-heading t) (point))))
	(backend
	 (or backend
	     (intern
	      (org-completing-read
	       "Options category: "
	       (cons "default"
		     (mapcar (lambda (b)
			       (symbol-name (org-export-backend-name b)))
			     org-export-registered-backends))
	       nil t))))
	options keywords)
    ;; Populate OPTIONS and KEYWORDS.
    (dolist (entry (cond ((eq backend 'default) org-export-options-alist)
			 ((org-export-backend-p backend)
			  (org-export-backend-options backend))
			 (t (org-export-backend-options
			     (org-export-get-backend backend)))))
      (let ((keyword (nth 1 entry))
            (option (nth 2 entry)))
        (cond
         (keyword (unless (assoc keyword keywords)
                    (let ((value
                           (if (eq (nth 4 entry) 'split)
                               (mapconcat #'identity (eval (nth 3 entry)) " ")
                             (eval (nth 3 entry)))))
                      (push (cons keyword value) keywords))))
         (option (unless (assoc option options)
                   (push (cons option (eval (nth 3 entry))) options))))))
    ;; Move to an appropriate location in order to insert options.
    (unless subtreep (beginning-of-line))
    ;; First (multiple) OPTIONS lines.  Never go past fill-column.
    (when options
      (let ((items
	     (mapcar
	      #'(lambda (opt) (format "%s:%S" (car opt) (cdr opt)))
	      (sort options (lambda (k1 k2) (string< (car k1) (car k2)))))))
	(if subtreep
	    (org-entry-put
	     node "EXPORT_OPTIONS" (mapconcat 'identity items " "))
	  (while items
	    (insert "#+OPTIONS:")
	    (let ((width 10))
	      (while (and items
			  (< (+ width (length (car items)) 1) fill-column))
		(let ((item (pop items)))
		  (insert " " item)
		  (cl-incf width (1+ (length item))))))
	    (insert "\n")))))
    ;; Then the rest of keywords, in the order specified in either
    ;; `org-export-options-alist' or respective export back-ends.
    (dolist (key (nreverse keywords))
      (let ((val (cond ((equal (car key) "DATE")
			(or (cdr key)
			    (with-temp-buffer
			      (org-insert-time-stamp (current-time)))))
		       ((equal (car key) "TITLE")
			(or (let ((visited-file
				   (buffer-file-name (buffer-base-buffer))))
			      (and visited-file
				   (file-name-sans-extension
				    (file-name-nondirectory visited-file))))
			    (buffer-name (buffer-base-buffer))))
		       (t (cdr key)))))
	(if subtreep (org-entry-put node (concat "EXPORT_" (car key)) val)
	  (insert
	   (format "#+%s:%s\n"
		   (car key)
		   (if (org-string-nw-p val) (format " %s" val) ""))))))))

(defun org-export-expand-include-keyword (&optional included dir footnotes)
  "Expand every include keyword in buffer.
Optional argument INCLUDED is a list of included file names along
with their line restriction, when appropriate.  It is used to
avoid infinite recursion.  Optional argument DIR is the current
working directory.  It is used to properly resolve relative
paths.  Optional argument FOOTNOTES is a hash-table used for
storing and resolving footnotes.  It is created automatically."
  (let ((case-fold-search t)
	(file-prefix (make-hash-table :test #'equal))
	(current-prefix 0)
	(footnotes (or footnotes (make-hash-table :test #'equal)))
	(include-re "^[ \t]*#\\+INCLUDE:"))
    ;; If :minlevel is not set the text-property
    ;; `:org-include-induced-level' will be used to determine the
    ;; relative level when expanding INCLUDE.
    ;; Only affects included Org documents.
    (goto-char (point-min))
    (while (re-search-forward include-re nil t)
      (put-text-property (line-beginning-position) (line-end-position)
			 :org-include-induced-level
			 (1+ (org-reduced-level (or (org-current-level) 0)))))
    ;; Expand INCLUDE keywords.
    (goto-char (point-min))
    (while (re-search-forward include-re nil t)
      (let ((element (save-match-data (org-element-at-point))))
	(when (eq (org-element-type element) 'keyword)
	  (beginning-of-line)
	  ;; Extract arguments from keyword's value.
	  (let* ((value (org-element-property :value element))
		 (ind (org-get-indentation))
		 location
		 (file
		  (and (string-match
			"^\\(\".+?\"\\|\\S-+\\)\\(?:\\s-+\\|$\\)" value)
		       (prog1
			   (save-match-data
			     (let ((matched (match-string 1 value)))
			       (when (string-match "\\(::\\(.*?\\)\\)\"?\\'"
						   matched)
				 (setq location (match-string 2 matched))
				 (setq matched
				       (replace-match "" nil nil matched 1)))
			       (expand-file-name
				(org-remove-double-quotes
				 matched)
				dir)))
			 (setq value (replace-match "" nil nil value)))))
		 (only-contents
		  (and (string-match ":only-contents *\\([^: \r\t\n]\\S-*\\)?"
				     value)
		       (prog1 (org-not-nil (match-string 1 value))
			 (setq value (replace-match "" nil nil value)))))
		 (lines
		  (and (string-match
			":lines +\"\\(\\(?:[0-9]+\\)?-\\(?:[0-9]+\\)?\\)\""
			value)
		       (prog1 (match-string 1 value)
			 (setq value (replace-match "" nil nil value)))))
		 (env (cond
		       ((string-match "\\<example\\>" value) 'literal)
		       ((string-match "\\<export\\(?: +\\(.*\\)\\)?" value)
			'literal)
		       ((string-match "\\<src\\(?: +\\(.*\\)\\)?" value)
			'literal)))
		 ;; Minimal level of included file defaults to the child
		 ;; level of the current headline, if any, or one.  It
		 ;; only applies is the file is meant to be included as
		 ;; an Org one.
		 (minlevel
		  (and (not env)
		       (if (string-match ":minlevel +\\([0-9]+\\)" value)
			   (prog1 (string-to-number (match-string 1 value))
			     (setq value (replace-match "" nil nil value)))
			 (get-text-property (point)
					    :org-include-induced-level))))
		 (args (and (eq env 'literal) (match-string 1 value)))
		 (block (and (string-match "\\<\\(\\S-+\\)\\>" value)
			     (match-string 1 value))))
	    ;; Remove keyword.
	    (delete-region (point) (line-beginning-position 2))
	    (cond
	     ((not file) nil)
	     ((not (file-readable-p file))
	      (error "Cannot include file %s" file))
	     ;; Check if files has already been parsed.  Look after
	     ;; inclusion lines too, as different parts of the same file
	     ;; can be included too.
	     ((member (list file lines) included)
	      (error "Recursive file inclusion: %s" file))
	     (t
	      (cond
	       ((eq env 'literal)
		(insert
		 (let ((ind-str (make-string ind ?\s))
		       (arg-str (if (stringp args) (format " %s" args) ""))
		       (contents
			(org-escape-code-in-string
			 (org-export--prepare-file-contents file lines))))
		   (format "%s#+BEGIN_%s%s\n%s%s#+END_%s\n"
			   ind-str block arg-str contents ind-str block))))
	       ((stringp block)
		(insert
		 (let ((ind-str (make-string ind ?\s))
		       (contents
			(org-export--prepare-file-contents file lines)))
		   (format "%s#+BEGIN_%s\n%s%s#+END_%s\n"
			   ind-str block contents ind-str block))))
	       (t
		(insert
		 (with-temp-buffer
		   (let ((org-inhibit-startup t)
			 (lines
			  (if location
			      (org-export--inclusion-absolute-lines
			       file location only-contents lines)
			    lines)))
		     (org-mode)
                     (insert
		      (org-export--prepare-file-contents
		       file lines ind minlevel
		       (or (gethash file file-prefix)
			   (puthash file (cl-incf current-prefix) file-prefix))
		       footnotes)))
		   (org-export-expand-include-keyword
		    (cons (list file lines) included)
		    (file-name-directory file)
		    footnotes)
		   (buffer-string)))))
	      ;; Expand footnotes after all files have been included.
	      ;; Footnotes are stored at end of buffer.
	      (unless included
		(org-with-wide-buffer
		 (goto-char (point-max))
		 (maphash (lambda (k v) (insert (format "\n[fn:%s] %s\n" k v)))
			  footnotes)))))))))))

(defun org-export--inclusion-absolute-lines (file location only-contents lines)
  "Resolve absolute lines for an included file with file-link.

FILE is string file-name of the file to include.  LOCATION is a
string name within FILE to be included (located via
`org-link-search').  If ONLY-CONTENTS is non-nil only the
contents of the named element will be included, as determined
Org-Element.  If LINES is non-nil only those lines are included.

Return a string of lines to be included in the format expected by
`org-export--prepare-file-contents'."
  (with-temp-buffer
    (insert-file-contents file)
    (unless (eq major-mode 'org-mode)
      (let ((org-inhibit-startup t)) (org-mode)))
    (condition-case err
	;; Enforce consistent search.
	(let ((org-link-search-must-match-exact-headline nil))
	  (org-link-search location))
      (error
       (error "%s for %s::%s" (error-message-string err) file location)))
    (let* ((element (org-element-at-point))
	   (contents-begin
	    (and only-contents (org-element-property :contents-begin element))))
      (narrow-to-region
       (or contents-begin (org-element-property :begin element))
       (org-element-property (if contents-begin :contents-end :end) element))
      (when (and only-contents
		 (memq (org-element-type element) '(headline inlinetask)))
	;; Skip planning line and property-drawer.
	(goto-char (point-min))
	(when (looking-at-p org-planning-line-re) (forward-line))
	(when (looking-at org-property-drawer-re) (goto-char (match-end 0)))
	(unless (bolp) (forward-line))
	(narrow-to-region (point) (point-max))))
    (when lines
      (org-skip-whitespace)
      (beginning-of-line)
      (let* ((lines (split-string lines "-"))
	     (lbeg (string-to-number (car lines)))
	     (lend (string-to-number (cadr lines)))
	     (beg (if (zerop lbeg) (point-min)
		    (goto-char (point-min))
		    (forward-line (1- lbeg))
		    (point)))
	     (end (if (zerop lend) (point-max)
		    (goto-char beg)
		    (forward-line (1- lend))
		    (point))))
	(narrow-to-region beg end)))
    (let ((end (point-max)))
      (goto-char (point-min))
      (widen)
      (let ((start-line (line-number-at-pos)))
	(format "%d-%d"
		start-line
		(save-excursion
		  (+ start-line
		     (let ((counter 0))
		       (while (< (point) end) (cl-incf counter) (forward-line))
		       counter))))))))

(defun org-export--prepare-file-contents
    (file &optional lines ind minlevel id footnotes)
  "Prepare contents of FILE for inclusion and return it as a string.

When optional argument LINES is a string specifying a range of
lines, include only those lines.

Optional argument IND, when non-nil, is an integer specifying the
global indentation of returned contents.  Since its purpose is to
allow an included file to stay in the same environment it was
created (e.g., a list item), it doesn't apply past the first
headline encountered.

Optional argument MINLEVEL, when non-nil, is an integer
specifying the level that any top-level headline in the included
file should have.

Optional argument ID is an integer that will be inserted before
each footnote definition and reference if FILE is an Org file.
This is useful to avoid conflicts when more than one Org file
with footnotes is included in a document.

Optional argument FOOTNOTES is a hash-table to store footnotes in
the included document."
  (with-temp-buffer
    (insert-file-contents file)
    (when lines
      (let* ((lines (split-string lines "-"))
	     (lbeg (string-to-number (car lines)))
	     (lend (string-to-number (cadr lines)))
	     (beg (if (zerop lbeg) (point-min)
		    (goto-char (point-min))
		    (forward-line (1- lbeg))
		    (point)))
	     (end (if (zerop lend) (point-max)
		    (goto-char (point-min))
		    (forward-line (1- lend))
		    (point))))
	(narrow-to-region beg end)))
    ;; Remove blank lines at beginning and end of contents.  The logic
    ;; behind that removal is that blank lines around include keyword
    ;; override blank lines in included file.
    (goto-char (point-min))
    (org-skip-whitespace)
    (beginning-of-line)
    (delete-region (point-min) (point))
    (goto-char (point-max))
    (skip-chars-backward " \r\t\n")
    (forward-line)
    (delete-region (point) (point-max))
    ;; If IND is set, preserve indentation of include keyword until
    ;; the first headline encountered.
    (when (and ind (> ind 0))
      (unless (eq major-mode 'org-mode)
	(let ((org-inhibit-startup t)) (org-mode)))
      (goto-char (point-min))
      (let ((ind-str (make-string ind ?\s)))
	(while (not (or (eobp) (looking-at org-outline-regexp-bol)))
	  ;; Do not move footnote definitions out of column 0.
	  (unless (and (looking-at org-footnote-definition-re)
		       (eq (org-element-type (org-element-at-point))
			   'footnote-definition))
	    (insert ind-str))
	  (forward-line))))
    ;; When MINLEVEL is specified, compute minimal level for headlines
    ;; in the file (CUR-MIN), and remove stars to each headline so
    ;; that headlines with minimal level have a level of MINLEVEL.
    (when minlevel
      (unless (eq major-mode 'org-mode)
	(let ((org-inhibit-startup t)) (org-mode)))
      (org-with-limited-levels
       (let ((levels (org-map-entries
		      (lambda () (org-reduced-level (org-current-level))))))
	 (when levels
	   (let ((offset (- minlevel (apply #'min levels))))
	     (unless (zerop offset)
	       (when org-odd-levels-only (setq offset (* offset 2)))
	       ;; Only change stars, don't bother moving whole
	       ;; sections.
	       (org-map-entries
		(lambda ()
		  (if (< offset 0) (delete-char (abs offset))
		    (insert (make-string offset ?*)))))))))))
    ;; Append ID to all footnote references and definitions, so they
    ;; become file specific and cannot collide with footnotes in other
    ;; included files.  Further, collect relevant footnote definitions
    ;; outside of LINES, in order to reintroduce them later.
    (when id
      (let ((marker-min (point-min-marker))
	    (marker-max (point-max-marker))
	    (get-new-label
	     (lambda (label)
	       ;; Generate new label from LABEL by prefixing it with
	       ;; "-ID-".
	       (format "-%d-%s" id label)))
	    (set-new-label
	     (lambda (f old new)
	       ;; Replace OLD label with NEW in footnote F.
	       (save-excursion
		 (goto-char (+ (org-element-property :begin f) 4))
		 (looking-at (regexp-quote old))
		 (replace-match new))))
	    (seen-alist))
	(goto-char (point-min))
	(while (re-search-forward org-footnote-re nil t)
	  (let ((footnote (save-excursion
			    (backward-char)
			    (org-element-context))))
	    (when (memq (org-element-type footnote)
			'(footnote-definition footnote-reference))
	      (let* ((label (org-element-property :label footnote)))
		;; Update the footnote-reference at point and collect
		;; the new label, which is only used for footnotes
		;; outsides LINES.
		(when label
		  (let ((seen (cdr (assoc label seen-alist))))
		    (if seen (funcall set-new-label footnote label seen)
		      (let ((new (funcall get-new-label label)))
			(push (cons label new) seen-alist)
			(org-with-wide-buffer
			 (let* ((def (org-footnote-get-definition label))
				(beg (nth 1 def)))
			   (when (and def
				      (or (< beg marker-min)
					  (>= beg marker-max)))
			     ;; Store since footnote-definition is
			     ;; outside of LINES.
			     (puthash new
				      (org-element-normalize-string (nth 3 def))
				      footnotes))))
			(funcall set-new-label footnote label new)))))))))
	(set-marker marker-min nil)
	(set-marker marker-max nil)))
    (org-element-normalize-string (buffer-string))))

(defun org-export--copy-to-kill-ring-p ()
  "Return a non-nil value when output should be added to the kill ring.
See also `org-export-copy-to-kill-ring'."
  (if (eq org-export-copy-to-kill-ring 'if-interactive)
      (not (or executing-kbd-macro noninteractive))
    (eq org-export-copy-to-kill-ring t)))



;;; Tools For Back-Ends
;;
;; A whole set of tools is available to help build new exporters.  Any
;; function general enough to have its use across many back-ends
;; should be added here.

;;;; For Affiliated Keywords
;;
;; `org-export-read-attribute' reads a property from a given element
;;  as a plist.  It can be used to normalize affiliated keywords'
;;  syntax.
;;
;; Since captions can span over multiple lines and accept dual values,
;; their internal representation is a bit tricky.  Therefore,
;; `org-export-get-caption' transparently returns a given element's
;; caption as a secondary string.

(defun org-export-read-attribute (attribute element &optional property)
  "Turn ATTRIBUTE property from ELEMENT into a plist.

When optional argument PROPERTY is non-nil, return the value of
that property within attributes.

This function assumes attributes are defined as \":keyword
value\" pairs.  It is appropriate for `:attr_html' like
properties.

All values will become strings except the empty string and
\"nil\", which will become nil.  Also, values containing only
double quotes will be read as-is, which means that \"\" value
will become the empty string."
  (let* ((prepare-value
	  (lambda (str)
	    (save-match-data
	      (cond ((member str '(nil "" "nil")) nil)
		    ((string-match "^\"\\(\"+\\)?\"$" str)
		     (or (match-string 1 str) ""))
		    (t str)))))
	 (attributes
	  (let ((value (org-element-property attribute element)))
	    (when value
	      (let ((s (mapconcat 'identity value " ")) result)
		(while (string-match
			"\\(?:^\\|[ \t]+\\)\\(:[-a-zA-Z0-9_]+\\)\\([ \t]+\\|$\\)"
			s)
		  (let ((value (substring s 0 (match-beginning 0))))
		    (push (funcall prepare-value value) result))
		  (push (intern (match-string 1 s)) result)
		  (setq s (substring s (match-end 0))))
		;; Ignore any string before first property with `cdr'.
		(cdr (nreverse (cons (funcall prepare-value s) result))))))))
    (if property (plist-get attributes property) attributes)))

(defun org-export-get-caption (element &optional shortp)
  "Return caption from ELEMENT as a secondary string.

When optional argument SHORTP is non-nil, return short caption,
as a secondary string, instead.

Caption lines are separated by a white space."
  (let ((full-caption (org-element-property :caption element)) caption)
    (dolist (line full-caption (cdr caption))
      (let ((cap (funcall (if shortp 'cdr 'car) line)))
	(when cap
	  (setq caption (nconc (list " ") (copy-sequence cap) caption)))))))


;;;; For Derived Back-ends
;;
;; `org-export-with-backend' is a function allowing to locally use
;; another back-end to transcode some object or element.  In a derived
;; back-end, it may be used as a fall-back function once all specific
;; cases have been treated.

(defun org-export-with-backend (backend data &optional contents info)
  "Call a transcoder from BACKEND on DATA.
BACKEND is an export back-end, as returned by, e.g.,
`org-export-create-backend', or a symbol referring to
a registered back-end.  DATA is an Org element, object, secondary
string or string.  CONTENTS, when non-nil, is the transcoded
contents of DATA element, as a string.  INFO, when non-nil, is
the communication channel used for export, as a plist."
  (when (symbolp backend) (setq backend (org-export-get-backend backend)))
  (org-export-barf-if-invalid-backend backend)
  (let ((type (org-element-type data)))
    (if (memq type '(nil org-data)) (error "No foreign transcoder available")
      (let* ((all-transcoders (org-export-get-all-transcoders backend))
	     (transcoder (cdr (assq type all-transcoders))))
	(if (not (functionp transcoder))
	    (error "No foreign transcoder available")
	  (funcall
	   transcoder data contents
	   (org-combine-plists
	    info (list
		  :back-end backend
		  :translate-alist all-transcoders
		  :exported-data (make-hash-table :test #'eq :size 401)))))))))


;;;; For Export Snippets
;;
;; Every export snippet is transmitted to the back-end.  Though, the
;; latter will only retain one type of export-snippet, ignoring
;; others, based on the former's target back-end.  The function
;; `org-export-snippet-backend' returns that back-end for a given
;; export-snippet.

(defun org-export-snippet-backend (export-snippet)
  "Return EXPORT-SNIPPET targeted back-end as a symbol.
Translation, with `org-export-snippet-translation-alist', is
applied."
  (let ((back-end (org-element-property :back-end export-snippet)))
    (intern
     (or (cdr (assoc back-end org-export-snippet-translation-alist))
	 back-end))))


;;;; For Footnotes
;;
;; `org-export-collect-footnote-definitions' is a tool to list
;; actually used footnotes definitions in the whole parse tree, or in
;; a headline, in order to add footnote listings throughout the
;; transcoded data.
;;
;; `org-export-footnote-first-reference-p' is a predicate used by some
;; back-ends, when they need to attach the footnote definition only to
;; the first occurrence of the corresponding label.
;;
;; `org-export-get-footnote-definition' and
;; `org-export-get-footnote-number' provide easier access to
;; additional information relative to a footnote reference.

(defun org-export-get-footnote-definition (footnote-reference info)
  "Return definition of FOOTNOTE-REFERENCE as parsed data.
INFO is the plist used as a communication channel.  If no such
definition can be found, raise an error."
  (let ((label (org-element-property :label footnote-reference)))
    (if (not label) (org-element-contents footnote-reference)
      (let ((cache (or (plist-get info :footnote-definition-cache)
		       (let ((hash (make-hash-table :test #'equal)))
			 (plist-put info :footnote-definition-cache hash)
			 hash))))
	(or
	 (gethash label cache)
	 (puthash label
		  (org-element-map (plist-get info :parse-tree)
		      '(footnote-definition footnote-reference)
		    (lambda (f)
		      (cond
		       ;; Skip any footnote with a different label.
		       ;; Also skip any standard footnote reference
		       ;; with the same label since those cannot
		       ;; contain a definition.
		       ((not (equal (org-element-property :label f) label)) nil)
		       ((eq (org-element-property :type f) 'standard) nil)
		       ((org-element-contents f))
		       ;; Even if the contents are empty, we can not
		       ;; return nil since that would eventually raise
		       ;; the error.  Instead, return the equivalent
		       ;; empty string.
		       (t "")))
		    info t)
		  cache)
	 (error "Definition not found for footnote %s" label))))))

(defun org-export--footnote-reference-map
    (function data info &optional body-first)
  "Apply FUNCTION on every footnote reference in DATA.
INFO is a plist containing export state.  By default, as soon as
a new footnote reference is encountered, FUNCTION is called onto
its definition.  However, if BODY-FIRST is non-nil, this step is
delayed until the end of the process."
  (letrec ((definitions nil)
	   (seen-refs nil)
	   (search-ref
	    (lambda (data delayp)
	      ;; Search footnote references through DATA, filling
	      ;; SEEN-REFS along the way.  When DELAYP is non-nil,
	      ;; store footnote definitions so they can be entered
	      ;; later.
	      (org-element-map data 'footnote-reference
		(lambda (f)
		  (funcall function f)
		  (let ((--label (org-element-property :label f)))
		    (unless (and --label (member --label seen-refs))
		      (when --label (push --label seen-refs))
		      ;; Search for subsequent references in footnote
		      ;; definition so numbering follows reading
		      ;; logic, unless DELAYP in non-nil.
		      (cond
		       (delayp
			(push (org-export-get-footnote-definition f info)
			      definitions))
		       ;; Do not force entering inline definitions,
		       ;; since `org-element-map' already traverses
		       ;; them at the right time.
		       ((eq (org-element-property :type f) 'inline))
		       (t (funcall search-ref
				   (org-export-get-footnote-definition f info)
				   nil))))))
		info nil
		;; Don't enter footnote definitions since it will
		;; happen when their first reference is found.
		;; Moreover, if DELAYP is non-nil, make sure we
		;; postpone entering definitions of inline references.
		(if delayp '(footnote-definition footnote-reference)
		  'footnote-definition)))))
    (funcall search-ref data body-first)
    (funcall search-ref (nreverse definitions) nil)))

(defun org-export-collect-footnote-definitions (info &optional data body-first)
  "Return an alist between footnote numbers, labels and definitions.

INFO is the current export state, as a plist.

Definitions are collected throughout the whole parse tree, or
DATA when non-nil.

Sorting is done by order of references.  As soon as a new
reference is encountered, other references are searched within
its definition.  However, if BODY-FIRST is non-nil, this step is
delayed after the whole tree is checked.  This alters results
when references are found in footnote definitions.

Definitions either appear as Org data or as a secondary string
for inlined footnotes.  Unreferenced definitions are ignored."
  (let ((n 0) labels alist)
    (org-export--footnote-reference-map
     (lambda (f)
       ;; Collect footnote number, label and definition.
       (let ((l (org-element-property :label f)))
	 (unless (and l (member l labels))
	   (cl-incf n)
	   (push (list n l (org-export-get-footnote-definition f info)) alist))
	 (when l (push l labels))))
     (or data (plist-get info :parse-tree)) info body-first)
    (nreverse alist)))

(defun org-export-footnote-first-reference-p
    (footnote-reference info &optional data body-first)
  "Non-nil when a footnote reference is the first one for its label.

FOOTNOTE-REFERENCE is the footnote reference being considered.
INFO is a plist containing current export state.

Search is done throughout the whole parse tree, or DATA when
non-nil.

By default, as soon as a new footnote reference is encountered,
other references are searched within its definition.  However, if
BODY-FIRST is non-nil, this step is delayed after the whole tree
is checked.  This alters results when references are found in
footnote definitions."
  (let ((label (org-element-property :label footnote-reference)))
    ;; Anonymous footnotes are always a first reference.
    (or (not label)
	(catch 'exit
	  (org-export--footnote-reference-map
	   (lambda (f)
	     (let ((l (org-element-property :label f)))
	       (when (and l label (string= label l))
		 (throw 'exit (eq footnote-reference f)))))
	   (or data (plist-get info :parse-tree)) info body-first)))))

(defun org-export-get-footnote-number (footnote info &optional data body-first)
  "Return number associated to a footnote.

FOOTNOTE is either a footnote reference or a footnote definition.
INFO is the plist containing export state.

Number is unique throughout the whole parse tree, or DATA, when
non-nil.

By default, as soon as a new footnote reference is encountered,
counting process moves into its definition.  However, if
BODY-FIRST is non-nil, this step is delayed until the end of the
process, leading to a different order when footnotes are nested."
  (let ((count 0)
	(seen)
	(label (org-element-property :label footnote)))
    (catch 'exit
      (org-export--footnote-reference-map
       (lambda (f)
	 (let ((l (org-element-property :label f)))
	   (cond
	    ;; Anonymous footnote match: return number.
	    ((and (not l) (not label) (eq footnote f)) (throw 'exit (1+ count)))
	    ;; Labels match: return number.
	    ((and label l (string= label l)) (throw 'exit (1+ count)))
	    ;; Otherwise store label and increase counter if label
	    ;; wasn't encountered yet.
	    ((not l) (cl-incf count))
	    ((not (member l seen)) (push l seen) (cl-incf count)))))
       (or data (plist-get info :parse-tree)) info body-first))))


;;;; For Headlines
;;
;; `org-export-get-relative-level' is a shortcut to get headline
;; level, relatively to the lower headline level in the parsed tree.
;;
;; `org-export-get-headline-number' returns the section number of an
;; headline, while `org-export-number-to-roman' allows it to be
;; converted to roman numbers.  With an optional argument,
;; `org-export-get-headline-number' returns a number to unnumbered
;; headlines (used for internal id).
;;
;; `org-export-low-level-p', `org-export-first-sibling-p' and
;; `org-export-last-sibling-p' are three useful predicates when it
;; comes to fulfill the `:headline-levels' property.
;;
;; `org-export-get-tags', `org-export-get-category' and
;; `org-export-get-node-property' extract useful information from an
;; headline or a parent headline.  They all handle inheritance.
;;
;; `org-export-get-alt-title' tries to retrieve an alternative title,
;; as a secondary string, suitable for table of contents.  It falls
;; back onto default title.

(defun org-export-get-relative-level (headline info)
  "Return HEADLINE relative level within current parsed tree.
INFO is a plist holding contextual information."
  (+ (org-element-property :level headline)
     (or (plist-get info :headline-offset) 0)))

(defun org-export-low-level-p (headline info)
  "Non-nil when HEADLINE is considered as low level.

INFO is a plist used as a communication channel.

A low level headlines has a relative level greater than
`:headline-levels' property value.

Return value is the difference between HEADLINE relative level
and the last level being considered as high enough, or nil."
  (let ((limit (plist-get info :headline-levels)))
    (when (wholenump limit)
      (let ((level (org-export-get-relative-level headline info)))
        (and (> level limit) (- level limit))))))

(defun org-export-get-headline-number (headline info)
  "Return numbered HEADLINE numbering as a list of numbers.
INFO is a plist holding contextual information."
  (and (org-export-numbered-headline-p headline info)
       (cdr (assq headline (plist-get info :headline-numbering)))))

(defun org-export-numbered-headline-p (headline info)
  "Return a non-nil value if HEADLINE element should be numbered.
INFO is a plist used as a communication channel."
  (unless (cl-some
	   (lambda (head) (org-not-nil (org-element-property :UNNUMBERED head)))
	   (org-element-lineage headline nil t))
    (let ((sec-num (plist-get info :section-numbers))
	  (level (org-export-get-relative-level headline info)))
      (if (wholenump sec-num) (<= level sec-num) sec-num))))

(defun org-export-number-to-roman (n)
  "Convert integer N into a roman numeral."
  (let ((roman '((1000 . "M") (900 . "CM") (500 . "D") (400 . "CD")
		 ( 100 . "C") ( 90 . "XC") ( 50 . "L") ( 40 . "XL")
		 (  10 . "X") (  9 . "IX") (  5 . "V") (  4 . "IV")
		 (   1 . "I")))
	(res ""))
    (if (<= n 0)
	(number-to-string n)
      (while roman
	(if (>= n (caar roman))
	    (setq n (- n (caar roman))
		  res (concat res (cdar roman)))
	  (pop roman)))
      res)))

(defun org-export-get-tags (element info &optional tags inherited)
  "Return list of tags associated to ELEMENT.

ELEMENT has either an `headline' or an `inlinetask' type.  INFO
is a plist used as a communication channel.

When non-nil, optional argument TAGS should be a list of strings.
Any tag belonging to this list will also be removed.

When optional argument INHERITED is non-nil, tags can also be
inherited from parent headlines and FILETAGS keywords."
  (cl-remove-if
   (lambda (tag) (member tag tags))
   (if (not inherited) (org-element-property :tags element)
     ;; Build complete list of inherited tags.
     (let ((current-tag-list (org-element-property :tags element)))
       (dolist (parent (org-element-lineage element))
	 (dolist (tag (org-element-property :tags parent))
	   (when (and (memq (org-element-type parent) '(headline inlinetask))
		      (not (member tag current-tag-list)))
	     (push tag current-tag-list))))
       ;; Add FILETAGS keywords and return results.
       (org-uniquify (append (plist-get info :filetags) current-tag-list))))))

(defun org-export-get-node-property (property blob &optional inherited)
  "Return node PROPERTY value for BLOB.

PROPERTY is an upcase symbol (i.e. `:COOKIE_DATA').  BLOB is an
element or object.

If optional argument INHERITED is non-nil, the value can be
inherited from a parent headline.

Return value is a string or nil."
  (let ((headline (if (eq (org-element-type blob) 'headline) blob
		    (org-export-get-parent-headline blob))))
    (if (not inherited) (org-element-property property blob)
      (let ((parent headline))
	(catch 'found
	  (while parent
	    (when (plist-member (nth 1 parent) property)
	      (throw 'found (org-element-property property parent)))
	    (setq parent (org-element-property :parent parent))))))))

(defun org-export-get-category (blob info)
  "Return category for element or object BLOB.

INFO is a plist used as a communication channel.

CATEGORY is automatically inherited from a parent headline, from
#+CATEGORY: keyword or created out of original file name.  If all
fail, the fall-back value is \"???\"."
  (or (org-export-get-node-property :CATEGORY blob t)
      (org-element-map (plist-get info :parse-tree) 'keyword
	(lambda (kwd)
	  (when (equal (org-element-property :key kwd) "CATEGORY")
	    (org-element-property :value kwd)))
	info 'first-match)
      (let ((file (plist-get info :input-file)))
	(and file (file-name-sans-extension (file-name-nondirectory file))))
      "???"))

(defun org-export-get-alt-title (headline _)
  "Return alternative title for HEADLINE, as a secondary string.
If no optional title is defined, fall-back to the regular title."
  (let ((alt (org-element-property :ALT_TITLE headline)))
    (if alt (org-element-parse-secondary-string
	     alt (org-element-restriction 'headline) headline)
      (org-element-property :title headline))))

(defun org-export-first-sibling-p (blob info)
  "Non-nil when BLOB is the first sibling in its parent.
BLOB is an element or an object.  If BLOB is a headline, non-nil
means it is the first sibling in the sub-tree.  INFO is a plist
used as a communication channel."
  (memq (org-element-type (org-export-get-previous-element blob info))
	'(nil section)))

(defun org-export-last-sibling-p (blob info)
  "Non-nil when BLOB is the last sibling in its parent.
BLOB is an element or an object.  INFO is a plist used as
a communication channel."
  (not (org-export-get-next-element blob info)))


;;;; For Keywords
;;
;; `org-export-get-date' returns a date appropriate for the document
;;  to about to be exported.  In particular, it takes care of
;;  `org-export-date-timestamp-format'.

(defun org-export-get-date (info &optional fmt)
  "Return date value for the current document.

INFO is a plist used as a communication channel.  FMT, when
non-nil, is a time format string that will be applied on the date
if it consists in a single timestamp object.  It defaults to
`org-export-date-timestamp-format' when nil.

A proper date can be a secondary string, a string or nil.  It is
meant to be translated with `org-export-data' or alike."
  (let ((date (plist-get info :date))
	(fmt (or fmt org-export-date-timestamp-format)))
    (cond ((not date) nil)
	  ((and fmt
		(not (cdr date))
		(eq (org-element-type (car date)) 'timestamp))
	   (org-timestamp-format (car date) fmt))
	  (t date))))


;;;; For Links
;;
;; `org-export-custom-protocol-maybe' handles custom protocol defined
;; with `org-add-link-type', which see.
;;
;; `org-export-get-coderef-format' returns an appropriate format
;; string for coderefs.
;;
;; `org-export-inline-image-p' returns a non-nil value when the link
;; provided should be considered as an inline image.
;;
;; `org-export-resolve-fuzzy-link' searches destination of fuzzy links
;; (i.e. links with "fuzzy" as type) within the parsed tree, and
;; returns an appropriate unique identifier.
;;
;; `org-export-resolve-id-link' returns the first headline with
;; specified id or custom-id in parse tree, the path to the external
;; file with the id.
;;
;; `org-export-resolve-coderef' associates a reference to a line
;; number in the element it belongs, or returns the reference itself
;; when the element isn't numbered.
;;
;; `org-export-file-uri' expands a filename as stored in :path value
;;  of a "file" link into a file URI.
;;
;; Broken links raise a `org-link-broken' error, which is caught by
;; `org-export-data' for further processing, depending on
;; `org-export-with-broken-links' value.

(org-define-error 'org-link-broken "Unable to resolve link; aborting")

(defun org-export-custom-protocol-maybe (link desc backend)
  "Try exporting LINK with a dedicated function.

DESC is its description, as a string, or nil.  BACKEND is the
back-end used for export, as a symbol.

Return output as a string, or nil if no protocol handles LINK.

A custom protocol has precedence over regular back-end export.
The function ignores links with an implicit type (e.g.,
\"custom-id\")."
  (let ((type (org-element-property :type link)))
    (unless (or (member type '("coderef" "custom-id" "fuzzy" "radio"))
		(not backend))
      (let ((protocol (nth 2 (assoc type org-link-protocols))))
	(and (functionp protocol)
	     (funcall protocol
		      (org-link-unescape (org-element-property :path link))
		      desc
		      backend))))))

(defun org-export-get-coderef-format (path desc)
  "Return format string for code reference link.
PATH is the link path.  DESC is its description."
  (save-match-data
    (cond ((not desc) "%s")
	  ((string-match (regexp-quote (concat "(" path ")")) desc)
	   (replace-match "%s" t t desc))
	  (t desc))))

(defun org-export-inline-image-p (link &optional rules)
  "Non-nil if LINK object points to an inline image.

Optional argument is a set of RULES defining inline images.  It
is an alist where associations have the following shape:

  (TYPE . REGEXP)

Applying a rule means apply REGEXP against LINK's path when its
type is TYPE.  The function will return a non-nil value if any of
the provided rules is non-nil.  The default rule is
`org-export-default-inline-image-rule'.

This only applies to links without a description."
  (and (not (org-element-contents link))
       (let ((case-fold-search t))
	 (catch 'exit
	   (dolist (rule (or rules org-export-default-inline-image-rule))
	     (and (string= (org-element-property :type link) (car rule))
		  (org-string-match-p (cdr rule)
				      (org-element-property :path link))
		  (throw 'exit t)))))))

(defun org-export-resolve-coderef (ref info)
  "Resolve a code reference REF.

INFO is a plist used as a communication channel.

Return associated line number in source code, or REF itself,
depending on src-block or example element's switches.  Throw an
error if no block contains REF."
  (or (org-element-map (plist-get info :parse-tree) '(example-block src-block)
	(lambda (el)
	  (with-temp-buffer
	    (insert (org-trim (org-element-property :value el)))
	    (let* ((label-fmt (regexp-quote
			       (or (org-element-property :label-fmt el)
				   org-coderef-label-format)))
		   (ref-re
		    (format "^.*?\\S-.*?\\([ \t]*\\(%s\\)\\)[ \t]*$"
			    (format label-fmt ref))))
	      ;; Element containing REF is found.  Resolve it to
	      ;; either a label or a line number, as needed.
	      (when (re-search-backward ref-re nil t)
		(cond
		 ((org-element-property :use-labels el) ref)
		 (t (+ (or (org-export-get-loc el info) 0) (line-number-at-pos))))))))
	info 'first-match)
      (signal 'org-link-broken (list ref))))

(defun org-export-search-cells (datum)
  "List search cells for element or object DATUM.

A search cell follows the pattern (TYPE . SEARCH) where

  TYPE is a symbol among `headline', `custom-id', `target' and
  `other'.

  SEARCH is the string a link is expected to match.  More
  accurately, it is

    - headline's title, as a list of strings, if TYPE is
      `headline'.

    - CUSTOM_ID value, as a string, if TYPE is `custom-id'.

    - target's or radio-target's name as a list of strings if
      TYPE is `target'.

    - NAME affiliated keyword is TYPE is `other'.

A search cell is the internal representation of a fuzzy link.  It
ignores white spaces and statistics cookies, if applicable."
  (pcase (org-element-type datum)
    (`headline
     (let ((title (split-string
		   (replace-regexp-in-string
		    "\\[[0-9]*\\(?:%\\|/[0-9]*\\)\\]" ""
		    (org-element-property :raw-value datum)))))
       (delq nil
	     (list
	      (cons 'headline title)
	      (cons 'other title)
	      (let ((custom-id (org-element-property :custom-id datum)))
		(and custom-id (cons 'custom-id custom-id)))))))
    (`target
     (list (cons 'target (split-string (org-element-property :value datum)))))
    ((and (let name (org-element-property :name datum))
	  (guard name))
     (list (cons 'other (split-string name))))
    (_ nil)))

(defun org-export-string-to-search-cell (s)
  "Return search cells associated to string S.
S is either the path of a fuzzy link or a search option, i.e., it
tries to match either a headline (through custom ID or title),
a target or a named element."
  (pcase (string-to-char s)
    (?* (list (cons 'headline (split-string (substring s 1)))))
    (?# (list (cons 'custom-id (substring s 1))))
    ((let search (split-string s))
     (list (cons 'target search) (cons 'other search)))))

(defun org-export-match-search-cell-p (datum cells)
  "Non-nil when DATUM matches search cells CELLS.
DATUM is an element or object.  CELLS is a list of search cells,
as returned by `org-export-search-cells'."
  (let ((targets (org-export-search-cells datum)))
    (and targets (cl-some (lambda (cell) (member cell targets)) cells))))

(defun org-export-resolve-fuzzy-link (link info)
  "Return LINK destination.

INFO is a plist holding contextual information.

Return value can be an object or an element:

- If LINK path matches a target object (i.e. <<path>>) return it.

- If LINK path exactly matches the name affiliated keyword
  (i.e. #+NAME: path) of an element, return that element.

- If LINK path exactly matches any headline name, return that
  element.

- Otherwise, throw an error.

Assume LINK type is \"fuzzy\".  White spaces are not
significant."
  (let* ((search-cells (org-export-string-to-search-cell
			(org-link-unescape (org-element-property :path link))))
	 (link-cache
	  (or (plist-get info :resolve-fuzzy-link-cache)
	      (plist-get (plist-put info
				    :resolve-fuzzy-link-cache
				    (make-hash-table :test #'equal))
			 :resolve-fuzzy-link-cache)))
	 (cached (gethash search-cells link-cache 'not-found)))
    (if (not (eq cached 'not-found)) cached
      (let ((matches
	     (org-element-map (plist-get info :parse-tree)
		 (cons 'target org-element-all-elements)
	       (lambda (datum)
		 (and (org-export-match-search-cell-p datum search-cells)
		      datum)))))
	(unless matches
	  (signal 'org-link-broken
		  (list (org-element-property :raw-path link))))
	(puthash
	 search-cells
	 ;; There can be multiple matches for un-typed searches, i.e.,
	 ;; for searches not starting with # or *.  In this case,
	 ;; prioritize targets and names over headline titles.
	 ;; Matching both a name and a target is not valid, and
	 ;; therefore undefined.
	 (or (cl-some (lambda (datum)
			(and (not (eq (org-element-type datum) 'headline))
			     datum))
		      matches)
	     (car matches))
	 link-cache)))))

(defun org-export-resolve-id-link (link info)
  "Return headline referenced as LINK destination.

INFO is a plist used as a communication channel.

Return value can be the headline element matched in current parse
tree or a file name.  Assume LINK type is either \"id\" or
\"custom-id\".  Throw an error if no match is found."
  (let ((id (org-element-property :path link)))
    ;; First check if id is within the current parse tree.
    (or (org-element-map (plist-get info :parse-tree) 'headline
	  (lambda (headline)
	    (when (or (equal (org-element-property :ID headline) id)
		      (equal (org-element-property :CUSTOM_ID headline) id))
	      headline))
	  info 'first-match)
	;; Otherwise, look for external files.
	(cdr (assoc id (plist-get info :id-alist)))
	(signal 'org-link-broken (list id)))))

(defun org-export-resolve-radio-link (link info)
  "Return radio-target object referenced as LINK destination.

INFO is a plist used as a communication channel.

Return value can be a radio-target object or nil.  Assume LINK
has type \"radio\"."
  (let ((path (replace-regexp-in-string
	       "[ \r\t\n]+" " " (org-element-property :path link))))
    (org-element-map (plist-get info :parse-tree) 'radio-target
      (lambda (radio)
	(and (eq (compare-strings
		  (replace-regexp-in-string
		   "[ \r\t\n]+" " " (org-element-property :value radio))
		  nil nil path nil nil t)
		 t)
	     radio))
      info 'first-match)))

(defun org-export-file-uri (filename)
  "Return file URI associated to FILENAME."
  (cond ((org-string-match-p "\\`//" filename) (concat "file:" filename))
	((not (file-name-absolute-p filename)) filename)
	((org-file-remote-p filename) (concat "file:/" filename))
	(t (concat "file://" (expand-file-name filename)))))


;;;; For References
;;
;; `org-export-get-reference' associate a unique reference for any
;; object or element.  It uses `org-export-new-reference' and
;; `org-export-format-reference' to, respectively, generate new
;; internal references and turn them into a string suitable for
;; output.
;;
;; `org-export-get-ordinal' associates a sequence number to any object
;; or element.

(defun org-export-new-reference (references)
  "Return a unique reference, among REFERENCES.
REFERENCES is an alist whose values are in-use references, as
numbers.  Returns a number, which is the internal representation
of a reference.  See also `org-export-format-reference'."
  ;; Generate random 7 digits hexadecimal numbers.  Collisions
  ;; increase exponentially with the numbers of references.  However,
  ;; the odds for encountering at least one collision with 1000 active
  ;; references in the same document are roughly 0.2%, so this
  ;; shouldn't be the bottleneck.
  (let ((new (random #x10000000)))
    (while (rassq new references) (setq new (random #x10000000)))
    new))

(defun org-export-format-reference (reference)
  "Format REFERENCE into a string.
REFERENCE is a number representing a reference, as returned by
`org-export-new-reference', which see."
  (format "org%07x" reference))

(defun org-export-get-reference (datum info)
  "Return a unique reference for DATUM, as a string.

DATUM is either an element or an object.  INFO is the current
export state, as a plist.

This function checks `:crossrefs' property in INFO for search
cells matching DATUM before creating a new reference.  Returned
reference consists of alphanumeric characters only."
  (let ((cache (plist-get info :internal-references)))
    (or (car (rassq datum cache))
	(let* ((crossrefs (plist-get info :crossrefs))
	       (cells (org-export-search-cells datum))
	       ;; If any other published document relies on an
	       ;; association between a search cell and a reference,
	       ;; make sure to preserve it.  See
	       ;; `org-publish-resolve-external-link' for details.
	       (new (or (cdr (cl-some (lambda (c) (assoc c crossrefs)) cells))
			(org-export-new-reference cache)))
	       (reference-string (org-export-format-reference new)))
	  ;; Cache contains both data already associated to
	  ;; a reference and in-use internal references, so as to make
	  ;; unique references.
	  (dolist (cell cells) (push (cons cell new) cache))
	  ;; Keep an associated related to DATUM as not every object
	  ;; and element can be associated to a search cell.
	  (push (cons reference-string datum) cache)
	  (plist-put info :internal-references cache)
	  reference-string))))

(defun org-export-get-ordinal (element info &optional types predicate)
  "Return ordinal number of an element or object.

ELEMENT is the element or object considered.  INFO is the plist
used as a communication channel.

Optional argument TYPES, when non-nil, is a list of element or
object types, as symbols, that should also be counted in.
Otherwise, only provided element's type is considered.

Optional argument PREDICATE is a function returning a non-nil
value if the current element or object should be counted in.  It
accepts two arguments: the element or object being considered and
the plist used as a communication channel.  This allows counting
only a certain type of object (i.e. inline images).

Return value is a list of numbers if ELEMENT is a headline or an
item.  It is nil for keywords.  It represents the footnote number
for footnote definitions and footnote references.  If ELEMENT is
a target, return the same value as if ELEMENT was the closest
table, item or headline containing the target.  In any other
case, return the sequence number of ELEMENT among elements or
objects of the same type."
  ;; Ordinal of a target object refer to the ordinal of the closest
  ;; table, item, or headline containing the object.
  (when (eq (org-element-type element) 'target)
    (setq element
	  (org-element-lineage
	   element
	   '(footnote-definition footnote-reference headline item table))))
  (cl-case (org-element-type element)
    ;; Special case 1: A headline returns its number as a list.
    (headline (org-export-get-headline-number element info))
    ;; Special case 2: An item returns its number as a list.
    (item (let ((struct (org-element-property :structure element)))
	    (org-list-get-item-number
	     (org-element-property :begin element)
	     struct
	     (org-list-prevs-alist struct)
	     (org-list-parents-alist struct))))
    ((footnote-definition footnote-reference)
     (org-export-get-footnote-number element info))
    (otherwise
     (let ((counter 0))
       ;; Increment counter until ELEMENT is found again.
       (org-element-map (plist-get info :parse-tree)
	   (or types (org-element-type element))
	 (lambda (el)
	   (cond
	    ((eq element el) (1+ counter))
	    ((not predicate) (cl-incf counter) nil)
	    ((funcall predicate el info) (cl-incf counter) nil)))
	 info 'first-match)))))


;;;; For Src-Blocks
;;
;; `org-export-get-loc' counts number of code lines accumulated in
;; src-block or example-block elements with a "+n" switch until
;; a given element, excluded.  Note: "-n" switches reset that count.
;;
;; `org-export-unravel-code' extracts source code (along with a code
;; references alist) from an `element-block' or `src-block' type
;; element.
;;
;; `org-export-format-code' applies a formatting function to each line
;; of code, providing relative line number and code reference when
;; appropriate.  Since it doesn't access the original element from
;; which the source code is coming, it expects from the code calling
;; it to know if lines should be numbered and if code references
;; should appear.
;;
;; Eventually, `org-export-format-code-default' is a higher-level
;; function (it makes use of the two previous functions) which handles
;; line numbering and code references inclusion, and returns source
;; code in a format suitable for plain text or verbatim output.

(defun org-export-get-loc (element info)
  "Return count of lines of code before ELEMENT.

ELEMENT is an example-block or src-block element.  INFO is the
plist used as a communication channel.

Count includes every line of code in example-block or src-block
with a \"+n\" or \"-n\" switch before block.  Return nil if
ELEMENT doesn't allow line numbering."
  (pcase (org-element-property :number-lines element)
    (`(new . ,n) n)
    (`(continued . ,n)
     (let ((loc 0))
       (org-element-map (plist-get info :parse-tree) '(src-block example-block)
	 (lambda (el)
	   ;; ELEMENT is reached: Quit loop and return locs.
	   (if (eq el element) (+ loc n)
	     ;; Only count lines from src-block and example-block
	     ;; elements with a "+n" or "-n" switch.
	     (let ((linum (org-element-property :number-lines el)))
	       (when linum
		 (let ((lines (org-count-lines
			       (org-trim (org-element-property :value el)))))
		   ;; Accumulate locs or reset them.
		   (pcase linum
		     (`(new . ,n) (setq loc (+ n lines)))
		     (`(continued . ,n) (cl-incf loc (+ n lines)))))))
	     nil))		      ;Return nil to stay in the loop.
	 info 'first-match)))))

(defun org-export-unravel-code (element)
  "Clean source code and extract references out of it.

ELEMENT has either a `src-block' an `example-block' type.

Return a cons cell whose CAR is the source code, cleaned from any
reference, protective commas and spurious indentation, and CDR is
an alist between relative line number (integer) and name of code
reference on that line (string)."
  (let* ((line 0) refs
	 (value (org-element-property :value element))
	 ;; Get code and clean it.  Remove blank lines at its
	 ;; beginning and end.
	 (code (replace-regexp-in-string
		"\\`\\([ \t]*\n\\)+" ""
		(replace-regexp-in-string
		 "\\([ \t]*\n\\)*[ \t]*\\'" "\n"
		 (if (or org-src-preserve-indentation
			 (org-element-property :preserve-indent element))
		     value
		   (org-remove-indentation value)))))
	 ;; Get format used for references.
	 (label-fmt (regexp-quote
		     (or (org-element-property :label-fmt element)
			 org-coderef-label-format)))
	 ;; Build a regexp matching a loc with a reference.
	 (with-ref-re
	  (format "^.*?\\S-.*?\\([ \t]*\\(%s\\)[ \t]*\\)$"
		  (replace-regexp-in-string
		   "%s" "\\([-a-zA-Z0-9_ ]+\\)" label-fmt nil t))))
    ;; Return value.
    (cons
     ;; Code with references removed.
     (org-element-normalize-string
      (mapconcat
       (lambda (loc)
	 (cl-incf line)
	 (if (not (string-match with-ref-re loc)) loc
	   ;; Ref line: remove ref, and signal its position in REFS.
	   (push (cons line (match-string 3 loc)) refs)
	   (replace-match "" nil nil loc 1)))
       (org-split-string code "\n") "\n"))
     ;; Reference alist.
     refs)))

(defun org-export-format-code (code fun &optional num-lines ref-alist)
  "Format CODE by applying FUN line-wise and return it.

CODE is a string representing the code to format.  FUN is
a function.  It must accept three arguments: a line of
code (string), the current line number (integer) or nil and the
reference associated to the current line (string) or nil.

Optional argument NUM-LINES can be an integer representing the
number of code lines accumulated until the current code.  Line
numbers passed to FUN will take it into account.  If it is nil,
FUN's second argument will always be nil.  This number can be
obtained with `org-export-get-loc' function.

Optional argument REF-ALIST can be an alist between relative line
number (i.e. ignoring NUM-LINES) and the name of the code
reference on it.  If it is nil, FUN's third argument will always
be nil.  It can be obtained through the use of
`org-export-unravel-code' function."
  (let ((--locs (org-split-string code "\n"))
	(--line 0))
    (org-element-normalize-string
     (mapconcat
      (lambda (--loc)
	(cl-incf --line)
	(let ((--ref (cdr (assq --line ref-alist))))
	  (funcall fun --loc (and num-lines (+ num-lines --line)) --ref)))
      --locs "\n"))))

(defun org-export-format-code-default (element info)
  "Return source code from ELEMENT, formatted in a standard way.

ELEMENT is either a `src-block' or `example-block' element.  INFO
is a plist used as a communication channel.

This function takes care of line numbering and code references
inclusion.  Line numbers, when applicable, appear at the
beginning of the line, separated from the code by two white
spaces.  Code references, on the other hand, appear flushed to
the right, separated by six white spaces from the widest line of
code."
  ;; Extract code and references.
  (let* ((code-info (org-export-unravel-code element))
         (code (car code-info))
	 (code-lines (org-split-string code "\n")))
    (if (null code-lines) ""
      (let* ((refs (and (org-element-property :retain-labels element)
			(cdr code-info)))
	     ;; Handle line numbering.
	     (num-start (org-export-get-loc element info))
	     (num-fmt
	      (and num-start
		   (format "%%%ds  "
			   (length (number-to-string
				    (+ (length code-lines) num-start))))))
	     ;; Prepare references display, if required.  Any reference
	     ;; should start six columns after the widest line of code,
	     ;; wrapped with parenthesis.
	     (max-width
	      (+ (apply 'max (mapcar 'length code-lines))
		 (if (not num-start) 0 (length (format num-fmt num-start))))))
	(org-export-format-code
	 code
	 (lambda (loc line-num ref)
	   (let ((number-str (and num-fmt (format num-fmt line-num))))
	     (concat
	      number-str
	      loc
	      (and ref
		   (concat (make-string
			    (- (+ 6 max-width)
			       (+ (length loc) (length number-str))) ? )
			   (format "(%s)" ref))))))
	 num-start refs)))))


;;;; For Tables
;;
;; `org-export-table-has-special-column-p' and and
;; `org-export-table-row-is-special-p' are predicates used to look for
;; meta-information about the table structure.
;;
;; `org-table-has-header-p' tells when the rows before the first rule
;;  should be considered as table's header.
;;
;; `org-export-table-cell-width', `org-export-table-cell-alignment'
;; and `org-export-table-cell-borders' extract information from
;; a table-cell element.
;;
;; `org-export-table-dimensions' gives the number on rows and columns
;; in the table, ignoring horizontal rules and special columns.
;; `org-export-table-cell-address', given a table-cell object, returns
;; the absolute address of a cell. On the other hand,
;; `org-export-get-table-cell-at' does the contrary.
;;
;; `org-export-table-cell-starts-colgroup-p',
;; `org-export-table-cell-ends-colgroup-p',
;; `org-export-table-row-starts-rowgroup-p',
;; `org-export-table-row-ends-rowgroup-p',
;; `org-export-table-row-starts-header-p',
;; `org-export-table-row-ends-header-p' and
;; `org-export-table-row-in-header-p' indicate position of current row
;; or cell within the table.

(defun org-export-table-has-special-column-p (table)
  "Non-nil when TABLE has a special column.
All special columns will be ignored during export."
  ;; The table has a special column when every first cell of every row
  ;; has an empty value or contains a symbol among "/", "#", "!", "$",
  ;; "*" "_" and "^".  Though, do not consider a first row containing
  ;; only empty cells as special.
  (let ((special-column-p 'empty))
    (catch 'exit
      (dolist (row (org-element-contents table))
	(when (eq (org-element-property :type row) 'standard)
	  (let ((value (org-element-contents
			(car (org-element-contents row)))))
	    (cond ((member value '(("/") ("#") ("!") ("$") ("*") ("_") ("^")))
		   (setq special-column-p 'special))
		  ((not value))
		  (t (throw 'exit nil))))))
      (eq special-column-p 'special))))

(defun org-export-table-has-header-p (table info)
  "Non-nil when TABLE has a header.

INFO is a plist used as a communication channel.

A table has a header when it contains at least two row groups."
  (let ((cache (or (plist-get info :table-header-cache)
		   (plist-get (setq info
				    (plist-put info :table-header-cache
					       (make-hash-table :test 'eq)))
			      :table-header-cache))))
    (or (gethash table cache)
	(let ((rowgroup 1) row-flag)
	  (puthash
	   table
	   (org-element-map table 'table-row
	     (lambda (row)
	       (cond
		((> rowgroup 1) t)
		((and row-flag (eq (org-element-property :type row) 'rule))
		 (cl-incf rowgroup) (setq row-flag nil))
		((and (not row-flag) (eq (org-element-property :type row)
					 'standard))
		 (setq row-flag t) nil)))
	     info 'first-match)
	   cache)))))

(defun org-export-table-row-is-special-p (table-row _)
  "Non-nil if TABLE-ROW is considered special.
All special rows will be ignored during export."
  (when (eq (org-element-property :type table-row) 'standard)
    (let ((first-cell (org-element-contents
		       (car (org-element-contents table-row)))))
      ;; A row is special either when...
      (or
       ;; ... it starts with a field only containing "/",
       (equal first-cell '("/"))
       ;; ... the table contains a special column and the row start
       ;; with a marking character among, "^", "_", "$" or "!",
       (and (org-export-table-has-special-column-p
	     (org-export-get-parent table-row))
	    (member first-cell '(("^") ("_") ("$") ("!"))))
       ;; ... it contains only alignment cookies and empty cells.
       (let ((special-row-p 'empty))
	 (catch 'exit
	   (dolist (cell (org-element-contents table-row))
	     (let ((value (org-element-contents cell)))
	       ;; Since VALUE is a secondary string, the following
	       ;; checks avoid expanding it with `org-export-data'.
	       (cond ((not value))
		     ((and (not (cdr value))
			   (stringp (car value))
			   (string-match "\\`<[lrc]?\\([0-9]+\\)?>\\'"
					 (car value)))
		      (setq special-row-p 'cookie))
		     (t (throw 'exit nil)))))
	   (eq special-row-p 'cookie)))))))

(defun org-export-table-row-group (table-row info)
  "Return TABLE-ROW's group number, as an integer.

INFO is a plist used as the communication channel.

Return value is the group number, as an integer, or nil for
special rows and rows separators.  First group is also table's
header."
  (let ((cache (or (plist-get info :table-row-group-cache)
		   (plist-get (setq info
				    (plist-put info :table-row-group-cache
					       (make-hash-table :test 'eq)))
			      :table-row-group-cache))))
    (cond ((gethash table-row cache))
	  ((eq (org-element-property :type table-row) 'rule) nil)
	  (t (let ((group 0) row-flag)
	       (org-element-map (org-export-get-parent table-row) 'table-row
		 (lambda (row)
		   (if (eq (org-element-property :type row) 'rule)
		       (setq row-flag nil)
		     (unless row-flag (cl-incf group) (setq row-flag t)))
		   (when (eq table-row row) (puthash table-row group cache)))
		 info 'first-match))))))

(defun org-export-table-cell-width (table-cell info)
  "Return TABLE-CELL contents width.

INFO is a plist used as the communication channel.

Return value is the width given by the last width cookie in the
same column as TABLE-CELL, or nil."
  (let* ((row (org-export-get-parent table-cell))
	 (table (org-export-get-parent row))
	 (cells (org-element-contents row))
	 (columns (length cells))
	 (column (- columns (length (memq table-cell cells))))
	 (cache (or (plist-get info :table-cell-width-cache)
		    (plist-get (setq info
				     (plist-put info :table-cell-width-cache
						(make-hash-table :test 'eq)))
			       :table-cell-width-cache)))
	 (width-vector (or (gethash table cache)
			   (puthash table (make-vector columns 'empty) cache)))
	 (value (aref width-vector column)))
    (if (not (eq value 'empty)) value
      (let (cookie-width)
	(dolist (row (org-element-contents table)
		     (aset width-vector column cookie-width))
	  (when (org-export-table-row-is-special-p row info)
	    ;; In a special row, try to find a width cookie at COLUMN.
	    (let* ((value (org-element-contents
			   (elt (org-element-contents row) column)))
		   (cookie (car value)))
	      ;; The following checks avoid expanding unnecessarily
	      ;; the cell with `org-export-data'.
	      (when (and value
			 (not (cdr value))
			 (stringp cookie)
			 (string-match "\\`<[lrc]?\\([0-9]+\\)?>\\'" cookie)
			 (match-string 1 cookie))
		(setq cookie-width
		      (string-to-number (match-string 1 cookie)))))))))))

(defun org-export-table-cell-alignment (table-cell info)
  "Return TABLE-CELL contents alignment.

INFO is a plist used as the communication channel.

Return alignment as specified by the last alignment cookie in the
same column as TABLE-CELL.  If no such cookie is found, a default
alignment value will be deduced from fraction of numbers in the
column (see `org-table-number-fraction' for more information).
Possible values are `left', `right' and `center'."
  ;; Load `org-table-number-fraction' and `org-table-number-regexp'.
  (require 'org-table)
  (let* ((row (org-export-get-parent table-cell))
	 (table (org-export-get-parent row))
	 (cells (org-element-contents row))
	 (columns (length cells))
	 (column (- columns (length (memq table-cell cells))))
	 (cache (or (plist-get info :table-cell-alignment-cache)
		    (plist-get (setq info
				     (plist-put info :table-cell-alignment-cache
						(make-hash-table :test 'eq)))
			       :table-cell-alignment-cache)))
	 (align-vector (or (gethash table cache)
			   (puthash table (make-vector columns nil) cache))))
    (or (aref align-vector column)
	(let ((number-cells 0)
	      (total-cells 0)
	      cookie-align
	      previous-cell-number-p)
	  (dolist (row (org-element-contents (org-export-get-parent row)))
	    (cond
	     ;; In a special row, try to find an alignment cookie at
	     ;; COLUMN.
	     ((org-export-table-row-is-special-p row info)
	      (let ((value (org-element-contents
			    (elt (org-element-contents row) column))))
		;; Since VALUE is a secondary string, the following
		;; checks avoid useless expansion through
		;; `org-export-data'.
		(when (and value
			   (not (cdr value))
			   (stringp (car value))
			   (string-match "\\`<\\([lrc]\\)?\\([0-9]+\\)?>\\'"
					 (car value))
			   (match-string 1 (car value)))
		  (setq cookie-align (match-string 1 (car value))))))
	     ;; Ignore table rules.
	     ((eq (org-element-property :type row) 'rule))
	     ;; In a standard row, check if cell's contents are
	     ;; expressing some kind of number.  Increase NUMBER-CELLS
	     ;; accordingly.  Though, don't bother if an alignment
	     ;; cookie has already defined cell's alignment.
	     ((not cookie-align)
	      (let ((value (org-export-data
			    (org-element-contents
			     (elt (org-element-contents row) column))
			    info)))
		(cl-incf total-cells)
		;; Treat an empty cell as a number if it follows
		;; a number.
		(if (not (or (string-match org-table-number-regexp value)
			     (and (string= value "") previous-cell-number-p)))
		    (setq previous-cell-number-p nil)
		  (setq previous-cell-number-p t)
		  (cl-incf number-cells))))))
	  ;; Return value.  Alignment specified by cookies has
	  ;; precedence over alignment deduced from cell's contents.
	  (aset align-vector
		column
		(cond ((equal cookie-align "l") 'left)
		      ((equal cookie-align "r") 'right)
		      ((equal cookie-align "c") 'center)
		      ((>= (/ (float number-cells) total-cells)
			   org-table-number-fraction)
		       'right)
		      (t 'left)))))))

(defun org-export-table-cell-borders (table-cell info)
  "Return TABLE-CELL borders.

INFO is a plist used as a communication channel.

Return value is a list of symbols, or nil.  Possible values are:
`top', `bottom', `above', `below', `left' and `right'.  Note:
`top' (resp. `bottom') only happen for a cell in the first
row (resp. last row) of the table, ignoring table rules, if any.

Returned borders ignore special rows."
  (let* ((row (org-export-get-parent table-cell))
	 (table (org-export-get-parent-table table-cell))
	 borders)
    ;; Top/above border?  TABLE-CELL has a border above when a rule
    ;; used to demarcate row groups can be found above.  Hence,
    ;; finding a rule isn't sufficient to push `above' in BORDERS:
    ;; another regular row has to be found above that rule.
    (let (rule-flag)
      (catch 'exit
	;; Look at every row before the current one.
	(dolist (row (cdr (memq row (reverse (org-element-contents table)))))
	  (cond ((eq (org-element-property :type row) 'rule)
		 (setq rule-flag t))
		((not (org-export-table-row-is-special-p row info))
		 (if rule-flag (throw 'exit (push 'above borders))
		   (throw 'exit nil)))))
	;; No rule above, or rule found starts the table (ignoring any
	;; special row): TABLE-CELL is at the top of the table.
	(when rule-flag (push 'above borders))
	(push 'top borders)))
    ;; Bottom/below border? TABLE-CELL has a border below when next
    ;; non-regular row below is a rule.
    (let (rule-flag)
      (catch 'exit
	;; Look at every row after the current one.
	(dolist (row (cdr (memq row (org-element-contents table))))
	  (cond ((eq (org-element-property :type row) 'rule)
		 (setq rule-flag t))
		((not (org-export-table-row-is-special-p row info))
		 (if rule-flag (throw 'exit (push 'below borders))
		   (throw 'exit nil)))))
	;; No rule below, or rule found ends the table (modulo some
	;; special row): TABLE-CELL is at the bottom of the table.
	(when rule-flag (push 'below borders))
	(push 'bottom borders)))
    ;; Right/left borders?  They can only be specified by column
    ;; groups.  Column groups are defined in a row starting with "/".
    ;; Also a column groups row only contains "<", "<>", ">" or blank
    ;; cells.
    (catch 'exit
      (let ((column (let ((cells (org-element-contents row)))
		      (- (length cells) (length (memq table-cell cells))))))
	;; Table rows are read in reverse order so last column groups
	;; row has precedence over any previous one.
	(dolist (row (reverse (org-element-contents table)))
	  (unless (eq (org-element-property :type row) 'rule)
	    (when (equal (org-element-contents
			  (car (org-element-contents row)))
			 '("/"))
	      (let ((column-groups
		     (mapcar
		      (lambda (cell)
			(let ((value (org-element-contents cell)))
			  (when (member value '(("<") ("<>") (">") nil))
			    (car value))))
		      (org-element-contents row))))
		;; There's a left border when previous cell, if
		;; any, ends a group, or current one starts one.
		(when (or (and (not (zerop column))
			       (member (elt column-groups (1- column))
				       '(">" "<>")))
			  (member (elt column-groups column) '("<" "<>")))
		  (push 'left borders))
		;; There's a right border when next cell, if any,
		;; starts a group, or current one ends one.
		(when (or (and (/= (1+ column) (length column-groups))
			       (member (elt column-groups (1+ column))
				       '("<" "<>")))
			  (member (elt column-groups column) '(">" "<>")))
		  (push 'right borders))
		(throw 'exit nil)))))))
    ;; Return value.
    borders))

(defun org-export-table-cell-starts-colgroup-p (table-cell info)
  "Non-nil when TABLE-CELL is at the beginning of a column group.
INFO is a plist used as a communication channel."
  ;; A cell starts a column group either when it is at the beginning
  ;; of a row (or after the special column, if any) or when it has
  ;; a left border.
  (or (eq (org-element-map (org-export-get-parent table-cell) 'table-cell
	    'identity info 'first-match)
	  table-cell)
      (memq 'left (org-export-table-cell-borders table-cell info))))

(defun org-export-table-cell-ends-colgroup-p (table-cell info)
  "Non-nil when TABLE-CELL is at the end of a column group.
INFO is a plist used as a communication channel."
  ;; A cell ends a column group either when it is at the end of a row
  ;; or when it has a right border.
  (or (eq (car (last (org-element-contents
			 (org-export-get-parent table-cell))))
	     table-cell)
      (memq 'right (org-export-table-cell-borders table-cell info))))

(defun org-export-table-row-starts-rowgroup-p (table-row info)
  "Non-nil when TABLE-ROW is at the beginning of a row group.
INFO is a plist used as a communication channel."
  (unless (or (eq (org-element-property :type table-row) 'rule)
	      (org-export-table-row-is-special-p table-row info))
    (let ((borders (org-export-table-cell-borders
		    (car (org-element-contents table-row)) info)))
      (or (memq 'top borders) (memq 'above borders)))))

(defun org-export-table-row-ends-rowgroup-p (table-row info)
  "Non-nil when TABLE-ROW is at the end of a row group.
INFO is a plist used as a communication channel."
  (unless (or (eq (org-element-property :type table-row) 'rule)
	      (org-export-table-row-is-special-p table-row info))
    (let ((borders (org-export-table-cell-borders
		    (car (org-element-contents table-row)) info)))
      (or (memq 'bottom borders) (memq 'below borders)))))

(defun org-export-table-row-in-header-p (table-row info)
  "Non-nil when TABLE-ROW is located within table's header.
INFO is a plist used as a communication channel.  Always return
nil for special rows and rows separators."
  (and (org-export-table-has-header-p
	(org-export-get-parent-table table-row) info)
       (eql (org-export-table-row-group table-row info) 1)))

(defun org-export-table-row-starts-header-p (table-row info)
  "Non-nil when TABLE-ROW is the first table header's row.
INFO is a plist used as a communication channel."
  (and (org-export-table-row-in-header-p table-row info)
       (org-export-table-row-starts-rowgroup-p table-row info)))

(defun org-export-table-row-ends-header-p (table-row info)
  "Non-nil when TABLE-ROW is the last table header's row.
INFO is a plist used as a communication channel."
  (and (org-export-table-row-in-header-p table-row info)
       (org-export-table-row-ends-rowgroup-p table-row info)))

(defun org-export-table-row-number (table-row info)
  "Return TABLE-ROW number.
INFO is a plist used as a communication channel.  Return value is
zero-based and ignores separators.  The function returns nil for
special columns and separators."
  (when (and (eq (org-element-property :type table-row) 'standard)
	     (not (org-export-table-row-is-special-p table-row info)))
    (let ((number 0))
      (org-element-map (org-export-get-parent-table table-row) 'table-row
	(lambda (row)
	  (cond ((eq row table-row) number)
		((eq (org-element-property :type row) 'standard)
		 (cl-incf number) nil)))
	info 'first-match))))

(defun org-export-table-dimensions (table info)
  "Return TABLE dimensions.

INFO is a plist used as a communication channel.

Return value is a CONS like (ROWS . COLUMNS) where
ROWS (resp. COLUMNS) is the number of exportable
rows (resp. columns)."
  (let (first-row (columns 0) (rows 0))
    ;; Set number of rows, and extract first one.
    (org-element-map table 'table-row
      (lambda (row)
	(when (eq (org-element-property :type row) 'standard)
	  (cl-incf rows)
	  (unless first-row (setq first-row row)))) info)
    ;; Set number of columns.
    (org-element-map first-row 'table-cell (lambda (_) (cl-incf columns)) info)
    ;; Return value.
    (cons rows columns)))

(defun org-export-table-cell-address (table-cell info)
  "Return address of a regular TABLE-CELL object.

TABLE-CELL is the cell considered.  INFO is a plist used as
a communication channel.

Address is a CONS cell (ROW . COLUMN), where ROW and COLUMN are
zero-based index.  Only exportable cells are considered.  The
function returns nil for other cells."
  (let* ((table-row (org-export-get-parent table-cell))
	 (row-number (org-export-table-row-number table-row info)))
    (when row-number
      (cons row-number
	    (let ((col-count 0))
	      (org-element-map table-row 'table-cell
		(lambda (cell)
		  (if (eq cell table-cell) col-count (cl-incf col-count) nil))
		info 'first-match))))))

(defun org-export-get-table-cell-at (address table info)
  "Return regular table-cell object at ADDRESS in TABLE.

Address is a CONS cell (ROW . COLUMN), where ROW and COLUMN are
zero-based index.  TABLE is a table type element.  INFO is
a plist used as a communication channel.

If no table-cell, among exportable cells, is found at ADDRESS,
return nil."
  (let ((column-pos (cdr address)) (column-count 0))
    (org-element-map
	;; Row at (car address) or nil.
	(let ((row-pos (car address)) (row-count 0))
	  (org-element-map table 'table-row
	    (lambda (row)
	      (cond ((eq (org-element-property :type row) 'rule) nil)
		    ((= row-count row-pos) row)
		    (t (cl-incf row-count) nil)))
	    info 'first-match))
	'table-cell
      (lambda (cell)
	(if (= column-count column-pos) cell
	  (cl-incf column-count) nil))
      info 'first-match)))


;;;; For Tables Of Contents
;;
;; `org-export-collect-headlines' builds a list of all exportable
;; headline elements, maybe limited to a certain depth.  One can then
;; easily parse it and transcode it.
;;
;; Building lists of tables, figures or listings is quite similar.
;; Once the generic function `org-export-collect-elements' is defined,
;; `org-export-collect-tables', `org-export-collect-figures' and
;; `org-export-collect-listings' can be derived from it.

(defun org-export-collect-headlines (info &optional n scope)
  "Collect headlines in order to build a table of contents.

INFO is a plist used as a communication channel.

When optional argument N is an integer, it specifies the depth of
the table of contents.  Otherwise, it is set to the value of the
last headline level.  See `org-export-headline-levels' for more
information.

Optional argument SCOPE, when non-nil, is an element.  If it is
a headline, only children of SCOPE are collected.  Otherwise,
collect children of the headline containing provided element.  If
there is no such headline, collect all headlines.  In any case,
argument N becomes relative to the level of that headline.

Return a list of all exportable headlines as parsed elements.
Footnote sections are ignored."
  (let* ((scope (cond ((not scope) (plist-get info :parse-tree))
		      ((eq (org-element-type scope) 'headline) scope)
		      ((org-export-get-parent-headline scope))
		      (t (plist-get info :parse-tree))))
	 (limit (plist-get info :headline-levels))
	 (n (if (not (wholenump n)) limit
	      (min (if (eq (org-element-type scope) 'org-data) n
		     (+ (org-export-get-relative-level scope info) n))
		   limit))))
    (org-element-map (org-element-contents scope) 'headline
      (lambda (headline)
	(unless (org-element-property :footnote-section-p headline)
	  (let ((level (org-export-get-relative-level headline info)))
	    (and (<= level n) headline))))
      info)))

(defun org-export-collect-elements (type info &optional predicate)
  "Collect referenceable elements of a determined type.

TYPE can be a symbol or a list of symbols specifying element
types to search.  Only elements with a caption are collected.

INFO is a plist used as a communication channel.

When non-nil, optional argument PREDICATE is a function accepting
one argument, an element of type TYPE.  It returns a non-nil
value when that element should be collected.

Return a list of all elements found, in order of appearance."
  (org-element-map (plist-get info :parse-tree) type
    (lambda (element)
      (and (org-element-property :caption element)
	   (or (not predicate) (funcall predicate element))
	   element))
    info))

(defun org-export-collect-tables (info)
  "Build a list of tables.
INFO is a plist used as a communication channel.

Return a list of table elements with a caption."
  (org-export-collect-elements 'table info))

(defun org-export-collect-figures (info predicate)
  "Build a list of figures.

INFO is a plist used as a communication channel.  PREDICATE is
a function which accepts one argument: a paragraph element and
whose return value is non-nil when that element should be
collected.

A figure is a paragraph type element, with a caption, verifying
PREDICATE.  The latter has to be provided since a \"figure\" is
a vague concept that may depend on back-end.

Return a list of elements recognized as figures."
  (org-export-collect-elements 'paragraph info predicate))

(defun org-export-collect-listings (info)
  "Build a list of src blocks.

INFO is a plist used as a communication channel.

Return a list of src-block elements with a caption."
  (org-export-collect-elements 'src-block info))


;;;; Smart Quotes
;;
;; The main function for the smart quotes sub-system is
;; `org-export-activate-smart-quotes', which replaces every quote in
;; a given string from the parse tree with its "smart" counterpart.
;;
;; Dictionary for smart quotes is stored in
;; `org-export-smart-quotes-alist'.

(defconst org-export-smart-quotes-alist
  '(("da"
     ;; one may use: »...«, "...", ›...‹, or '...'.
     ;; http://sproget.dk/raad-og-regler/retskrivningsregler/retskrivningsregler/a7-40-60/a7-58-anforselstegn/
     ;; LaTeX quotes require Babel!
     (primary-opening
      :utf-8 "»" :html "&raquo;" :latex ">>" :texinfo "@guillemetright{}")
     (primary-closing
      :utf-8 "«" :html "&laquo;" :latex "<<" :texinfo "@guillemetleft{}")
     (secondary-opening
      :utf-8 "›" :html "&rsaquo;" :latex "\\frq{}" :texinfo "@guilsinglright{}")
     (secondary-closing
      :utf-8 "‹" :html "&lsaquo;" :latex "\\flq{}" :texinfo "@guilsingleft{}")
     (apostrophe :utf-8 "’" :html "&rsquo;"))
    ("de"
     (primary-opening
      :utf-8 "„" :html "&bdquo;" :latex "\"`" :texinfo "@quotedblbase{}")
     (primary-closing
      :utf-8 "“" :html "&ldquo;" :latex "\"'" :texinfo "@quotedblleft{}")
     (secondary-opening
      :utf-8 "‚" :html "&sbquo;" :latex "\\glq{}" :texinfo "@quotesinglbase{}")
     (secondary-closing
      :utf-8 "‘" :html "&lsquo;" :latex "\\grq{}" :texinfo "@quoteleft{}")
     (apostrophe :utf-8 "’" :html "&rsquo;"))
    ("en"
     (primary-opening :utf-8 "“" :html "&ldquo;" :latex "``" :texinfo "``")
     (primary-closing :utf-8 "”" :html "&rdquo;" :latex "''" :texinfo "''")
     (secondary-opening :utf-8 "‘" :html "&lsquo;" :latex "`" :texinfo "`")
     (secondary-closing :utf-8 "’" :html "&rsquo;" :latex "'" :texinfo "'")
     (apostrophe :utf-8 "’" :html "&rsquo;"))
    ("es"
     (primary-opening
      :utf-8 "«" :html "&laquo;" :latex "\\guillemotleft{}"
      :texinfo "@guillemetleft{}")
     (primary-closing
      :utf-8 "»" :html "&raquo;" :latex "\\guillemotright{}"
      :texinfo "@guillemetright{}")
     (secondary-opening :utf-8 "“" :html "&ldquo;" :latex "``" :texinfo "``")
     (secondary-closing :utf-8 "”" :html "&rdquo;" :latex "''" :texinfo "''")
     (apostrophe :utf-8 "’" :html "&rsquo;"))
    ("fr"
     (primary-opening
      :utf-8 "« " :html "&laquo;&nbsp;" :latex "\\og "
      :texinfo "@guillemetleft{}@tie{}")
     (primary-closing
      :utf-8 " »" :html "&nbsp;&raquo;" :latex "\\fg{}"
      :texinfo "@tie{}@guillemetright{}")
     (secondary-opening
      :utf-8 "« " :html "&laquo;&nbsp;" :latex "\\og "
      :texinfo "@guillemetleft{}@tie{}")
     (secondary-closing :utf-8 " »" :html "&nbsp;&raquo;" :latex "\\fg{}"
			:texinfo "@tie{}@guillemetright{}")
     (apostrophe :utf-8 "’" :html "&rsquo;"))
    ("no"
     ;; https://nn.wikipedia.org/wiki/Sitatteikn
     (primary-opening
      :utf-8 "«" :html "&laquo;" :latex "\\guillemotleft{}"
      :texinfo "@guillemetleft{}")
     (primary-closing
      :utf-8 "»" :html "&raquo;" :latex "\\guillemotright{}"
      :texinfo "@guillemetright{}")
     (secondary-opening :utf-8 "‘" :html "&lsquo;" :latex "`" :texinfo "`")
     (secondary-closing :utf-8 "’" :html "&rsquo;" :latex "'" :texinfo "'")
     (apostrophe :utf-8 "’" :html "&rsquo;"))
    ("nb"
     ;; https://nn.wikipedia.org/wiki/Sitatteikn
     (primary-opening
      :utf-8 "«" :html "&laquo;" :latex "\\guillemotleft{}"
      :texinfo "@guillemetleft{}")
     (primary-closing
      :utf-8 "»" :html "&raquo;" :latex "\\guillemotright{}"
      :texinfo "@guillemetright{}")
     (secondary-opening :utf-8 "‘" :html "&lsquo;" :latex "`" :texinfo "`")
     (secondary-closing :utf-8 "’" :html "&rsquo;" :latex "'" :texinfo "'")
     (apostrophe :utf-8 "’" :html "&rsquo;"))
    ("nn"
     ;; https://nn.wikipedia.org/wiki/Sitatteikn
     (primary-opening
      :utf-8 "«" :html "&laquo;" :latex "\\guillemotleft{}"
      :texinfo "@guillemetleft{}")
     (primary-closing
      :utf-8 "»" :html "&raquo;" :latex "\\guillemotright{}"
      :texinfo "@guillemetright{}")
     (secondary-opening :utf-8 "‘" :html "&lsquo;" :latex "`" :texinfo "`")
     (secondary-closing :utf-8 "’" :html "&rsquo;" :latex "'" :texinfo "'")
     (apostrophe :utf-8 "’" :html "&rsquo;"))
    ("ru"
     ;; http://ru.wikipedia.org/wiki/%D0%9A%D0%B0%D0%B2%D1%8B%D1%87%D0%BA%D0%B8#.D0.9A.D0.B0.D0.B2.D1.8B.D1.87.D0.BA.D0.B8.2C_.D0.B8.D1.81.D0.BF.D0.BE.D0.BB.D1.8C.D0.B7.D1.83.D0.B5.D0.BC.D1.8B.D0.B5_.D0.B2_.D1.80.D1.83.D1.81.D1.81.D0.BA.D0.BE.D0.BC_.D1.8F.D0.B7.D1.8B.D0.BA.D0.B5
     ;; http://www.artlebedev.ru/kovodstvo/sections/104/
     (primary-opening :utf-8 "«" :html "&laquo;" :latex "{}<<"
		      :texinfo "@guillemetleft{}")
     (primary-closing :utf-8 "»" :html "&raquo;" :latex ">>{}"
		      :texinfo "@guillemetright{}")
     (secondary-opening
      :utf-8 "„" :html "&bdquo;" :latex "\\glqq{}" :texinfo "@quotedblbase{}")
     (secondary-closing
      :utf-8 "“" :html "&ldquo;" :latex "\\grqq{}" :texinfo "@quotedblleft{}")
     (apostrophe :utf-8 "’" :html: "&#39;"))
    ("sv"
     ;; based on https://sv.wikipedia.org/wiki/Citattecken
     (primary-opening :utf-8 "”" :html "&rdquo;" :latex "’’" :texinfo "’’")
     (primary-closing :utf-8 "”" :html "&rdquo;" :latex "’’" :texinfo "’’")
     (secondary-opening :utf-8 "’" :html "&rsquo;" :latex "’" :texinfo "`")
     (secondary-closing :utf-8 "’" :html "&rsquo;" :latex "’" :texinfo "'")
     (apostrophe :utf-8 "’" :html "&rsquo;")))
  "Smart quotes translations.

Alist whose CAR is a language string and CDR is an alist with
quote type as key and a plist associating various encodings to
their translation as value.

A quote type can be any symbol among `primary-opening',
`primary-closing', `secondary-opening', `secondary-closing' and
`apostrophe'.

Valid encodings include `:utf-8', `:html', `:latex' and
`:texinfo'.

If no translation is found, the quote character is left as-is.")

(defun org-export--smart-quote-status (s info)
  "Return smart quote status at the beginning of string S.
INFO is the current export state, as a plist."
  (let* ((parent (org-element-property :parent s))
	 (cache (or (plist-get info :smart-quote-cache)
		    (let ((table (make-hash-table :test #'eq)))
		      (plist-put info :smart-quote-cache table)
		      table)))
	 (value (gethash parent cache 'missing-data)))
    (if (not (eq value 'missing-data)) (cdr (assq s value))
      (let (level1-open full-status)
	(org-element-map
	    (let ((secondary (org-element-secondary-p s)))
	      (if secondary (org-element-property secondary parent)
		(org-element-contents parent)))
	    'plain-text
	  (lambda (text)
	    (let ((start 0) current-status)
	      (while (setq start (string-match "['\"]" text start))
		(push
		 (cond
		  ((equal (match-string 0 text) "\"")
		   (setf level1-open (not level1-open))
		   (if level1-open 'primary-opening 'primary-closing))
		  ;; Not already in a level 1 quote: this is an
		  ;; apostrophe.
		  ((not level1-open) 'apostrophe)
		  ;; Extract previous char and next char.  As
		  ;; a special case, they can also be set to `blank',
		  ;; `no-blank' or nil.  Then determine if current
		  ;; match is allowed as an opening quote or a closing
		  ;; quote.
		  (t
		   (let* ((previous
			   (if (> start 0) (substring text (1- start) start)
			     (let ((p (org-export-get-previous-element
				       text info)))
			       (cond ((not p) nil)
				     ((stringp p) (substring p -1))
				     ((memq (org-element-property :post-blank p)
					    '(0 nil))
				      'no-blank)
				     (t 'blank)))))
			  (next
			   (if (< (1+ start) (length text))
			       (substring text (1+ start) (+ start 2))
			     (let ((n (org-export-get-next-element text info)))
			       (cond ((not n) nil)
				     ((stringp n) (substring n 0 1))
				     (t 'no-blank)))))
			  (allow-open
			   (and (if (stringp previous)
				    (string-match "\\s\"\\|\\s-\\|\\s("
						  previous)
				  (memq previous '(blank nil)))
				(if (stringp next)
				    (string-match "\\w\\|\\s.\\|\\s_" next)
				  (eq next 'no-blank))))
			  (allow-close
			   (and (if (stringp previous)
				    (string-match "\\w\\|\\s.\\|\\s_" previous)
				  (eq previous 'no-blank))
				(if (stringp next)
				    (string-match "\\s-\\|\\s)\\|\\s.\\|\\s\""
						  next)
				  (memq next '(blank nil))))))
		     (cond
		      ((and allow-open allow-close) (error "Should not happen"))
		      (allow-open 'secondary-opening)
		      (allow-close 'secondary-closing)
		      (t 'apostrophe)))))
		 current-status)
		(cl-incf start))
	      (when current-status
		(push (cons text (nreverse current-status)) full-status))))
	  info nil org-element-recursive-objects)
	(puthash parent full-status cache)
	(cdr (assq s full-status))))))

(defun org-export-activate-smart-quotes (s encoding info &optional original)
  "Replace regular quotes with \"smart\" quotes in string S.

ENCODING is a symbol among `:html', `:latex', `:texinfo' and
`:utf-8'.  INFO is a plist used as a communication channel.

The function has to retrieve information about string
surroundings in parse tree.  It can only happen with an
unmodified string.  Thus, if S has already been through another
process, a non-nil ORIGINAL optional argument will provide that
original string.

Return the new string."
  (let ((quote-status
	 (copy-sequence (org-export--smart-quote-status (or original s) info))))
    (replace-regexp-in-string
     "['\"]"
     (lambda (match)
       (or (plist-get
	    (cdr (assq (pop quote-status)
		       (cdr (assoc (plist-get info :language)
				   org-export-smart-quotes-alist))))
	    encoding)
	   match))
     s nil t)))

;;;; Topology
;;
;; Here are various functions to retrieve information about the
;; neighborhood of a given element or object.  Neighbors of interest
;; are direct parent (`org-export-get-parent'), parent headline
;; (`org-export-get-parent-headline'), first element containing an
;; object, (`org-export-get-parent-element'), parent table
;; (`org-export-get-parent-table'), previous element or object
;; (`org-export-get-previous-element') and next element or object
;; (`org-export-get-next-element').

;; defsubst org-export-get-parent must be defined before first use

(define-obsolete-function-alias
  'org-export-get-genealogy 'org-element-lineage "25.1")

(defun org-export-get-parent-headline (blob)
  "Return BLOB parent headline or nil.
BLOB is the element or object being considered."
  (org-element-lineage blob '(headline)))

(defun org-export-get-parent-element (object)
  "Return first element containing OBJECT or nil.
OBJECT is the object to consider."
  (org-element-lineage object org-element-all-elements))

(defun org-export-get-parent-table (object)
  "Return OBJECT parent table or nil.
OBJECT is either a `table-cell' or `table-element' type object."
  (org-element-lineage object '(table)))

(defun org-export-get-previous-element (blob info &optional n)
  "Return previous element or object.

BLOB is an element or object.  INFO is a plist used as
a communication channel.  Return previous exportable element or
object, a string, or nil.

When optional argument N is a positive integer, return a list
containing up to N siblings before BLOB, from farthest to
closest.  With any other non-nil value, return a list containing
all of them."
  (let* ((secondary (org-element-secondary-p blob))
	 (parent (org-export-get-parent blob))
	 (siblings
	  (if secondary (org-element-property secondary parent)
	    (org-element-contents parent)))
	 prev)
    (catch 'exit
      (dolist (obj (cdr (memq blob (reverse siblings))) prev)
	(cond ((memq obj (plist-get info :ignore-list)))
	      ((null n) (throw 'exit obj))
	      ((not (wholenump n)) (push obj prev))
	      ((zerop n) (throw 'exit prev))
	      (t (cl-decf n) (push obj prev)))))))

(defun org-export-get-next-element (blob info &optional n)
  "Return next element or object.

BLOB is an element or object.  INFO is a plist used as
a communication channel.  Return next exportable element or
object, a string, or nil.

When optional argument N is a positive integer, return a list
containing up to N siblings after BLOB, from closest to farthest.
With any other non-nil value, return a list containing all of
them."
  (let* ((secondary (org-element-secondary-p blob))
	 (parent (org-export-get-parent blob))
	 (siblings
	  (cdr (memq blob
		     (if secondary (org-element-property secondary parent)
		       (org-element-contents parent)))))
	 next)
    (catch 'exit
      (dolist (obj siblings (nreverse next))
	(cond ((memq obj (plist-get info :ignore-list)))
	      ((null n) (throw 'exit obj))
	      ((not (wholenump n)) (push obj next))
	      ((zerop n) (throw 'exit (nreverse next)))
	      (t (cl-decf n) (push obj next)))))))


;;;; Translation
;;
;; `org-export-translate' translates a string according to the language
;; specified by the LANGUAGE keyword.  `org-export-dictionary' contains
;; the dictionary used for the translation.

(defconst org-export-dictionary
  '(("%e %n: %c"
     ("fr" :default "%e %n : %c" :html "%e&nbsp;%n&nbsp;: %c"))
    ("Author"
     ("ca" :default "Autor")
     ("cs" :default "Autor")
     ("da" :default "Forfatter")
     ("de" :default "Autor")
     ("eo" :html "A&#365;toro")
     ("es" :default "Autor")
     ("et" :default "Autor")
     ("fi" :html "Tekij&auml;")
     ("fr" :default "Auteur")
     ("hu" :default "Szerz&otilde;")
     ("is" :html "H&ouml;fundur")
     ("it" :default "Autore")
     ("ja" :default "著者" :html "&#33879;&#32773;")
     ("nl" :default "Auteur")
     ("no" :default "Forfatter")
     ("nb" :default "Forfatter")
     ("nn" :default "Forfattar")
     ("pl" :default "Autor")
     ("pt_BR" :default "Autor")
     ("ru" :html "&#1040;&#1074;&#1090;&#1086;&#1088;" :utf-8 "Автор")
     ("sv" :html "F&ouml;rfattare")
     ("uk" :html "&#1040;&#1074;&#1090;&#1086;&#1088;" :utf-8 "Автор")
     ("zh-CN" :html "&#20316;&#32773;" :utf-8 "作者")
     ("zh-TW" :html "&#20316;&#32773;" :utf-8 "作者"))
    ("Continued from previous page"
     ("de" :default "Fortsetzung von vorheriger Seite")
     ("es" :html "Contin&uacute;a de la p&aacute;gina anterior" :ascii "Continua de la pagina anterior" :default "Continúa de la página anterior")
     ("fr" :default "Suite de la page précédente")
     ("it" :default "Continua da pagina precedente")
     ("ja" :default "前ページからの続き")
     ("nl" :default "Vervolg van vorige pagina")
     ("pt" :default "Continuação da página anterior")
     ("ru" :html "(&#1055;&#1088;&#1086;&#1076;&#1086;&#1083;&#1078;&#1077;&#1085;&#1080;&#1077;)"
      :utf-8 "(Продолжение)"))
    ("Continued on next page"
     ("de" :default "Fortsetzung nächste Seite")
     ("es" :html "Contin&uacute;a en la siguiente p&aacute;gina" :ascii "Continua en la siguiente pagina" :default "Continúa en la siguiente página")
     ("fr" :default "Suite page suivante")
     ("it" :default "Continua alla pagina successiva")
     ("ja" :default "次ページに続く")
     ("nl" :default "Vervolg op volgende pagina")
     ("pt" :default "Continua na página seguinte")
     ("ru" :html "(&#1055;&#1088;&#1086;&#1076;&#1086;&#1083;&#1078;&#1077;&#1085;&#1080;&#1077; &#1089;&#1083;&#1077;&#1076;&#1091;&#1077;&#1090;)"
      :utf-8 "(Продолжение следует)"))
    ("Date"
     ("ca" :default "Data")
     ("cs" :default "Datum")
     ("da" :default "Dato")
     ("de" :default "Datum")
     ("eo" :default "Dato")
     ("es" :default "Fecha")
     ("et" :html "Kuup&#228;ev" :utf-8 "Kuupäev")
     ("fi" :html "P&auml;iv&auml;m&auml;&auml;r&auml;")
     ("hu" :html "D&aacute;tum")
     ("is" :default "Dagsetning")
     ("it" :default "Data")
     ("ja" :default "日付" :html "&#26085;&#20184;")
     ("nl" :default "Datum")
     ("no" :default "Dato")
     ("nb" :default "Dato")
     ("nn" :default "Dato")
     ("pl" :default "Data")
     ("pt_BR" :default "Data")
     ("ru" :html "&#1044;&#1072;&#1090;&#1072;" :utf-8 "Дата")
     ("sv" :default "Datum")
     ("uk" :html "&#1044;&#1072;&#1090;&#1072;" :utf-8 "Дата")
     ("zh-CN" :html "&#26085;&#26399;" :utf-8 "日期")
     ("zh-TW" :html "&#26085;&#26399;" :utf-8 "日期"))
    ("Equation"
     ("da" :default "Ligning")
     ("de" :default "Gleichung")
     ("es" :ascii "Ecuacion" :html "Ecuaci&oacute;n" :default "Ecuación")
     ("et" :html "V&#245;rrand" :utf-8 "Võrrand")
     ("fr" :ascii "Equation" :default "Équation")
     ("ja" :default "方程式")
     ("no" :default "Ligning")
     ("nb" :default "Ligning")
     ("nn" :default "Likning")
     ("pt_BR" :html "Equa&ccedil;&atilde;o" :default "Equação" :ascii "Equacao")
     ("ru" :html "&#1059;&#1088;&#1072;&#1074;&#1085;&#1077;&#1085;&#1080;&#1077;"
      :utf-8 "Уравнение")
     ("sv" :default "Ekvation")
     ("zh-CN" :html "&#26041;&#31243;" :utf-8 "方程"))
    ("Figure"
     ("da" :default "Figur")
     ("de" :default "Abbildung")
     ("es" :default "Figura")
     ("et" :default "Joonis")
     ("ja" :default "図" :html "&#22259;")
     ("no" :default "Illustrasjon")
     ("nb" :default "Illustrasjon")
     ("nn" :default "Illustrasjon")
     ("pt_BR" :default "Figura")
     ("ru" :html "&#1056;&#1080;&#1089;&#1091;&#1085;&#1086;&#1082;" :utf-8 "Рисунок")
     ("sv" :default "Illustration")
     ("zh-CN" :html "&#22270;" :utf-8 "图"))
    ("Figure %d:"
     ("da" :default "Figur %d")
     ("de" :default "Abbildung %d:")
     ("es" :default "Figura %d:")
     ("et" :default "Joonis %d:")
     ("fr" :default "Figure %d :" :html "Figure&nbsp;%d&nbsp;:")
     ("ja" :default "図%d: " :html "&#22259;%d: ")
     ("no" :default "Illustrasjon %d")
     ("nb" :default "Illustrasjon %d")
     ("nn" :default "Illustrasjon %d")
     ("pt_BR" :default "Figura %d:")
     ("ru" :html "&#1056;&#1080;&#1089;. %d.:" :utf-8 "Рис. %d.:")
     ("sv" :default "Illustration %d")
     ("zh-CN" :html "&#22270;%d&nbsp;" :utf-8 "图%d "))
    ("Footnotes"
     ("ca" :html "Peus de p&agrave;gina")
     ("cs" :default "Pozn\xe1mky pod carou")
     ("da" :default "Fodnoter")
     ("de" :html "Fu&szlig;noten" :default "Fußnoten")
     ("eo" :default "Piednotoj")
     ("es" :ascii "Nota al pie de pagina" :html "Nota al pie de p&aacute;gina" :default "Nota al pie de página")
     ("et" :html "Allm&#228;rkused" :utf-8 "Allmärkused")
     ("fi" :default "Alaviitteet")
     ("fr" :default "Notes de bas de page")
     ("hu" :html "L&aacute;bjegyzet")
     ("is" :html "Aftanm&aacute;lsgreinar")
     ("it" :html "Note a pi&egrave; di pagina")
     ("ja" :default "脚注" :html "&#33050;&#27880;")
     ("nl" :default "Voetnoten")
     ("no" :default "Fotnoter")
     ("nb" :default "Fotnoter")
     ("nn" :default "Fotnotar")
     ("pl" :default "Przypis")
     ("pt_BR" :html "Notas de Rodap&eacute;" :default "Notas de Rodapé" :ascii "Notas de Rodape")
     ("ru" :html "&#1057;&#1085;&#1086;&#1089;&#1082;&#1080;" :utf-8 "Сноски")
     ("sv" :default "Fotnoter")
     ("uk" :html "&#1055;&#1088;&#1080;&#1084;&#1110;&#1090;&#1082;&#1080;"
      :utf-8 "Примітки")
     ("zh-CN" :html "&#33050;&#27880;" :utf-8 "脚注")
     ("zh-TW" :html "&#33139;&#35387;" :utf-8 "腳註"))
    ("List of Listings"
     ("da" :default "Programmer")
     ("de" :default "Programmauflistungsverzeichnis")
     ("es" :ascii "Indice de Listados de programas" :html "&Iacute;ndice de Listados de programas" :default "Índice de Listados de programas")
     ("et" :default "Loendite nimekiri")
     ("fr" :default "Liste des programmes")
     ("ja" :default "ソースコード目次")
     ("no" :default "Dataprogrammer")
     ("nb" :default "Dataprogrammer")
     ("ru" :html "&#1057;&#1087;&#1080;&#1089;&#1086;&#1082; &#1088;&#1072;&#1089;&#1087;&#1077;&#1095;&#1072;&#1090;&#1086;&#1082;"
      :utf-8 "Список распечаток")
     ("zh-CN" :html "&#20195;&#30721;&#30446;&#24405;" :utf-8 "代码目录"))
    ("List of Tables"
     ("da" :default "Tabeller")
     ("de" :default "Tabellenverzeichnis")
     ("es" :ascii "Indice de tablas" :html "&Iacute;ndice de tablas" :default "Índice de tablas")
     ("et" :default "Tabelite nimekiri")
     ("fr" :default "Liste des tableaux")
     ("ja" :default "表目次")
     ("no" :default "Tabeller")
     ("nb" :default "Tabeller")
     ("nn" :default "Tabeller")
     ("pt_BR" :default "Índice de Tabelas" :ascii "Indice de Tabelas")
     ("ru" :html "&#1057;&#1087;&#1080;&#1089;&#1086;&#1082; &#1090;&#1072;&#1073;&#1083;&#1080;&#1094;"
      :utf-8 "Список таблиц")
     ("sv" :default "Tabeller")
     ("zh-CN" :html "&#34920;&#26684;&#30446;&#24405;" :utf-8 "表格目录"))
    ("Listing"
     ("da" :default "Program")
     ("de" :default "Programmlisting")
     ("es" :default "Listado de programa")
     ("et" :default "Loend")
     ("fr" :default "Programme" :html "Programme")
     ("ja" :default "ソースコード")
     ("no" :default "Dataprogram")
     ("nb" :default "Dataprogram")
     ("pt_BR" :default "Listagem")
     ("ru" :html "&#1056;&#1072;&#1089;&#1087;&#1077;&#1095;&#1072;&#1090;&#1082;&#1072;"
      :utf-8 "Распечатка")
     ("zh-CN" :html "&#20195;&#30721;" :utf-8 "代码"))
    ("Listing %d:"
     ("da" :default "Program %d")
     ("de" :default "Programmlisting %d")
     ("es" :default "Listado de programa %d")
     ("et" :default "Loend %d")
     ("fr" :default "Programme %d :" :html "Programme&nbsp;%d&nbsp;:")
     ("ja" :default "ソースコード%d:")
     ("no" :default "Dataprogram %d")
     ("nb" :default "Dataprogram %d")
     ("pt_BR" :default "Listagem %d")
     ("ru" :html "&#1056;&#1072;&#1089;&#1087;&#1077;&#1095;&#1072;&#1090;&#1082;&#1072; %d.:"
      :utf-8 "Распечатка %d.:")
     ("zh-CN" :html "&#20195;&#30721;%d&nbsp;" :utf-8 "代码%d "))
    ("References"
     ("fr" :ascii "References" :default "Références")
     ("de" :default "Quellen")
     ("es" :default "Referencias"))
    ("See section %s"
     ("da" :default "jævnfør afsnit %s")
     ("de" :default "siehe Abschnitt %s")
     ("es" :ascii "Vea seccion %s" :html "Vea secci&oacute;n %s" :default "Vea sección %s")
     ("et" :html "Vaata peat&#252;kki %s" :utf-8 "Vaata peatükki %s")
     ("fr" :default "cf. section %s")
     ("ja" :default "セクション %s を参照")
     ("pt_BR" :html "Veja a se&ccedil;&atilde;o %s" :default "Veja a seção %s"
      :ascii "Veja a secao %s")
     ("ru" :html "&#1057;&#1084;. &#1088;&#1072;&#1079;&#1076;&#1077;&#1083; %s"
      :utf-8 "См. раздел %s")
     ("zh-CN" :html "&#21442;&#35265;&#31532;%s&#33410;" :utf-8 "参见第%s节"))
    ("Table"
     ("de" :default "Tabelle")
     ("es" :default "Tabla")
     ("et" :default "Tabel")
     ("fr" :default "Tableau")
     ("ja" :default "表" :html "&#34920;")
     ("pt_BR" :default "Tabela")
     ("ru" :html "&#1058;&#1072;&#1073;&#1083;&#1080;&#1094;&#1072;"
      :utf-8 "Таблица")
     ("zh-CN" :html "&#34920;" :utf-8 "表"))
    ("Table %d:"
     ("da" :default "Tabel %d")
     ("de" :default "Tabelle %d")
     ("es" :default "Tabla %d")
     ("et" :default "Tabel %d")
     ("fr" :default "Tableau %d :")
     ("ja" :default "表%d:" :html "&#34920;%d:")
     ("no" :default "Tabell %d")
     ("nb" :default "Tabell %d")
     ("nn" :default "Tabell %d")
     ("pt_BR" :default "Tabela %d")
     ("ru" :html "&#1058;&#1072;&#1073;&#1083;&#1080;&#1094;&#1072; %d.:"
      :utf-8 "Таблица %d.:")
     ("sv" :default "Tabell %d")
     ("zh-CN" :html "&#34920;%d&nbsp;" :utf-8 "表%d "))
    ("Table of Contents"
     ("ca" :html "&Iacute;ndex")
     ("cs" :default "Obsah")
     ("da" :default "Indhold")
     ("de" :default "Inhaltsverzeichnis")
     ("eo" :default "Enhavo")
     ("es" :ascii "Indice" :html "&Iacute;ndice" :default "Índice")
     ("et" :default "Sisukord")
     ("fi" :html "Sis&auml;llysluettelo")
     ("fr" :ascii "Sommaire" :default "Table des matières")
     ("hu" :html "Tartalomjegyz&eacute;k")
     ("is" :default "Efnisyfirlit")
     ("it" :default "Indice")
     ("ja" :default "目次" :html "&#30446;&#27425;")
     ("nl" :default "Inhoudsopgave")
     ("no" :default "Innhold")
     ("nb" :default "Innhold")
     ("nn" :default "Innhald")
     ("pl" :html "Spis tre&#x015b;ci")
     ("pt_BR" :html "&Iacute;ndice" :utf8 "Índice" :ascii "Indice")
     ("ru" :html "&#1057;&#1086;&#1076;&#1077;&#1088;&#1078;&#1072;&#1085;&#1080;&#1077;"
      :utf-8 "Содержание")
     ("sv" :html "Inneh&aring;ll")
     ("uk" :html "&#1047;&#1084;&#1110;&#1089;&#1090;" :utf-8 "Зміст")
     ("zh-CN" :html "&#30446;&#24405;" :utf-8 "目录")
     ("zh-TW" :html "&#30446;&#37636;" :utf-8 "目錄"))
    ("Unknown reference"
     ("da" :default "ukendt reference")
     ("de" :default "Unbekannter Verweis")
     ("es" :default "Referencia desconocida")
     ("et" :default "Tundmatu viide")
     ("fr" :ascii "Destination inconnue" :default "Référence inconnue")
     ("ja" :default "不明な参照先")
     ("pt_BR" :default "Referência desconhecida"
      :ascii "Referencia desconhecida")
     ("ru" :html "&#1053;&#1077;&#1080;&#1079;&#1074;&#1077;&#1089;&#1090;&#1085;&#1072;&#1103; &#1089;&#1089;&#1099;&#1083;&#1082;&#1072;"
      :utf-8 "Неизвестная ссылка")
     ("zh-CN" :html "&#26410;&#30693;&#24341;&#29992;" :utf-8 "未知引用")))
  "Dictionary for export engine.

Alist whose car is the string to translate and cdr is an alist
whose car is the language string and cdr is a plist whose
properties are possible charsets and values translated terms.

It is used as a database for `org-export-translate'.  Since this
function returns the string as-is if no translation was found,
the variable only needs to record values different from the
entry.")

(defun org-export-translate (s encoding info)
  "Translate string S according to language specification.

ENCODING is a symbol among `:ascii', `:html', `:latex', `:latin1'
and `:utf-8'.  INFO is a plist used as a communication channel.

Translation depends on `:language' property.  Return the
translated string.  If no translation is found, try to fall back
to `:default' encoding.  If it fails, return S."
  (let* ((lang (plist-get info :language))
	 (translations (cdr (assoc lang
				   (cdr (assoc s org-export-dictionary))))))
    (or (plist-get translations encoding)
	(plist-get translations :default)
	s)))



;;; Asynchronous Export
;;
;; `org-export-async-start' is the entry point for asynchronous
;; export.  It recreates current buffer (including visibility,
;; narrowing and visited file) in an external Emacs process, and
;; evaluates a command there.  It then applies a function on the
;; returned results in the current process.
;;
;; At a higher level, `org-export-to-buffer' and `org-export-to-file'
;; allow exporting to a buffer or a file, asynchronously or not.
;;
;; `org-export-output-file-name' is an auxiliary function meant to be
;; used with `org-export-to-file'.  With a given extension, it tries
;; to provide a canonical file name to write export output to.
;;
;; Asynchronously generated results are never displayed directly.
;; Instead, they are stored in `org-export-stack-contents'.  They can
;; then be retrieved by calling `org-export-stack'.
;;
;; Export Stack is viewed through a dedicated major mode
;;`org-export-stack-mode' and tools: `org-export-stack-refresh',
;;`org-export-stack-delete', `org-export-stack-view' and
;;`org-export-stack-clear'.
;;
;; For back-ends, `org-export-add-to-stack' add a new source to stack.
;; It should be used whenever `org-export-async-start' is called.

(defmacro org-export-async-start  (fun &rest body)
  "Call function FUN on the results returned by BODY evaluation.

FUN is an anonymous function of one argument.  BODY evaluation
happens in an asynchronous process, from a buffer which is an
exact copy of the current one.

Use `org-export-add-to-stack' in FUN in order to register results
in the stack.

This is a low level function.  See also `org-export-to-buffer'
and `org-export-to-file' for more specialized functions."
  (declare (indent 1) (debug t))
  (org-with-gensyms (process temp-file copy-fun proc-buffer coding)
    ;; Write the full sexp evaluating BODY in a copy of the current
    ;; buffer to a temporary file, as it may be too long for program
    ;; args in `start-process'.
    `(with-temp-message "Initializing asynchronous export process"
       (let ((,copy-fun (org-export--generate-copy-script (current-buffer)))
             (,temp-file (make-temp-file "org-export-process"))
             (,coding buffer-file-coding-system))
         (with-temp-file ,temp-file
           (insert
            ;; Null characters (from variable values) are inserted
            ;; within the file.  As a consequence, coding system for
            ;; buffer contents will not be recognized properly.  So,
            ;; we make sure it is the same as the one used to display
            ;; the original buffer.
            (format ";; -*- coding: %s; -*-\n%S"
                    ,coding
                    `(with-temp-buffer
                       (when org-export-async-debug '(setq debug-on-error t))
                       ;; Ignore `kill-emacs-hook' and code evaluation
                       ;; queries from Babel as we need a truly
                       ;; non-interactive process.
                       (setq kill-emacs-hook nil
                             org-babel-confirm-evaluate-answer-no t)
                       ;; Initialize export framework.
                       (require 'ox)
                       ;; Re-create current buffer there.
                       (funcall ,,copy-fun)
                       (restore-buffer-modified-p nil)
                       ;; Sexp to evaluate in the buffer.
                       (print (progn ,,@body))))))
         ;; Start external process.
         (let* ((process-connection-type nil)
                (,proc-buffer (generate-new-buffer-name "*Org Export Process*"))
                (,process
		 (apply
		  #'start-process
		  (append
		   (list "org-export-process"
			 ,proc-buffer
			 (expand-file-name invocation-name invocation-directory)
			 "--batch")
		   (if org-export-async-init-file
		       (list "-Q" "-l" org-export-async-init-file)
		     (list "-l" user-init-file))
		   (list "-l" ,temp-file)))))
           ;; Register running process in stack.
           (org-export-add-to-stack (get-buffer ,proc-buffer) nil ,process)
           ;; Set-up sentinel in order to catch results.
           (let ((handler ,fun))
             (set-process-sentinel
              ,process
              `(lambda (p status)
                 (let ((proc-buffer (process-buffer p)))
                   (when (eq (process-status p) 'exit)
                     (unwind-protect
                         (if (zerop (process-exit-status p))
                             (unwind-protect
                                 (let ((results
                                        (with-current-buffer proc-buffer
                                          (goto-char (point-max))
                                          (backward-sexp)
                                          (read (current-buffer)))))
                                   (funcall ,handler results))
                               (unless org-export-async-debug
                                 (and (get-buffer proc-buffer)
                                      (kill-buffer proc-buffer))))
                           (org-export-add-to-stack proc-buffer nil p)
                           (ding)
                           (message "Process `%s' exited abnormally" p))
                       (unless org-export-async-debug
                         (delete-file ,,temp-file)))))))))))))

;;;###autoload
(defun org-export-to-buffer
  (backend buffer
	   &optional async subtreep visible-only body-only ext-plist
	   post-process)
  "Call `org-export-as' with output to a specified buffer.

BACKEND is either an export back-end, as returned by, e.g.,
`org-export-create-backend', or a symbol referring to
a registered back-end.

BUFFER is the name of the output buffer.  If it already exists,
it will be erased first, otherwise, it will be created.

A non-nil optional argument ASYNC means the process should happen
asynchronously.  The resulting buffer should then be accessible
through the `org-export-stack' interface.  When ASYNC is nil, the
buffer is displayed if `org-export-show-temporary-export-buffer'
is non-nil.

Optional arguments SUBTREEP, VISIBLE-ONLY, BODY-ONLY and
EXT-PLIST are similar to those used in `org-export-as', which
see.

Optional argument POST-PROCESS is a function which should accept
no argument.  It is always called within the current process,
from BUFFER, with point at its beginning.  Export back-ends can
use it to set a major mode there, e.g,

  (defun org-latex-export-as-latex
    (&optional async subtreep visible-only body-only ext-plist)
    (interactive)
    (org-export-to-buffer \\='latex \"*Org LATEX Export*\"
      async subtreep visible-only body-only ext-plist (lambda () (LaTeX-mode))))

This function returns BUFFER."
  (declare (indent 2))
  (if async
      (org-export-async-start
	  `(lambda (output)
	     (with-current-buffer (get-buffer-create ,buffer)
	       (erase-buffer)
	       (setq buffer-file-coding-system ',buffer-file-coding-system)
	       (insert output)
	       (goto-char (point-min))
	       (org-export-add-to-stack (current-buffer) ',backend)
	       (ignore-errors (funcall ,post-process))))
	`(org-export-as
	  ',backend ,subtreep ,visible-only ,body-only ',ext-plist))
    (let ((output
	   (org-export-as backend subtreep visible-only body-only ext-plist))
	  (buffer (get-buffer-create buffer))
	  (encoding buffer-file-coding-system))
      (when (and (org-string-nw-p output) (org-export--copy-to-kill-ring-p))
	(org-kill-new output))
      (with-current-buffer buffer
	(erase-buffer)
	(setq buffer-file-coding-system encoding)
	(insert output)
	(goto-char (point-min))
	(and (functionp post-process) (funcall post-process)))
      (when org-export-show-temporary-export-buffer
	(switch-to-buffer-other-window buffer))
      buffer)))

;;;###autoload
(defun org-export-to-file
  (backend file &optional async subtreep visible-only body-only ext-plist
	   post-process)
  "Call `org-export-as' with output to a specified file.

BACKEND is either an export back-end, as returned by, e.g.,
`org-export-create-backend', or a symbol referring to
a registered back-end.  FILE is the name of the output file, as
a string.

A non-nil optional argument ASYNC means the process should happen
asynchronously.  The resulting buffer will then be accessible
through the `org-export-stack' interface.

Optional arguments SUBTREEP, VISIBLE-ONLY, BODY-ONLY and
EXT-PLIST are similar to those used in `org-export-as', which
see.

Optional argument POST-PROCESS is called with FILE as its
argument and happens asynchronously when ASYNC is non-nil.  It
has to return a file name, or nil.  Export back-ends can use this
to send the output file through additional processing, e.g,

  (defun org-latex-export-to-latex
    (&optional async subtreep visible-only body-only ext-plist)
    (interactive)
    (let ((outfile (org-export-output-file-name \".tex\" subtreep)))
      (org-export-to-file \\='latex outfile
        async subtreep visible-only body-only ext-plist
        (lambda (file) (org-latex-compile file)))

The function returns either a file name returned by POST-PROCESS,
or FILE."
  (declare (indent 2))
  (if (not (file-writable-p file)) (error "Output file not writable")
    (let ((ext-plist (org-combine-plists `(:output-file ,file) ext-plist))
	  (encoding (or org-export-coding-system buffer-file-coding-system)))
      (if async
          (org-export-async-start
	      `(lambda (file)
		 (org-export-add-to-stack (expand-file-name file) ',backend))
	    `(let ((output
		    (org-export-as
		     ',backend ,subtreep ,visible-only ,body-only
		     ',ext-plist)))
	       (with-temp-buffer
		 (insert output)
		 (let ((coding-system-for-write ',encoding))
		   (write-file ,file)))
	       (or (ignore-errors (funcall ',post-process ,file)) ,file)))
        (let ((output (org-export-as
                       backend subtreep visible-only body-only ext-plist)))
          (with-temp-buffer
            (insert output)
            (let ((coding-system-for-write encoding))
	      (write-file file)))
          (when (and (org-export--copy-to-kill-ring-p) (org-string-nw-p output))
            (org-kill-new output))
          ;; Get proper return value.
          (or (and (functionp post-process) (funcall post-process file))
	      file))))))

(defun org-export-output-file-name (extension &optional subtreep pub-dir)
  "Return output file's name according to buffer specifications.

EXTENSION is a string representing the output file extension,
with the leading dot.

With a non-nil optional argument SUBTREEP, try to determine
output file's name by looking for \"EXPORT_FILE_NAME\" property
of subtree at point.

When optional argument PUB-DIR is set, use it as the publishing
directory.

Return file name as a string."
  (let* ((visited-file (buffer-file-name (buffer-base-buffer)))
	 (base-name
	  ;; File name may come from EXPORT_FILE_NAME subtree
	  ;; property.
	  (file-name-sans-extension
	   (or (and subtreep (org-entry-get nil "EXPORT_FILE_NAME" 'selective))
	       ;; File name may be extracted from buffer's associated
	       ;; file, if any.
	       (and visited-file (file-name-nondirectory visited-file))
	       ;; Can't determine file name on our own: Ask user.
	       (read-file-name
		"Output file: " pub-dir nil nil nil
		(lambda (name)
		  (string= (file-name-extension name t) extension))))))
	 (output-file
	  ;; Build file name.  Enforce EXTENSION over whatever user
	  ;; may have come up with.  PUB-DIR, if defined, always has
	  ;; precedence over any provided path.
	  (cond
	   (pub-dir
	    (concat (file-name-as-directory pub-dir)
		    (file-name-nondirectory base-name)
		    extension))
	   ((file-name-absolute-p base-name) (concat base-name extension))
	   (t (concat (file-name-as-directory ".") base-name extension)))))
    ;; If writing to OUTPUT-FILE would overwrite original file, append
    ;; EXTENSION another time to final name.
    (if (and visited-file (file-equal-p visited-file output-file))
	(concat output-file extension)
      output-file)))

(defun org-export-add-to-stack (source backend &optional process)
  "Add a new result to export stack if not present already.

SOURCE is a buffer or a file name containing export results.
BACKEND is a symbol representing export back-end used to generate
it.

Entries already pointing to SOURCE and unavailable entries are
removed beforehand.  Return the new stack."
  (setq org-export-stack-contents
	(cons (list source backend (or process (current-time)))
	      (org-export-stack-remove source))))

(defun org-export-stack ()
  "Menu for asynchronous export results and running processes."
  (interactive)
  (let ((buffer (get-buffer-create "*Org Export Stack*")))
    (set-buffer buffer)
    (when (zerop (buffer-size)) (org-export-stack-mode))
    (org-export-stack-refresh)
    (pop-to-buffer buffer))
  (message "Type \"q\" to quit, \"?\" for help"))

(defun org-export--stack-source-at-point ()
  "Return source from export results at point in stack."
  (let ((source (car (nth (1- (org-current-line)) org-export-stack-contents))))
    (if (not source) (error "Source unavailable, please refresh buffer")
      (let ((source-name (if (stringp source) source (buffer-name source))))
	(if (save-excursion
	      (beginning-of-line)
	      (looking-at (concat ".* +" (regexp-quote source-name) "$")))
	    source
	  ;; SOURCE is not consistent with current line.  The stack
	  ;; view is outdated.
	  (error "Source unavailable; type `g' to update buffer"))))))

(defun org-export-stack-clear ()
  "Remove all entries from export stack."
  (interactive)
  (setq org-export-stack-contents nil))

(defun org-export-stack-refresh (&rest _)
  "Refresh the asynchronous export stack.
Unavailable sources are removed from the list.  Return the new
stack."
  (let ((inhibit-read-only t))
    (org-preserve-lc
     (erase-buffer)
     (insert (concat
	      (mapconcat
	       (lambda (entry)
		 (let ((proc-p (processp (nth 2 entry))))
		   (concat
		    ;; Back-end.
		    (format " %-12s  " (or (nth 1 entry) ""))
		    ;; Age.
		    (let ((data (nth 2 entry)))
		      (if proc-p (format " %6s  " (process-status data))
			;; Compute age of the results.
			(format-seconds "%4h:%.2m  "
					(float-time (time-since data)))))
		    ;; Source.
		    (format " %s"
			    (let ((source (car entry)))
			      (if (stringp source) source
				(buffer-name source)))))))
	       ;; Clear stack from exited processes, dead buffers or
	       ;; non-existent files.
	       (setq org-export-stack-contents
		     (cl-remove-if-not
		      (lambda (el)
			(if (processp (nth 2 el))
			    (buffer-live-p (process-buffer (nth 2 el)))
			  (let ((source (car el)))
			    (if (bufferp source) (buffer-live-p source)
			      (file-exists-p source)))))
		      org-export-stack-contents)) "\n"))))))

(defun org-export-stack-remove (&optional source)
  "Remove export results at point from stack.
If optional argument SOURCE is non-nil, remove it instead."
  (interactive)
  (let ((source (or source (org-export--stack-source-at-point))))
    (setq org-export-stack-contents
	  (cl-remove-if (lambda (el) (equal (car el) source))
			 org-export-stack-contents))))

(defun org-export-stack-view (&optional in-emacs)
  "View export results at point in stack.
With an optional prefix argument IN-EMACS, force viewing files
within Emacs."
  (interactive "P")
  (let ((source (org-export--stack-source-at-point)))
    (cond ((processp source)
	   (org-switch-to-buffer-other-window (process-buffer source)))
	  ((bufferp source) (org-switch-to-buffer-other-window source))
	  (t (org-open-file source in-emacs)))))

(defvar org-export-stack-mode-map
  (let ((km (make-sparse-keymap)))
    (define-key km " " 'next-line)
    (define-key km "n" 'next-line)
    (define-key km "\C-n" 'next-line)
    (define-key km [down] 'next-line)
    (define-key km "p" 'previous-line)
    (define-key km "\C-p" 'previous-line)
    (define-key km "\C-?" 'previous-line)
    (define-key km [up] 'previous-line)
    (define-key km "C" 'org-export-stack-clear)
    (define-key km "v" 'org-export-stack-view)
    (define-key km (kbd "RET") 'org-export-stack-view)
    (define-key km "d" 'org-export-stack-remove)
    km)
  "Keymap for Org Export Stack.")

(define-derived-mode org-export-stack-mode special-mode "Org-Stack"
  "Mode for displaying asynchronous export stack.

Type \\[org-export-stack] to visualize the asynchronous export
stack.

In an Org Export Stack buffer, use \\<org-export-stack-mode-map>\\[org-export-stack-view] to view export output
on current line, \\[org-export-stack-remove] to remove it from the stack and \\[org-export-stack-clear] to clear
stack completely.

Removing entries in an Org Export Stack buffer doesn't affect
files or buffers, only the display.

\\{org-export-stack-mode-map}"
  (abbrev-mode 0)
  (auto-fill-mode 0)
  (setq buffer-read-only t
	buffer-undo-list t
	truncate-lines t
	header-line-format
	'(:eval
	  (format "  %-12s | %6s | %s" "Back-End" "Age" "Source")))
  (add-hook 'post-command-hook 'org-export-stack-refresh nil t)
  (setq-local revert-buffer-function
	      'org-export-stack-refresh))



;;; The Dispatcher
;;
;; `org-export-dispatch' is the standard interactive way to start an
;; export process.  It uses `org-export--dispatch-ui' as a subroutine
;; for its interface, which, in turn, delegates response to key
;; pressed to `org-export--dispatch-action'.

;;;###autoload
(defun org-export-dispatch (&optional arg)
  "Export dispatcher for Org mode.

It provides an access to common export related tasks in a buffer.
Its interface comes in two flavors: standard and expert.

While both share the same set of bindings, only the former
displays the valid keys associations in a dedicated buffer.
Scrolling (resp. line-wise motion) in this buffer is done with
SPC and DEL (resp. C-n and C-p) keys.

Set variable `org-export-dispatch-use-expert-ui' to switch to one
flavor or the other.

When ARG is \\[universal-argument], repeat the last export action, with the same set
of options used back then, on the current buffer.

When ARG is \\[universal-argument] \\[universal-argument], display the asynchronous export stack."
  (interactive "P")
  (let* ((input
	  (cond ((equal arg '(16)) '(stack))
		((and arg org-export-dispatch-last-action))
		(t (save-window-excursion
		     (unwind-protect
			 (progn
			   ;; Remember where we are
			   (move-marker org-export-dispatch-last-position
					(point)
					(org-base-buffer (current-buffer)))
			   ;; Get and store an export command
			   (setq org-export-dispatch-last-action
				 (org-export--dispatch-ui
				  (list org-export-initial-scope
					(and org-export-in-background 'async))
				  nil
				  org-export-dispatch-use-expert-ui)))
		       (and (get-buffer "*Org Export Dispatcher*")
			    (kill-buffer "*Org Export Dispatcher*")))))))
	 (action (car input))
	 (optns (cdr input)))
    (unless (memq 'subtree optns)
      (move-marker org-export-dispatch-last-position nil))
    (cl-case action
      ;; First handle special hard-coded actions.
      (template (org-export-insert-default-template nil optns))
      (stack (org-export-stack))
      (publish-current-file
       (org-publish-current-file (memq 'force optns) (memq 'async optns)))
      (publish-current-project
       (org-publish-current-project (memq 'force optns) (memq 'async optns)))
      (publish-choose-project
       (org-publish (assoc (completing-read
			    "Publish project: "
			    org-publish-project-alist nil t)
			   org-publish-project-alist)
		    (memq 'force optns)
		    (memq 'async optns)))
      (publish-all (org-publish-all (memq 'force optns) (memq 'async optns)))
      (otherwise
       (save-excursion
	 (when arg
	   ;; Repeating command, maybe move cursor to restore subtree
	   ;; context.
	   (if (eq (marker-buffer org-export-dispatch-last-position)
		   (org-base-buffer (current-buffer)))
	       (goto-char org-export-dispatch-last-position)
	     ;; We are in a different buffer, forget position.
	     (move-marker org-export-dispatch-last-position nil)))
	 (funcall action
		  ;; Return a symbol instead of a list to ease
		  ;; asynchronous export macro use.
		  (and (memq 'async optns) t)
		  (and (memq 'subtree optns) t)
		  (and (memq 'visible optns) t)
		  (and (memq 'body optns) t)))))))

(defun org-export--dispatch-ui (options first-key expertp)
  "Handle interface for `org-export-dispatch'.

OPTIONS is a list containing current interactive options set for
export.  It can contain any of the following symbols:
`body'    toggles a body-only export
`subtree' restricts export to current subtree
`visible' restricts export to visible part of buffer.
`force'   force publishing files.
`async'   use asynchronous export process

FIRST-KEY is the key pressed to select the first level menu.  It
is nil when this menu hasn't been selected yet.

EXPERTP, when non-nil, triggers expert UI.  In that case, no help
buffer is provided, but indications about currently active
options are given in the prompt.  Moreover, [?] allows switching
back to standard interface."
  (let* ((fontify-key
	  (lambda (key &optional access-key)
	    ;; Fontify KEY string.  Optional argument ACCESS-KEY, when
	    ;; non-nil is the required first-level key to activate
	    ;; KEY.  When its value is t, activate KEY independently
	    ;; on the first key, if any.  A nil value means KEY will
	    ;; only be activated at first level.
	    (if (or (eq access-key t) (eq access-key first-key))
		(propertize key 'face 'org-warning)
	      key)))
	 (fontify-value
	  (lambda (value)
	    ;; Fontify VALUE string.
	    (propertize value 'face 'font-lock-variable-name-face)))
	 ;; Prepare menu entries by extracting them from registered
	 ;; back-ends and sorting them by access key and by ordinal,
	 ;; if any.
	 (entries
	  (sort (sort (delq nil
			    (mapcar #'org-export-backend-menu
				    org-export-registered-backends))
		      (lambda (a b)
			(let ((key-a (nth 1 a))
			      (key-b (nth 1 b)))
			  (cond ((and (numberp key-a) (numberp key-b))
				 (< key-a key-b))
				((numberp key-b) t)))))
		'car-less-than-car))
	 ;; Compute a list of allowed keys based on the first key
	 ;; pressed, if any.  Some keys
	 ;; (?^B, ?^V, ?^S, ?^F, ?^A, ?&, ?# and ?q) are always
	 ;; available.
	 (allowed-keys
	  (nconc (list 2 22 19 6 1)
		 (if (not first-key) (org-uniquify (mapcar 'car entries))
		   (let (sub-menu)
		     (dolist (entry entries (sort (mapcar 'car sub-menu) '<))
		       (when (eq (car entry) first-key)
			 (setq sub-menu (append (nth 2 entry) sub-menu))))))
		 (cond ((eq first-key ?P) (list ?f ?p ?x ?a))
		       ((not first-key) (list ?P)))
		 (list ?& ?#)
		 (when expertp (list ??))
		 (list ?q)))
	 ;; Build the help menu for standard UI.
	 (help
	  (unless expertp
	    (concat
	     ;; Options are hard-coded.
	     (format "[%s] Body only:    %s           [%s] Visible only:     %s
\[%s] Export scope: %s       [%s] Force publishing: %s
\[%s] Async export: %s\n\n"
		     (funcall fontify-key "C-b" t)
		     (funcall fontify-value
			      (if (memq 'body options) "On " "Off"))
		     (funcall fontify-key "C-v" t)
		     (funcall fontify-value
			      (if (memq 'visible options) "On " "Off"))
		     (funcall fontify-key "C-s" t)
		     (funcall fontify-value
			      (if (memq 'subtree options) "Subtree" "Buffer "))
		     (funcall fontify-key "C-f" t)
		     (funcall fontify-value
			      (if (memq 'force options) "On " "Off"))
		     (funcall fontify-key "C-a" t)
		     (funcall fontify-value
			      (if (memq 'async options) "On " "Off")))
	     ;; Display registered back-end entries.  When a key
	     ;; appears for the second time, do not create another
	     ;; entry, but append its sub-menu to existing menu.
	     (let (last-key)
	       (mapconcat
		(lambda (entry)
		  (let ((top-key (car entry)))
		    (concat
		     (unless (eq top-key last-key)
		       (setq last-key top-key)
		       (format "\n[%s] %s\n"
			       (funcall fontify-key (char-to-string top-key))
			       (nth 1 entry)))
		     (let ((sub-menu (nth 2 entry)))
		       (unless (functionp sub-menu)
			 ;; Split sub-menu into two columns.
			 (let ((index -1))
			   (concat
			    (mapconcat
			     (lambda (sub-entry)
			       (cl-incf index)
			       (format
				(if (zerop (mod index 2)) "    [%s] %-26s"
				  "[%s] %s\n")
				(funcall fontify-key
					 (char-to-string (car sub-entry))
					 top-key)
				(nth 1 sub-entry)))
			     sub-menu "")
			    (when (zerop (mod index 2)) "\n"))))))))
		entries ""))
	     ;; Publishing menu is hard-coded.
	     (format "\n[%s] Publish
    [%s] Current file              [%s] Current project
    [%s] Choose project            [%s] All projects\n\n\n"
		     (funcall fontify-key "P")
		     (funcall fontify-key "f" ?P)
		     (funcall fontify-key "p" ?P)
		     (funcall fontify-key "x" ?P)
		     (funcall fontify-key "a" ?P))
	     (format "[%s] Export stack                  [%s] Insert template\n"
		     (funcall fontify-key "&" t)
		     (funcall fontify-key "#" t))
	     (format "[%s] %s"
		     (funcall fontify-key "q" t)
		     (if first-key "Main menu" "Exit")))))
	 ;; Build prompts for both standard and expert UI.
	 (standard-prompt (unless expertp "Export command: "))
	 (expert-prompt
	  (when expertp
	    (format
	     "Export command (C-%s%s%s%s%s) [%s]: "
	     (if (memq 'body options) (funcall fontify-key "b" t) "b")
	     (if (memq 'visible options) (funcall fontify-key "v" t) "v")
	     (if (memq 'subtree options) (funcall fontify-key "s" t) "s")
	     (if (memq 'force options) (funcall fontify-key "f" t) "f")
	     (if (memq 'async options) (funcall fontify-key "a" t) "a")
	     (mapconcat (lambda (k)
			  ;; Strip control characters.
			  (unless (< k 27) (char-to-string k)))
			allowed-keys "")))))
    ;; With expert UI, just read key with a fancy prompt.  In standard
    ;; UI, display an intrusive help buffer.
    (if expertp
	(org-export--dispatch-action
	 expert-prompt allowed-keys entries options first-key expertp)
      ;; At first call, create frame layout in order to display menu.
      (unless (get-buffer "*Org Export Dispatcher*")
	(delete-other-windows)
	(org-switch-to-buffer-other-window
	 (get-buffer-create "*Org Export Dispatcher*"))
	(setq cursor-type nil
	      header-line-format "Use SPC, DEL, C-n or C-p to navigate.")
	;; Make sure that invisible cursor will not highlight square
	;; brackets.
	(set-syntax-table (copy-syntax-table))
	(modify-syntax-entry ?\[ "w"))
      ;; At this point, the buffer containing the menu exists and is
      ;; visible in the current window.  So, refresh it.
      (with-current-buffer "*Org Export Dispatcher*"
	;; Refresh help.  Maintain display continuity by re-visiting
	;; previous window position.
	(let ((pos (window-start)))
	  (erase-buffer)
	  (insert help)
	  (set-window-start nil pos)))
      (org-fit-window-to-buffer)
      (org-export--dispatch-action
       standard-prompt allowed-keys entries options first-key expertp))))

(defun org-export--dispatch-action
    (prompt allowed-keys entries options first-key expertp)
  "Read a character from command input and act accordingly.

PROMPT is the displayed prompt, as a string.  ALLOWED-KEYS is
a list of characters available at a given step in the process.
ENTRIES is a list of menu entries.  OPTIONS, FIRST-KEY and
EXPERTP are the same as defined in `org-export--dispatch-ui',
which see.

Toggle export options when required.  Otherwise, return value is
a list with action as CAR and a list of interactive export
options as CDR."
  (let (key)
    ;; Scrolling: when in non-expert mode, act on motion keys (C-n,
    ;; C-p, SPC, DEL).
    (while (and (setq key (read-char-exclusive prompt))
		(not expertp)
		(memq key '(14 16 ?\s ?\d)))
      (cl-case key
	(14 (if (not (pos-visible-in-window-p (point-max)))
		(ignore-errors (scroll-up 1))
	      (message "End of buffer")
	      (sit-for 1)))
	(16 (if (not (pos-visible-in-window-p (point-min)))
		(ignore-errors (scroll-down 1))
	      (message "Beginning of buffer")
	      (sit-for 1)))
	(?\s (if (not (pos-visible-in-window-p (point-max)))
		 (scroll-up nil)
	       (message "End of buffer")
	       (sit-for 1)))
	(?\d (if (not (pos-visible-in-window-p (point-min)))
		 (scroll-down nil)
	       (message "Beginning of buffer")
	       (sit-for 1)))))
    (cond
     ;; Ignore undefined associations.
     ((not (memq key allowed-keys))
      (ding)
      (unless expertp (message "Invalid key") (sit-for 1))
      (org-export--dispatch-ui options first-key expertp))
     ;; q key at first level aborts export.  At second level, cancel
     ;; first key instead.
     ((eq key ?q) (if (not first-key) (error "Export aborted")
		    (org-export--dispatch-ui options nil expertp)))
     ;; Help key: Switch back to standard interface if expert UI was
     ;; active.
     ((eq key ??) (org-export--dispatch-ui options first-key nil))
     ;; Send request for template insertion along with export scope.
     ((eq key ?#) (cons 'template (memq 'subtree options)))
     ;; Switch to asynchronous export stack.
     ((eq key ?&) '(stack))
     ;; Toggle options: C-b (2) C-v (22) C-s (19) C-f (6) C-a (1).
     ((memq key '(2 22 19 6 1))
      (org-export--dispatch-ui
       (let ((option (cl-case key (2 'body) (22 'visible) (19 'subtree)
			      (6 'force) (1 'async))))
	 (if (memq option options) (remq option options)
	   (cons option options)))
       first-key expertp))
     ;; Action selected: Send key and options back to
     ;; `org-export-dispatch'.
     ((or first-key (functionp (nth 2 (assq key entries))))
      (cons (cond
	     ((not first-key) (nth 2 (assq key entries)))
	     ;; Publishing actions are hard-coded.  Send a special
	     ;; signal to `org-export-dispatch'.
	     ((eq first-key ?P)
	      (cl-case key
		(?f 'publish-current-file)
		(?p 'publish-current-project)
		(?x 'publish-choose-project)
		(?a 'publish-all)))
	     ;; Return first action associated to FIRST-KEY + KEY
	     ;; path. Indeed, derived backends can share the same
	     ;; FIRST-KEY.
	     (t (catch 'found
		  (dolist (entry (member (assq first-key entries) entries))
		    (let ((match (assq key (nth 2 entry))))
		      (when match (throw 'found (nth 2 match))))))))
	    options))
     ;; Otherwise, enter sub-menu.
     (t (org-export--dispatch-ui options key expertp)))))



(provide 'ox)

;; Local variables:
;; generated-autoload-file: "org-loaddefs.el"
;; End:

;;; ox.el ends here<|MERGE_RESOLUTION|>--- conflicted
+++ resolved
@@ -2693,7 +2693,6 @@
 export info.  Also set `:ignore-list' in INFO to a list of
 objects which should be ignored during export, but not removed
 from tree."
-<<<<<<< HEAD
   (letrec ((ignore nil)
 	   ;; First find trees containing a select tag, if any.
 	   (selected (org-export--selected-trees data info))
@@ -2729,52 +2728,12 @@
 		 (cond
 		  ((eq (org-element-type f) 'footnote-definition) f)
 		  ((eq (org-element-property :type f) 'standard) nil)
-		  (t
-		   ;; Since we're only interested in footnote definitions
-		   (let ((label (org-element-property :label f)))
-=======
-  (let* (walk-data
-	 ignore
-	 ;; First find trees containing a select tag, if any.
-	 (selected (org-export--selected-trees data info))
-	 (walk-data
-	  (lambda (data)
-	    ;; Prune non-exportable elements and objects from tree.
-	    ;; As a special case, special rows and cells from tables
-	    ;; are stored in IGNORE, as they still need to be accessed
-	    ;; during export.
-	    (when data
-	      (let ((type (org-element-type data)))
-		(if (org-export--skip-p data info selected)
-		    (if (memq type '(table-cell table-row)) (push data ignore)
-		      (org-element-extract-element data))
-		  (if (and (eq type 'headline)
-			   (eq (plist-get info :with-archived-trees) 'headline)
-			   (org-element-property :archivedp data))
-		      ;; If headline is archived but tree below has to
-		      ;; be skipped, remove contents.
-		      (org-element-set-contents data)
-		    ;; Move into recursive objects/elements.
-		    (mapc walk-data (org-element-contents data)))
-		  ;; Move into secondary string, if any.
-		  (dolist (p (cdr (assq type
-					org-element-secondary-value-alist)))
-		    (mapc walk-data (org-element-property p data))))))))
-	 (definitions
-	   ;; Collect definitions before possibly pruning them so as
-	   ;; to avoid parsing them again if they are required.
-	   (org-element-map data '(footnote-definition footnote-reference)
-	     (lambda (f)
-	       (cond
-		((eq (org-element-type f) 'footnote-definition) f)
-		((eq (org-element-property :type f) 'standard) nil)
-		(t (let ((label (org-element-property :label f)))
->>>>>>> 07de65e1
-		     (when label	;Skip anonymous references.
-		       (apply
-			#'org-element-create
-			'footnote-definition `(:label ,label :post-blank 1)
-			(org-element-contents f))))))))))
+		  (t (let ((label (org-element-property :label f)))
+		       (when label	;Skip anonymous references.
+			 (apply
+			  #'org-element-create
+			  'footnote-definition `(:label ,label :post-blank 1)
+			  (org-element-contents f))))))))))
     ;; If a select tag is active, also ignore the section before the
     ;; first headline, if any.
     (when selected
@@ -2826,7 +2785,6 @@
     ;; searching the widened buffer.  This is a recursive process
     ;; since definitions found can themselves contain an undefined
     ;; reference.
-<<<<<<< HEAD
     (while undefined
       (let* ((label (pop undefined))
 	     (definition
@@ -2869,51 +2827,6 @@
 			 'footnote-definition `(:label ,label :post-blank 1)
 			 (org-element-contents d)))))
 	    missing-definitions)))
-=======
-    (let (missing-definitions)
-      (while undefined
-	(let* ((label (pop undefined))
-	       (definition
-		 (cond
-		  ((catch :found
-		     (dolist (d definitions)
-		       (when (equal (org-element-property :label d) label)
-			 (throw :found d)))))
-		  ((let ((def (org-footnote-get-definition label)))
-		     (when def
-		       (org-with-wide-buffer
-			(goto-char (nth 1 def))
-			(let* ((datum (org-element-context)))
-			  (if (eq (org-element-type datum) 'footnote-reference)
-			      datum
-			    ;; Parse definition with contents.
-			    (save-restriction
-			      (narrow-to-region
-			       (org-element-property :begin datum)
-			       (org-element-property :end datum))
-			      (org-element-map (org-element-parse-buffer)
-				  'footnote-definition #'identity nil t))))))))
-		  (t (user-error "Definition not found for footnote %s"
-				 label)))))
-	  (push label defined)
-	  (push definition missing-definitions)
-	  ;; Look for footnote references within DEFINITION, since
-	  ;; we may need to also find their definition.
-	  (dolist (label (funcall list-labels definition))
-	    (unless (or (member label defined)	  ;Known label
-			(member label undefined)) ;Processed later
-	      (push label undefined)))))
-      ;; MISSING-DEFINITIONS may contain footnote references with
-      ;; inline definitions.  Make sure those are changed into real
-      ;; footnote definitions.
-      (mapcar (lambda (d)
-		(if (eq (org-element-type d) 'footnote-definition) d
-		  (let ((label (org-element-property :label d)))
-		    (apply #'org-element-create
-			   'footnote-definition `(:label ,label :post-blank 1)
-			   (org-element-contents d)))))
-	      missing-definitions))))
->>>>>>> 07de65e1
 
 (defun org-export--install-footnote-definitions (definitions tree)
   "Install footnote definitions in tree.
