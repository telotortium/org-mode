;;; ox.el --- Generic Export Engine for Org Mode

;; Copyright (C) 2012-2014 Free Software Foundation, Inc.

;; Author: Nicolas Goaziou <n.goaziou at gmail dot com>
;; Keywords: outlines, hypermedia, calendar, wp

;; This file is part of GNU Emacs.

;; GNU Emacs is free software: you can redistribute it and/or modify
;; it under the terms of the GNU General Public License as published by
;; the Free Software Foundation, either version 3 of the License, or
;; (at your option) any later version.

;; GNU Emacs is distributed in the hope that it will be useful,
;; but WITHOUT ANY WARRANTY; without even the implied warranty of
;; MERCHANTABILITY or FITNESS FOR A PARTICULAR PURPOSE.  See the
;; GNU General Public License for more details.

;; You should have received a copy of the GNU General Public License
;; along with GNU Emacs.  If not, see <http://www.gnu.org/licenses/>.

;;; Commentary:
;;
;; This library implements a generic export engine for Org, built on
;; its syntactical parser: Org Elements.
;;
;; Besides that parser, the generic exporter is made of three distinct
;; parts:
;;
;; - The communication channel consists in a property list, which is
;;   created and updated during the process.  Its use is to offer
;;   every piece of information, would it be about initial environment
;;   or contextual data, all in a single place.  The exhaustive list
;;   of properties is given in "The Communication Channel" section of
;;   this file.
;;
;; - The transcoder walks the parse tree, ignores or treat as plain
;;   text elements and objects according to export options, and
;;   eventually calls back-end specific functions to do the real
;;   transcoding, concatenating their return value along the way.
;;
;; - The filter system is activated at the very beginning and the very
;;   end of the export process, and each time an element or an object
;;   has been converted.  It is the entry point to fine-tune standard
;;   output from back-end transcoders.  See "The Filter System"
;;   section for more information.
;;
;; The core function is `org-export-as'.  It returns the transcoded
;; buffer as a string.
;;
;; An export back-end is defined with `org-export-define-backend'.
;; This function can also support specific buffer keywords, OPTION
;; keyword's items and filters.  Refer to function's documentation for
;; more information.
;;
;; If the new back-end shares most properties with another one,
;; `org-export-define-derived-backend' can be used to simplify the
;; process.
;;
;; Any back-end can define its own variables.  Among them, those
;; customizable should belong to the `org-export-BACKEND' group.
;;
;; Tools for common tasks across back-ends are implemented in the
;; following part of the file.
;;
;; Then, a wrapper macro for asynchronous export,
;; `org-export-async-start', along with tools to display results. are
;; given in the penultimate part.
;;
;; Eventually, a dispatcher (`org-export-dispatch') for standard
;; back-ends is provided in the last one.

;;; Code:

(eval-when-compile (require 'cl))
(require 'org-element)
(require 'org-macro)
(require 'ob-exp)

(declare-function org-publish "ox-publish" (project &optional force async))
(declare-function org-publish-all "ox-publish" (&optional force async))
(declare-function
 org-publish-current-file "ox-publish" (&optional force async))
(declare-function org-publish-current-project "ox-publish"
		  (&optional force async))

(defvar org-publish-project-alist)
(defvar org-table-number-fraction)
(defvar org-table-number-regexp)


(defsubst org-export-get-parent (blob)
  "Return BLOB parent or nil.
BLOB is the element or object considered."
  (org-element-property :parent blob))


;;; Internal Variables
;;
;; Among internal variables, the most important is
;; `org-export-options-alist'.  This variable define the global export
;; options, shared between every exporter, and how they are acquired.

(defconst org-export-max-depth 19
  "Maximum nesting depth for headlines, counting from 0.")

(defconst org-export-options-alist
  '((:title "TITLE" nil nil space)
    (:date "DATE" nil nil t)
    (:author "AUTHOR" nil user-full-name t)
    (:email "EMAIL" nil user-mail-address t)
    (:description "DESCRIPTION" nil nil newline)
    (:keywords "KEYWORDS" nil nil space)
    (:language "LANGUAGE" nil org-export-default-language t)
    (:select-tags "SELECT_TAGS" nil org-export-select-tags split)
    (:exclude-tags "EXCLUDE_TAGS" nil org-export-exclude-tags split)
    (:creator "CREATOR" nil org-export-creator-string)
    (:headline-levels nil "H" org-export-headline-levels)
    (:preserve-breaks nil "\\n" org-export-preserve-breaks)
    (:section-numbers nil "num" org-export-with-section-numbers)
    (:time-stamp-file nil "timestamp" org-export-time-stamp-file)
    (:with-archived-trees nil "arch" org-export-with-archived-trees)
    (:with-author nil "author" org-export-with-author)
    (:with-clocks nil "c" org-export-with-clocks)
    (:with-creator nil "creator" org-export-with-creator)
    (:with-date nil "date" org-export-with-date)
    (:with-drawers nil "d" org-export-with-drawers)
    (:with-email nil "email" org-export-with-email)
    (:with-emphasize nil "*" org-export-with-emphasize)
    (:with-entities nil "e" org-export-with-entities)
    (:with-fixed-width nil ":" org-export-with-fixed-width)
    (:with-footnotes nil "f" org-export-with-footnotes)
    (:with-inlinetasks nil "inline" org-export-with-inlinetasks)
    (:with-latex nil "tex" org-export-with-latex)
    (:with-planning nil "p" org-export-with-planning)
    (:with-priority nil "pri" org-export-with-priority)
    (:with-properties nil "prop" org-export-with-properties)
    (:with-smart-quotes nil "'" org-export-with-smart-quotes)
    (:with-special-strings nil "-" org-export-with-special-strings)
    (:with-statistics-cookies nil "stat" org-export-with-statistics-cookies)
    (:with-sub-superscript nil "^" org-export-with-sub-superscripts)
    (:with-toc nil "toc" org-export-with-toc)
    (:with-tables nil "|" org-export-with-tables)
    (:with-tags nil "tags" org-export-with-tags)
    (:with-tasks nil "tasks" org-export-with-tasks)
    (:with-timestamps nil "<" org-export-with-timestamps)
    (:with-todo-keywords nil "todo" org-export-with-todo-keywords))
  "Alist between export properties and ways to set them.

The CAR of the alist is the property name, and the CDR is a list
like (KEYWORD OPTION DEFAULT BEHAVIOR) where:

KEYWORD is a string representing a buffer keyword, or nil.  Each
  property defined this way can also be set, during subtree
  export, through a headline property named after the keyword
  with the \"EXPORT_\" prefix (i.e. DATE keyword and EXPORT_DATE
  property).
OPTION is a string that could be found in an #+OPTIONS: line.
DEFAULT is the default value for the property.
BEHAVIOR determines how Org should handle multiple keywords for
  the same property.  It is a symbol among:
  nil       Keep old value and discard the new one.
  t         Replace old value with the new one.
  `space'   Concatenate the values, separating them with a space.
  `newline' Concatenate the values, separating them with
	    a newline.
  `split'   Split values at white spaces, and cons them to the
	    previous list.

Values set through KEYWORD and OPTION have precedence over
DEFAULT.

All these properties should be back-end agnostic.  Back-end
specific properties are set through `org-export-define-backend'.
Properties redefined there have precedence over these.")

(defconst org-export-special-keywords '("FILETAGS" "SETUPFILE" "OPTIONS")
  "List of in-buffer keywords that require special treatment.
These keywords are not directly associated to a property.  The
way they are handled must be hard-coded into
`org-export--get-inbuffer-options' function.")

(defconst org-export-filters-alist
  '((:filter-bold . org-export-filter-bold-functions)
    (:filter-babel-call . org-export-filter-babel-call-functions)
    (:filter-center-block . org-export-filter-center-block-functions)
    (:filter-clock . org-export-filter-clock-functions)
    (:filter-code . org-export-filter-code-functions)
    (:filter-comment . org-export-filter-comment-functions)
    (:filter-comment-block . org-export-filter-comment-block-functions)
    (:filter-diary-sexp . org-export-filter-diary-sexp-functions)
    (:filter-drawer . org-export-filter-drawer-functions)
    (:filter-dynamic-block . org-export-filter-dynamic-block-functions)
    (:filter-entity . org-export-filter-entity-functions)
    (:filter-example-block . org-export-filter-example-block-functions)
    (:filter-export-block . org-export-filter-export-block-functions)
    (:filter-export-snippet . org-export-filter-export-snippet-functions)
    (:filter-final-output . org-export-filter-final-output-functions)
    (:filter-fixed-width . org-export-filter-fixed-width-functions)
    (:filter-footnote-definition . org-export-filter-footnote-definition-functions)
    (:filter-footnote-reference . org-export-filter-footnote-reference-functions)
    (:filter-headline . org-export-filter-headline-functions)
    (:filter-horizontal-rule . org-export-filter-horizontal-rule-functions)
    (:filter-inline-babel-call . org-export-filter-inline-babel-call-functions)
    (:filter-inline-src-block . org-export-filter-inline-src-block-functions)
    (:filter-inlinetask . org-export-filter-inlinetask-functions)
    (:filter-italic . org-export-filter-italic-functions)
    (:filter-item . org-export-filter-item-functions)
    (:filter-keyword . org-export-filter-keyword-functions)
    (:filter-latex-environment . org-export-filter-latex-environment-functions)
    (:filter-latex-fragment . org-export-filter-latex-fragment-functions)
    (:filter-line-break . org-export-filter-line-break-functions)
    (:filter-link . org-export-filter-link-functions)
    (:filter-node-property . org-export-filter-node-property-functions)
    (:filter-options . org-export-filter-options-functions)
    (:filter-paragraph . org-export-filter-paragraph-functions)
    (:filter-parse-tree . org-export-filter-parse-tree-functions)
    (:filter-plain-list . org-export-filter-plain-list-functions)
    (:filter-plain-text . org-export-filter-plain-text-functions)
    (:filter-planning . org-export-filter-planning-functions)
    (:filter-property-drawer . org-export-filter-property-drawer-functions)
    (:filter-quote-block . org-export-filter-quote-block-functions)
    (:filter-radio-target . org-export-filter-radio-target-functions)
    (:filter-section . org-export-filter-section-functions)
    (:filter-special-block . org-export-filter-special-block-functions)
    (:filter-src-block . org-export-filter-src-block-functions)
    (:filter-statistics-cookie . org-export-filter-statistics-cookie-functions)
    (:filter-strike-through . org-export-filter-strike-through-functions)
    (:filter-subscript . org-export-filter-subscript-functions)
    (:filter-superscript . org-export-filter-superscript-functions)
    (:filter-table . org-export-filter-table-functions)
    (:filter-table-cell . org-export-filter-table-cell-functions)
    (:filter-table-row . org-export-filter-table-row-functions)
    (:filter-target . org-export-filter-target-functions)
    (:filter-timestamp . org-export-filter-timestamp-functions)
    (:filter-underline . org-export-filter-underline-functions)
    (:filter-verbatim . org-export-filter-verbatim-functions)
    (:filter-verse-block . org-export-filter-verse-block-functions))
  "Alist between filters properties and initial values.

The key of each association is a property name accessible through
the communication channel.  Its value is a configurable global
variable defining initial filters.

This list is meant to install user specified filters.  Back-end
developers may install their own filters using
`org-export-define-backend'.  Filters defined there will always
be prepended to the current list, so they always get applied
first.")

(defconst org-export-default-inline-image-rule
  `(("file" .
     ,(format "\\.%s\\'"
	      (regexp-opt
	       '("png" "jpeg" "jpg" "gif" "tiff" "tif" "xbm"
		 "xpm" "pbm" "pgm" "ppm") t))))
  "Default rule for link matching an inline image.
This rule applies to links with no description.  By default, it
will be considered as an inline image if it targets a local file
whose extension is either \"png\", \"jpeg\", \"jpg\", \"gif\",
\"tiff\", \"tif\", \"xbm\", \"xpm\", \"pbm\", \"pgm\" or \"ppm\".
See `org-export-inline-image-p' for more information about
rules.")

(defconst org-export-ignored-local-variables
  '(org-font-lock-keywords
    org-element--cache org-element--cache-objects org-element--cache-sync-keys
    org-element--cache-sync-requests org-element--cache-sync-timer)
  "List of variables not copied through upon buffer duplication.
Export process takes place on a copy of the original buffer.
When this copy is created, all Org related local variables not in
this list are copied to the new buffer.  Variables with an
unreadable value are also ignored.")

(defvar org-export-async-debug nil
  "Non-nil means asynchronous export process should leave data behind.

This data is found in the appropriate \"*Org Export Process*\"
buffer, and in files prefixed with \"org-export-process\" and
located in `temporary-file-directory'.

When non-nil, it will also set `debug-on-error' to a non-nil
value in the external process.")

(defvar org-export-stack-contents nil
  "Record asynchronously generated export results and processes.
This is an alist: its CAR is the source of the
result (destination file or buffer for a finished process,
original buffer for a running one) and its CDR is a list
containing the back-end used, as a symbol, and either a process
or the time at which it finished.  It is used to build the menu
from `org-export-stack'.")

(defvar org-export--registered-backends nil
  "List of backends currently available in the exporter.
This variable is set with `org-export-define-backend' and
`org-export-define-derived-backend' functions.")

(defvar org-export-dispatch-last-action nil
  "Last command called from the dispatcher.
The value should be a list.  Its CAR is the action, as a symbol,
and its CDR is a list of export options.")

(defvar org-export-dispatch-last-position (make-marker)
  "The position where the last export command was created using the dispatcher.
This marker will be used with `C-u C-c C-e' to make sure export repetition
uses the same subtree if the previous command was restricted to a subtree.")

;; For compatibility with Org < 8
(defvar org-export-current-backend nil
  "Name, if any, of the back-end used during an export process.

Its value is a symbol such as `html', `latex', `ascii', or nil if
the back-end is anonymous (see `org-export-create-backend') or if
there is no export process in progress.

It can be used to teach Babel blocks how to act differently
according to the back-end used.")



;;; User-configurable Variables
;;
;; Configuration for the masses.
;;
;; They should never be accessed directly, as their value is to be
;; stored in a property list (cf. `org-export-options-alist').
;; Back-ends will read their value from there instead.

(defgroup org-export nil
  "Options for exporting Org mode files."
  :tag "Org Export"
  :group 'org)

(defgroup org-export-general nil
  "General options for export engine."
  :tag "Org Export General"
  :group 'org-export)

(defcustom org-export-with-archived-trees 'headline
  "Whether sub-trees with the ARCHIVE tag should be exported.

This can have three different values:
nil         Do not export, pretend this tree is not present.
t           Do export the entire tree.
`headline'  Only export the headline, but skip the tree below it.

This option can also be set with the OPTIONS keyword,
e.g. \"arch:nil\"."
  :group 'org-export-general
  :type '(choice
	  (const :tag "Not at all" nil)
	  (const :tag "Headline only" headline)
	  (const :tag "Entirely" t)))

(defcustom org-export-with-author t
  "Non-nil means insert author name into the exported file.
This option can also be set with the OPTIONS keyword,
e.g. \"author:nil\"."
  :group 'org-export-general
  :type 'boolean)

(defcustom org-export-with-clocks nil
  "Non-nil means export CLOCK keywords.
This option can also be set with the OPTIONS keyword,
e.g. \"c:t\"."
  :group 'org-export-general
  :type 'boolean)

(defcustom org-export-with-creator 'comment
  "Non-nil means the postamble should contain a creator sentence.

The sentence can be set in `org-export-creator-string' and
defaults to \"Generated by Org mode XX in Emacs XXX.\".

If the value is `comment' insert it as a comment."
  :group 'org-export-general
  :type '(choice
	  (const :tag "No creator sentence" nil)
	  (const :tag "Sentence as a comment" comment)
	  (const :tag "Insert the sentence" t)))

(defcustom org-export-with-date t
  "Non-nil means insert date in the exported document.
This option can also be set with the OPTIONS keyword,
e.g. \"date:nil\"."
  :group 'org-export-general
  :type 'boolean)

(defcustom org-export-date-timestamp-format nil
  "Time-stamp format string to use for DATE keyword.

The format string, when specified, only applies if date consists
in a single time-stamp.  Otherwise its value will be ignored.

See `format-time-string' for details on how to build this
string."
  :group 'org-export-general
  :type '(choice
	  (string :tag "Time-stamp format string")
	  (const :tag "No format string" nil)))

(defcustom org-export-creator-string
  (format "Emacs %s (Org mode %s)"
	  emacs-version
	  (if (fboundp 'org-version) (org-version) "unknown version"))
  "Information about the creator of the document.
This option can also be set on with the CREATOR keyword."
  :group 'org-export-general
  :type '(string :tag "Creator string"))

(defcustom org-export-with-drawers '(not "LOGBOOK")
  "Non-nil means export contents of standard drawers.

When t, all drawers are exported.  This may also be a list of
drawer names to export, as strings.  If that list starts with
`not', only drawers with such names will be ignored.

This variable doesn't apply to properties drawers.  See
`org-export-with-properties' instead.

This option can also be set with the OPTIONS keyword,
e.g. \"d:nil\"."
  :group 'org-export-general
  :version "24.4"
  :package-version '(Org . "8.0")
  :type '(choice
	  (const :tag "All drawers" t)
	  (const :tag "None" nil)
	  (repeat :tag "Selected drawers"
		  (string :tag "Drawer name"))
	  (list :tag "Ignored drawers"
		(const :format "" not)
		(repeat :tag "Specify names of drawers to ignore during export"
			:inline t
			(string :tag "Drawer name")))))

(defcustom org-export-with-email nil
  "Non-nil means insert author email into the exported file.
This option can also be set with the OPTIONS keyword,
e.g. \"email:t\"."
  :group 'org-export-general
  :type 'boolean)

(defcustom org-export-with-emphasize t
  "Non-nil means interpret *word*, /word/, _word_ and +word+.

If the export target supports emphasizing text, the word will be
typeset in bold, italic, with an underline or strike-through,
respectively.

This option can also be set with the OPTIONS keyword,
e.g. \"*:nil\"."
  :group 'org-export-general
  :type 'boolean)

(defcustom org-export-exclude-tags '("noexport")
  "Tags that exclude a tree from export.

All trees carrying any of these tags will be excluded from
export.  This is without condition, so even subtrees inside that
carry one of the `org-export-select-tags' will be removed.

This option can also be set with the EXCLUDE_TAGS keyword."
  :group 'org-export-general
  :type '(repeat (string :tag "Tag")))

(defcustom org-export-with-fixed-width t
  "Non-nil means export lines starting with \":\".
This option can also be set with the OPTIONS keyword,
e.g. \"::nil\"."
  :group 'org-export-general
  :version "24.4"
  :package-version '(Org . "8.0")
  :type 'boolean)

(defcustom org-export-with-footnotes t
  "Non-nil means Org footnotes should be exported.
This option can also be set with the OPTIONS keyword,
e.g. \"f:nil\"."
  :group 'org-export-general
  :type 'boolean)

(defcustom org-export-with-latex t
  "Non-nil means process LaTeX environments and fragments.

This option can also be set with the OPTIONS line,
e.g. \"tex:verbatim\".  Allowed values are:

nil         Ignore math snippets.
`verbatim'  Keep everything in verbatim.
t           Allow export of math snippets."
  :group 'org-export-general
  :version "24.4"
  :package-version '(Org . "8.0")
  :type '(choice
	  (const :tag "Do not process math in any way" nil)
	  (const :tag "Interpret math snippets" t)
	  (const :tag "Leave math verbatim" verbatim)))

(defcustom org-export-headline-levels 3
  "The last level which is still exported as a headline.

Inferior levels will usually produce itemize or enumerate lists
when exported, but back-end behaviour may differ.

This option can also be set with the OPTIONS keyword,
e.g. \"H:2\"."
  :group 'org-export-general
  :type 'integer)

(defcustom org-export-default-language "en"
  "The default language for export and clocktable translations, as a string.
This may have an association in
`org-clock-clocktable-language-setup',
`org-export-smart-quotes-alist' and `org-export-dictionary'.
This option can also be set with the LANGUAGE keyword."
  :group 'org-export-general
  :type '(string :tag "Language"))

(defcustom org-export-preserve-breaks nil
  "Non-nil means preserve all line breaks when exporting.
This option can also be set with the OPTIONS keyword,
e.g. \"\\n:t\"."
  :group 'org-export-general
  :type 'boolean)

(defcustom org-export-with-entities t
  "Non-nil means interpret entities when exporting.

For example, HTML export converts \\alpha to &alpha; and \\AA to
&Aring;.

For a list of supported names, see the constant `org-entities'
and the user option `org-entities-user'.

This option can also be set with the OPTIONS keyword,
e.g. \"e:nil\"."
  :group 'org-export-general
  :type 'boolean)

(defcustom org-export-with-inlinetasks t
  "Non-nil means inlinetasks should be exported.
This option can also be set with the OPTIONS keyword,
e.g. \"inline:nil\"."
  :group 'org-export-general
  :version "24.4"
  :package-version '(Org . "8.0")
  :type 'boolean)

(defcustom org-export-with-planning nil
  "Non-nil means include planning info in export.

Planning info is the line containing either SCHEDULED:,
DEADLINE:, CLOSED: time-stamps, or a combination of them.

This option can also be set with the OPTIONS keyword,
e.g. \"p:t\"."
  :group 'org-export-general
  :version "24.4"
  :package-version '(Org . "8.0")
  :type 'boolean)

(defcustom org-export-with-priority nil
  "Non-nil means include priority cookies in export.
This option can also be set with the OPTIONS keyword,
e.g. \"pri:t\"."
  :group 'org-export-general
  :type 'boolean)

(defcustom org-export-with-properties nil
  "Non-nil means export contents of properties drawers.

When t, all properties are exported.  This may also be a list of
properties to export, as strings.

This option can also be set with the OPTIONS keyword,
e.g. \"prop:t\"."
  :group 'org-export-general
  :version "24.4"
  :package-version '(Org . "8.3")
  :type '(choice
	  (const :tag "All properties" t)
	  (const :tag "None" nil)
	  (repeat :tag "Selected properties"
		  (string :tag "Property name"))))

(defcustom org-export-with-section-numbers t
  "Non-nil means add section numbers to headlines when exporting.

When set to an integer n, numbering will only happen for
headlines whose relative level is higher or equal to n.

This option can also be set with the OPTIONS keyword,
e.g. \"num:t\"."
  :group 'org-export-general
  :type 'boolean)

(defcustom org-export-select-tags '("export")
  "Tags that select a tree for export.

If any such tag is found in a buffer, all trees that do not carry
one of these tags will be ignored during export.  Inside trees
that are selected like this, you can still deselect a subtree by
tagging it with one of the `org-export-exclude-tags'.

This option can also be set with the SELECT_TAGS keyword."
  :group 'org-export-general
  :type '(repeat (string :tag "Tag")))

(defcustom org-export-with-smart-quotes nil
  "Non-nil means activate smart quotes during export.
This option can also be set with the OPTIONS keyword,
e.g., \"':t\".

When setting this to non-nil, you need to take care of
using the correct Babel package when exporting to LaTeX.
E.g., you can load Babel for french like this:

#+LATEX_HEADER: \\usepackage[french]{babel}"
  :group 'org-export-general
  :version "24.4"
  :package-version '(Org . "8.0")
  :type 'boolean)

(defcustom org-export-with-special-strings t
  "Non-nil means interpret \"\\-\", \"--\" and \"---\" for export.

When this option is turned on, these strings will be exported as:

   Org     HTML     LaTeX    UTF-8
  -----+----------+--------+-------
   \\-    &shy;      \\-
   --    &ndash;    --         –
   ---   &mdash;    ---        —
   ...   &hellip;   \\ldots     …

This option can also be set with the OPTIONS keyword,
e.g. \"-:nil\"."
  :group 'org-export-general
  :type 'boolean)

(defcustom org-export-with-statistics-cookies t
  "Non-nil means include statistics cookies in export.
This option can also be set with the OPTIONS keyword,
e.g. \"stat:nil\""
  :group 'org-export-general
  :version "24.4"
  :package-version '(Org . "8.0")
  :type 'boolean)

(defcustom org-export-with-sub-superscripts t
  "Non-nil means interpret \"_\" and \"^\" for export.

If you want to control how Org displays those characters, see
`org-use-sub-superscripts'.  `org-export-with-sub-superscripts'
used to be an alias for `org-use-sub-superscripts' in Org <8.0,
it is not anymore.

When this option is turned on, you can use TeX-like syntax for
sub- and superscripts and see them exported correctly.

You can also set the option with #+OPTIONS: ^:t

Several characters after \"_\" or \"^\" will be considered as a
single item - so grouping with {} is normally not needed.  For
example, the following things will be parsed as single sub- or
superscripts:

 10^24   or   10^tau     several digits will be considered 1 item.
 10^-12  or   10^-tau    a leading sign with digits or a word
 x^2-y^3                 will be read as x^2 - y^3, because items are
			 terminated by almost any nonword/nondigit char.
 x_{i^2} or   x^(2-i)    braces or parenthesis do grouping.

Still, ambiguity is possible.  So when in doubt, use {} to enclose
the sub/superscript.  If you set this variable to the symbol `{}',
the braces are *required* in order to trigger interpretations as
sub/superscript.  This can be helpful in documents that need \"_\"
frequently in plain text."
  :group 'org-export-general
  :version "24.4"
  :package-version '(Org . "8.0")
  :type '(choice
	  (const :tag "Interpret them" t)
	  (const :tag "Curly brackets only" {})
	  (const :tag "Do not interpret them" nil)))

(defcustom org-export-with-toc t
  "Non-nil means create a table of contents in exported files.

The TOC contains headlines with levels up
to`org-export-headline-levels'.  When an integer, include levels
up to N in the toc, this may then be different from
`org-export-headline-levels', but it will not be allowed to be
larger than the number of headline levels.  When nil, no table of
contents is made.

This option can also be set with the OPTIONS keyword,
e.g. \"toc:nil\" or \"toc:3\"."
  :group 'org-export-general
  :type '(choice
	  (const :tag "No Table of Contents" nil)
	  (const :tag "Full Table of Contents" t)
	  (integer :tag "TOC to level")))

(defcustom org-export-with-tables t
  "Non-nil means export tables.
This option can also be set with the OPTIONS keyword,
e.g. \"|:nil\"."
  :group 'org-export-general
  :version "24.4"
  :package-version '(Org . "8.0")
  :type 'boolean)

(defcustom org-export-with-tags t
  "If nil, do not export tags, just remove them from headlines.

If this is the symbol `not-in-toc', tags will be removed from
table of contents entries, but still be shown in the headlines of
the document.

This option can also be set with the OPTIONS keyword,
e.g. \"tags:nil\"."
  :group 'org-export-general
  :type '(choice
	  (const :tag "Off" nil)
	  (const :tag "Not in TOC" not-in-toc)
	  (const :tag "On" t)))

(defcustom org-export-with-tasks t
  "Non-nil means include TODO items for export.

This may have the following values:
t                    include tasks independent of state.
`todo'               include only tasks that are not yet done.
`done'               include only tasks that are already done.
nil                  ignore all tasks.
list of keywords     include tasks with these keywords.

This option can also be set with the OPTIONS keyword,
e.g. \"tasks:nil\"."
  :group 'org-export-general
  :type '(choice
	  (const :tag "All tasks" t)
	  (const :tag "No tasks" nil)
	  (const :tag "Not-done tasks" todo)
	  (const :tag "Only done tasks" done)
	  (repeat :tag "Specific TODO keywords"
		  (string :tag "Keyword"))))

(defcustom org-export-time-stamp-file t
  "Non-nil means insert a time stamp into the exported file.
The time stamp shows when the file was created.  This option can
also be set with the OPTIONS keyword, e.g. \"timestamp:nil\"."
  :group 'org-export-general
  :type 'boolean)

(defcustom org-export-with-timestamps t
  "Non nil means allow timestamps in export.

It can be set to any of the following values:
  t          export all timestamps.
  `active'   export active timestamps only.
  `inactive' export inactive timestamps only.
  nil        do not export timestamps

This only applies to timestamps isolated in a paragraph
containing only timestamps.  Other timestamps are always
exported.

This option can also be set with the OPTIONS keyword, e.g.
\"<:nil\"."
  :group 'org-export-general
  :type '(choice
	  (const :tag "All timestamps" t)
	  (const :tag "Only active timestamps" active)
	  (const :tag "Only inactive timestamps" inactive)
	  (const :tag "No timestamp" nil)))

(defcustom org-export-with-todo-keywords t
  "Non-nil means include TODO keywords in export.
When nil, remove all these keywords from the export.  This option
can also be set with the OPTIONS keyword, e.g.  \"todo:nil\"."
  :group 'org-export-general
  :type 'boolean)

(defcustom org-export-allow-bind-keywords nil
  "Non-nil means BIND keywords can define local variable values.
This is a potential security risk, which is why the default value
is nil.  You can also allow them through local buffer variables."
  :group 'org-export-general
  :version "24.4"
  :package-version '(Org . "8.0")
  :type 'boolean)

(defcustom org-export-snippet-translation-alist nil
  "Alist between export snippets back-ends and exporter back-ends.

This variable allows to provide shortcuts for export snippets.

For example, with a value of '\(\(\"h\" . \"html\"\)\), the
HTML back-end will recognize the contents of \"@@h:<b>@@\" as
HTML code while every other back-end will ignore it."
  :group 'org-export-general
  :version "24.4"
  :package-version '(Org . "8.0")
  :type '(repeat
	  (cons (string :tag "Shortcut")
		(string :tag "Back-end"))))

(defcustom org-export-coding-system nil
  "Coding system for the exported file."
  :group 'org-export-general
  :version "24.4"
  :package-version '(Org . "8.0")
  :type 'coding-system)

(defcustom org-export-copy-to-kill-ring nil
  "Non-nil means pushing export output to the kill ring.
This variable is ignored during asynchronous export."
  :group 'org-export-general
  :version "25.1"
  :package-version '(Org . "8.3")
  :type '(choice
	  (const :tag "Always" t)
	  (const :tag "When export is done interactively" if-interactive)
	  (const :tag "Never" nil)))

(defcustom org-export-initial-scope 'buffer
  "The initial scope when exporting with `org-export-dispatch'.
This variable can be either set to `buffer' or `subtree'."
  :group 'org-export-general
  :type '(choice
	  (const :tag "Export current buffer" buffer)
	  (const :tag "Export current subtree" subtree)))

(defcustom org-export-show-temporary-export-buffer t
  "Non-nil means show buffer after exporting to temp buffer.
When Org exports to a file, the buffer visiting that file is ever
shown, but remains buried.  However, when exporting to
a temporary buffer, that buffer is popped up in a second window.
When this variable is nil, the buffer remains buried also in
these cases."
  :group 'org-export-general
  :type 'boolean)

(defcustom org-export-in-background nil
  "Non-nil means export and publishing commands will run in background.
Results from an asynchronous export are never displayed
automatically.  But you can retrieve them with \\[org-export-stack]."
  :group 'org-export-general
  :version "24.4"
  :package-version '(Org . "8.0")
  :type 'boolean)

(defcustom org-export-async-init-file nil
  "File used to initialize external export process.

Value must be either nil or an absolute file name.  When nil, the
external process is launched like a regular Emacs session,
loading user's initialization file and any site specific
configuration.  If a file is provided, it, and only it, is loaded
at start-up.

Therefore, using a specific configuration makes the process to
load faster and the export more portable."
  :group 'org-export-general
  :version "24.4"
  :package-version '(Org . "8.0")
  :type '(choice
	  (const :tag "Regular startup" nil)
	  (file :tag "Specific start-up file" :must-match t)))

(defcustom org-export-dispatch-use-expert-ui nil
  "Non-nil means using a non-intrusive `org-export-dispatch'.
In that case, no help buffer is displayed.  Though, an indicator
for current export scope is added to the prompt (\"b\" when
output is restricted to body only, \"s\" when it is restricted to
the current subtree, \"v\" when only visible elements are
considered for export, \"f\" when publishing functions should be
passed the FORCE argument and \"a\" when the export should be
asynchronous).  Also, \[?] allows to switch back to standard
mode."
  :group 'org-export-general
  :version "24.4"
  :package-version '(Org . "8.0")
  :type 'boolean)



;;; Defining Back-ends
;;
;; An export back-end is a structure with `org-export-backend' type
;; and `name', `parent', `transcoders', `options', `filters', `blocks'
;; and `menu' slots.
;;
;; At the lowest level, a back-end is created with
;; `org-export-create-backend' function.
;;
;; A named back-end can be registered with
;; `org-export-register-backend' function.  A registered back-end can
;; later be referred to by its name, with `org-export-get-backend'
;; function.  Also, such a back-end can become the parent of a derived
;; back-end from which slot values will be inherited by default.
;; `org-export-derived-backend-p' can check if a given back-end is
;; derived from a list of back-end names.
;;
;; `org-export-get-all-transcoders', `org-export-get-all-options' and
;; `org-export-get-all-filters' return the full alist of transcoders,
;; options and filters, including those inherited from ancestors.
;;
;; At a higher level, `org-export-define-backend' is the standard way
;; to define an export back-end.  If the new back-end is similar to
;; a registered back-end, `org-export-define-derived-backend' may be
;; used instead.
;;
;; Eventually `org-export-barf-if-invalid-backend' returns an error
;; when a given back-end hasn't been registered yet.

(defstruct (org-export-backend (:constructor org-export-create-backend)
			       (:copier nil))
  name parent transcoders options filters blocks menu)

(defun org-export-get-backend (name)
  "Return export back-end named after NAME.
NAME is a symbol.  Return nil if no such back-end is found."
  (catch 'found
    (dolist (b org-export--registered-backends)
      (when (eq (org-export-backend-name b) name)
	(throw 'found b)))))

(defun org-export-register-backend (backend)
  "Register BACKEND as a known export back-end.
BACKEND is a structure with `org-export-backend' type."
  ;; Refuse to register an unnamed back-end.
  (unless (org-export-backend-name backend)
    (error "Cannot register a unnamed export back-end"))
  ;; Refuse to register a back-end with an unknown parent.
  (let ((parent (org-export-backend-parent backend)))
    (when (and parent (not (org-export-get-backend parent)))
      (error "Cannot use unknown \"%s\" back-end as a parent" parent)))
  ;; Register dedicated export blocks in the parser.
  (dolist (name (org-export-backend-blocks backend))
    (add-to-list 'org-element-block-name-alist
		 (cons name 'org-element-export-block-parser)))
  ;; If a back-end with the same name as BACKEND is already
  ;; registered, replace it with BACKEND.  Otherwise, simply add
  ;; BACKEND to the list of registered back-ends.
  (let ((old (org-export-get-backend (org-export-backend-name backend))))
    (if old (setcar (memq old org-export--registered-backends) backend)
      (push backend org-export--registered-backends))))

(defun org-export-barf-if-invalid-backend (backend)
  "Signal an error if BACKEND isn't defined."
  (unless (org-export-backend-p backend)
    (error "Unknown \"%s\" back-end: Aborting export" backend)))

(defun org-export-derived-backend-p (backend &rest backends)
  "Non-nil if BACKEND is derived from one of BACKENDS.
BACKEND is an export back-end, as returned by, e.g.,
`org-export-create-backend', or a symbol referring to
a registered back-end.  BACKENDS is constituted of symbols."
  (when (symbolp backend) (setq backend (org-export-get-backend backend)))
  (when backend
    (catch 'exit
      (while (org-export-backend-parent backend)
	(when (memq (org-export-backend-name backend) backends)
	  (throw 'exit t))
	(setq backend
	      (org-export-get-backend (org-export-backend-parent backend))))
      (memq (org-export-backend-name backend) backends))))

(defun org-export-get-all-transcoders (backend)
  "Return full translation table for BACKEND.

BACKEND is an export back-end, as return by, e.g,,
`org-export-create-backend'.  Return value is an alist where
keys are element or object types, as symbols, and values are
transcoders.

Unlike to `org-export-backend-transcoders', this function
also returns transcoders inherited from parent back-ends,
if any."
  (when (symbolp backend) (setq backend (org-export-get-backend backend)))
  (when backend
    (let ((transcoders (org-export-backend-transcoders backend))
	  parent)
      (while (setq parent (org-export-backend-parent backend))
	(setq backend (org-export-get-backend parent))
	(setq transcoders
	      (append transcoders (org-export-backend-transcoders backend))))
      transcoders)))

(defun org-export-get-all-options (backend)
  "Return export options for BACKEND.

BACKEND is an export back-end, as return by, e.g,,
`org-export-create-backend'.  See `org-export-options-alist'
for the shape of the return value.

Unlike to `org-export-backend-options', this function also
returns options inherited from parent back-ends, if any."
  (when (symbolp backend) (setq backend (org-export-get-backend backend)))
  (when backend
    (let ((options (org-export-backend-options backend))
	  parent)
      (while (setq parent (org-export-backend-parent backend))
	(setq backend (org-export-get-backend parent))
	(setq options (append options (org-export-backend-options backend))))
      options)))

(defun org-export-get-all-filters (backend)
  "Return complete list of filters for BACKEND.

BACKEND is an export back-end, as return by, e.g,,
`org-export-create-backend'.  Return value is an alist where
keys are symbols and values lists of functions.

Unlike to `org-export-backend-filters', this function also
returns filters inherited from parent back-ends, if any."
  (when (symbolp backend) (setq backend (org-export-get-backend backend)))
  (when backend
    (let ((filters (org-export-backend-filters backend))
	  parent)
      (while (setq parent (org-export-backend-parent backend))
	(setq backend (org-export-get-backend parent))
	(setq filters (append filters (org-export-backend-filters backend))))
      filters)))

(defun org-export-define-backend (backend transcoders &rest body)
  "Define a new back-end BACKEND.

TRANSCODERS is an alist between object or element types and
functions handling them.

These functions should return a string without any trailing
space, or nil.  They must accept three arguments: the object or
element itself, its contents or nil when it isn't recursive and
the property list used as a communication channel.

Contents, when not nil, are stripped from any global indentation
\(although the relative one is preserved).  They also always end
with a single newline character.

If, for a given type, no function is found, that element or
object type will simply be ignored, along with any blank line or
white space at its end.  The same will happen if the function
returns the nil value.  If that function returns the empty
string, the type will be ignored, but the blank lines or white
spaces will be kept.

In addition to element and object types, one function can be
associated to the `template' (or `inner-template') symbol and
another one to the `plain-text' symbol.

The former returns the final transcoded string, and can be used
to add a preamble and a postamble to document's body.  It must
accept two arguments: the transcoded string and the property list
containing export options.  A function associated to `template'
will not be applied if export has option \"body-only\".
A function associated to `inner-template' is always applied.

The latter, when defined, is to be called on every text not
recognized as an element or an object.  It must accept two
arguments: the text string and the information channel.  It is an
appropriate place to protect special chars relative to the
back-end.

BODY can start with pre-defined keyword arguments.  The following
keywords are understood:

  :export-block

    String, or list of strings, representing block names that
    will not be parsed.  This is used to specify blocks that will
    contain raw code specific to the back-end.  These blocks
    still have to be handled by the relative `export-block' type
    translator.

  :filters-alist

    Alist between filters and function, or list of functions,
    specific to the back-end.  See `org-export-filters-alist' for
    a list of all allowed filters.  Filters defined here
    shouldn't make a back-end test, as it may prevent back-ends
    derived from this one to behave properly.

  :menu-entry

    Menu entry for the export dispatcher.  It should be a list
    like:

      '(KEY DESCRIPTION-OR-ORDINAL ACTION-OR-MENU)

    where :

      KEY is a free character selecting the back-end.

      DESCRIPTION-OR-ORDINAL is either a string or a number.

      If it is a string, is will be used to name the back-end in
      its menu entry.  If it is a number, the following menu will
      be displayed as a sub-menu of the back-end with the same
      KEY.  Also, the number will be used to determine in which
      order such sub-menus will appear (lowest first).

      ACTION-OR-MENU is either a function or an alist.

      If it is an action, it will be called with four
      arguments (booleans): ASYNC, SUBTREEP, VISIBLE-ONLY and
      BODY-ONLY.  See `org-export-as' for further explanations on
      some of them.

      If it is an alist, associations should follow the
      pattern:

        '(KEY DESCRIPTION ACTION)

      where KEY, DESCRIPTION and ACTION are described above.

    Valid values include:

      '(?m \"My Special Back-end\" my-special-export-function)

      or

      '(?l \"Export to LaTeX\"
           \(?p \"As PDF file\" org-latex-export-to-pdf)
           \(?o \"As PDF file and open\"
               \(lambda (a s v b)
                 \(if a (org-latex-export-to-pdf t s v b)
                   \(org-open-file
                    \(org-latex-export-to-pdf nil s v b)))))))

      or the following, which will be added to the previous
      sub-menu,

      '(?l 1
          \((?B \"As TEX buffer (Beamer)\" org-beamer-export-as-latex)
           \(?P \"As PDF file (Beamer)\" org-beamer-export-to-pdf)))

  :options-alist

    Alist between back-end specific properties introduced in
    communication channel and how their value are acquired.  See
    `org-export-options-alist' for more information about
    structure of the values."
  (declare (indent 1))
  (let (blocks filters menu-entry options contents)
    (while (keywordp (car body))
      (case (pop body)
        (:export-block (let ((names (pop body)))
			 (setq blocks (if (consp names) (mapcar 'upcase names)
					(list (upcase names))))))
	(:filters-alist (setq filters (pop body)))
	(:menu-entry (setq menu-entry (pop body)))
        (:options-alist (setq options (pop body)))
        (t (pop body))))
    (org-export-register-backend
     (org-export-create-backend :name backend
				:transcoders transcoders
				:options options
				:filters filters
				:blocks blocks
				:menu menu-entry))))

(defun org-export-define-derived-backend (child parent &rest body)
  "Create a new back-end as a variant of an existing one.

CHILD is the name of the derived back-end.  PARENT is the name of
the parent back-end.

BODY can start with pre-defined keyword arguments.  The following
keywords are understood:

  :export-block

    String, or list of strings, representing block names that
    will not be parsed.  This is used to specify blocks that will
    contain raw code specific to the back-end.  These blocks
    still have to be handled by the relative `export-block' type
    translator.

  :filters-alist

    Alist of filters that will overwrite or complete filters
    defined in PARENT back-end.  See `org-export-filters-alist'
    for a list of allowed filters.

  :menu-entry

    Menu entry for the export dispatcher.  See
    `org-export-define-backend' for more information about the
    expected value.

  :options-alist

    Alist of back-end specific properties that will overwrite or
    complete those defined in PARENT back-end.  Refer to
    `org-export-options-alist' for more information about
    structure of the values.

  :translate-alist

    Alist of element and object types and transcoders that will
    overwrite or complete transcode table from PARENT back-end.
    Refer to `org-export-define-backend' for detailed information
    about transcoders.

As an example, here is how one could define \"my-latex\" back-end
as a variant of `latex' back-end with a custom template function:

  \(org-export-define-derived-backend 'my-latex 'latex
     :translate-alist '((template . my-latex-template-fun)))

The back-end could then be called with, for example:

  \(org-export-to-buffer 'my-latex \"*Test my-latex*\")"
  (declare (indent 2))
  (let (blocks filters menu-entry options transcoders contents)
    (while (keywordp (car body))
      (case (pop body)
	(:export-block (let ((names (pop body)))
			 (setq blocks (if (consp names) (mapcar 'upcase names)
					(list (upcase names))))))
        (:filters-alist (setq filters (pop body)))
	(:menu-entry (setq menu-entry (pop body)))
        (:options-alist (setq options (pop body)))
        (:translate-alist (setq transcoders (pop body)))
        (t (pop body))))
    (org-export-register-backend
     (org-export-create-backend :name child
				:parent parent
				:transcoders transcoders
				:options options
				:filters filters
				:blocks blocks
				:menu menu-entry))))



;;; The Communication Channel
;;
;; During export process, every function has access to a number of
;; properties.  They are of two types:
;;
;; 1. Environment options are collected once at the very beginning of
;;    the process, out of the original buffer and configuration.
;;    Collecting them is handled by `org-export-get-environment'
;;    function.
;;
;;    Most environment options are defined through the
;;    `org-export-options-alist' variable.
;;
;; 2. Tree properties are extracted directly from the parsed tree,
;;    just before export, by `org-export-collect-tree-properties'.
;;
;; Here is the full list of properties available during transcode
;; process, with their category and their value type.
;;
;; + `:author' :: Author's name.
;;   - category :: option
;;   - type :: string
;;
;; + `:back-end' :: Current back-end used for transcoding.
;;   - category :: tree
;;   - type :: structure
;;
;; + `:creator' :: String to write as creation information.
;;   - category :: option
;;   - type :: string
;;
;; + `:date' :: String to use as date.
;;   - category :: option
;;   - type :: string
;;
;; + `:description' :: Description text for the current data.
;;   - category :: option
;;   - type :: string
;;
;; + `:email' :: Author's email.
;;   - category :: option
;;   - type :: string
;;
;; + `:exclude-tags' :: Tags for exclusion of subtrees from export
;;      process.
;;   - category :: option
;;   - type :: list of strings
;;
;; + `:export-options' :: List of export options available for current
;;      process.
;;   - category :: none
;;   - type :: list of symbols, among `subtree', `body-only' and
;;      `visible-only'.
;;
;; + `:exported-data' :: Hash table used for memoizing
;;     `org-export-data'.
;;   - category :: tree
;;   - type :: hash table
;;
;; + `:filetags' :: List of global tags for buffer.  Used by
;;   `org-export-get-tags' to get tags with inheritance.
;;   - category :: option
;;   - type :: list of strings
;;
;; + `:footnote-definition-alist' :: Alist between footnote labels and
;;      their definition, as parsed data.  Only non-inlined footnotes
;;      are represented in this alist.  Also, every definition isn't
;;      guaranteed to be referenced in the parse tree.  The purpose of
;;      this property is to preserve definitions from oblivion
;;      (i.e. when the parse tree comes from a part of the original
;;      buffer), it isn't meant for direct use in a back-end.  To
;;      retrieve a definition relative to a reference, use
;;      `org-export-get-footnote-definition' instead.
;;   - category :: option
;;   - type :: alist (STRING . LIST)
;;
;; + `:headline-levels' :: Maximum level being exported as an
;;      headline.  Comparison is done with the relative level of
;;      headlines in the parse tree, not necessarily with their
;;      actual level.
;;   - category :: option
;;   - type :: integer
;;
;; + `:headline-offset' :: Difference between relative and real level
;;      of headlines in the parse tree.  For example, a value of -1
;;      means a level 2 headline should be considered as level
;;      1 (cf. `org-export-get-relative-level').
;;   - category :: tree
;;   - type :: integer
;;
;; + `:headline-numbering' :: Alist between headlines and their
;;      numbering, as a list of numbers
;;      (cf. `org-export-get-headline-number').
;;   - category :: tree
;;   - type :: alist (INTEGER . LIST)
;;
;; + `:id-alist' :: Alist between ID strings and destination file's
;;      path, relative to current directory.  It is used by
;;      `org-export-resolve-id-link' to resolve ID links targeting an
;;      external file.
;;   - category :: option
;;   - type :: alist (STRING . STRING)
;;
;; + `:ignore-list' :: List of elements and objects that should be
;;      ignored during export.
;;   - category :: tree
;;   - type :: list of elements and objects
;;
;; + `:input-buffer' :: Original buffer name.
;;   - category :: option
;;   - type :: string
;;
;; + `:input-file' :: Full path to input file, if any.
;;   - category :: option
;;   - type :: string or nil
;;
;; + `:keywords' :: List of keywords attached to data.
;;   - category :: option
;;   - type :: string
;;
;; + `:language' :: Default language used for translations.
;;   - category :: option
;;   - type :: string
;;
;; + `:parse-tree' :: Whole parse tree, available at any time during
;;      transcoding.
;;   - category :: option
;;   - type :: list (as returned by `org-element-parse-buffer')
;;
;; + `:preserve-breaks' :: Non-nil means transcoding should preserve
;;      all line breaks.
;;   - category :: option
;;   - type :: symbol (nil, t)
;;
;; + `:section-numbers' :: Non-nil means transcoding should add
;;      section numbers to headlines.
;;   - category :: option
;;   - type :: symbol (nil, t)
;;
;; + `:select-tags' :: List of tags enforcing inclusion of sub-trees
;;      in transcoding.  When such a tag is present, subtrees without
;;      it are de facto excluded from the process.  See
;;      `use-select-tags'.
;;   - category :: option
;;   - type :: list of strings
;;
;; + `:time-stamp-file' :: Non-nil means transcoding should insert
;;      a time stamp in the output.
;;   - category :: option
;;   - type :: symbol (nil, t)
;;
;; + `:translate-alist' :: Alist between element and object types and
;;      transcoding functions relative to the current back-end.
;;      Special keys `inner-template', `template' and `plain-text' are
;;      also possible.
;;   - category :: option
;;   - type :: alist (SYMBOL . FUNCTION)
;;
;; + `:with-archived-trees' :: Non-nil when archived subtrees should
;;      also be transcoded.  If it is set to the `headline' symbol,
;;      only the archived headline's name is retained.
;;   - category :: option
;;   - type :: symbol (nil, t, `headline')
;;
;; + `:with-author' :: Non-nil means author's name should be included
;;      in the output.
;;   - category :: option
;;   - type :: symbol (nil, t)
;;
;; + `:with-clocks' :: Non-nil means clock keywords should be exported.
;;   - category :: option
;;   - type :: symbol (nil, t)
;;
;; + `:with-creator' :: Non-nil means a creation sentence should be
;;      inserted at the end of the transcoded string.  If the value
;;      is `comment', it should be commented.
;;   - category :: option
;;   - type :: symbol (`comment', nil, t)
;;
;; + `:with-date' :: Non-nil means output should contain a date.
;;   - category :: option
;;   - type :. symbol (nil, t)
;;
;; + `:with-drawers' :: Non-nil means drawers should be exported.  If
;;      its value is a list of names, only drawers with such names
;;      will be transcoded.  If that list starts with `not', drawer
;;      with these names will be skipped.
;;   - category :: option
;;   - type :: symbol (nil, t) or list of strings
;;
;; + `:with-email' :: Non-nil means output should contain author's
;;                   email.
;;   - category :: option
;;   - type :: symbol (nil, t)
;;
;; + `:with-emphasize' :: Non-nil means emphasized text should be
;;      interpreted.
;;   - category :: option
;;   - type :: symbol (nil, t)
;;
;; + `:with-fixed-width' :: Non-nil if transcoder should export
;;      strings starting with a colon as a fixed-with (verbatim) area.
;;   - category :: option
;;   - type :: symbol (nil, t)
;;
;; + `:with-footnotes' :: Non-nil if transcoder should interpret
;;      footnotes.
;;   - category :: option
;;   - type :: symbol (nil, t)
;;
;; + `:with-latex' :: Non-nil means `latex-environment' elements and
;;    `latex-fragment' objects should appear in export output.  When
;;    this property is set to `verbatim', they will be left as-is.
;;   - category :: option
;;   - type :: symbol (`verbatim', nil, t)
;;
;; + `:with-planning' :: Non-nil means transcoding should include
;;      planning info.
;;   - category :: option
;;   - type :: symbol (nil, t)
;;
;; + `:with-priority' :: Non-nil means transcoding should include
;;      priority cookies.
;;   - category :: option
;;   - type :: symbol (nil, t)
;;
;; + `:with-smart-quotes' :: Non-nil means activate smart quotes in
;;      plain text.
;;   - category :: option
;;   - type :: symbol (nil, t)
;;
;; + `:with-special-strings' :: Non-nil means transcoding should
;;      interpret special strings in plain text.
;;   - category :: option
;;   - type :: symbol (nil, t)
;;
;; + `:with-sub-superscript' :: Non-nil means transcoding should
;;      interpret subscript and superscript.  With a value of "{}",
;;      only interpret those using curly brackets.
;;   - category :: option
;;   - type :: symbol (nil, {}, t)
;;
;; + `:with-tables' :: Non-nil means transcoding should export tables.
;;   - category :: option
;;   - type :: symbol (nil, t)
;;
;; + `:with-tags' :: Non-nil means transcoding should keep tags in
;;      headlines.  A `not-in-toc' value will remove them from the
;;      table of contents, if any, nonetheless.
;;   - category :: option
;;   - type :: symbol (nil, t, `not-in-toc')
;;
;; + `:with-tasks' :: Non-nil means transcoding should include
;;      headlines with a TODO keyword.  A `todo' value will only
;;      include headlines with a todo type keyword while a `done'
;;      value will do the contrary.  If a list of strings is provided,
;;      only tasks with keywords belonging to that list will be kept.
;;   - category :: option
;;   - type :: symbol (t, todo, done, nil) or list of strings
;;
;; + `:with-timestamps' :: Non-nil means transcoding should include
;;      time stamps.  Special value `active' (resp. `inactive') ask to
;;      export only active (resp. inactive) timestamps.  Otherwise,
;;      completely remove them.
;;   - category :: option
;;   - type :: symbol: (`active', `inactive', t, nil)
;;
;; + `:with-toc' :: Non-nil means that a table of contents has to be
;;      added to the output.  An integer value limits its depth.
;;   - category :: option
;;   - type :: symbol (nil, t or integer)
;;
;; + `:with-todo-keywords' :: Non-nil means transcoding should
;;      include TODO keywords.
;;   - category :: option
;;   - type :: symbol (nil, t)


;;;; Environment Options
;;
;; Environment options encompass all parameters defined outside the
;; scope of the parsed data.  They come from five sources, in
;; increasing precedence order:
;;
;; - Global variables,
;; - Buffer's attributes,
;; - Options keyword symbols,
;; - Buffer keywords,
;; - Subtree properties.
;;
;; The central internal function with regards to environment options
;; is `org-export-get-environment'.  It updates global variables with
;; "#+BIND:" keywords, then retrieve and prioritize properties from
;; the different sources.
;;
;;  The internal functions doing the retrieval are:
;;  `org-export--get-global-options',
;;  `org-export--get-buffer-attributes',
;;  `org-export--parse-option-keyword',
;;  `org-export--get-subtree-options' and
;;  `org-export--get-inbuffer-options'
;;
;; Also, `org-export--list-bound-variables' collects bound variables
;; along with their value in order to set them as buffer local
;; variables later in the process.

(defun org-export-get-environment (&optional backend subtreep ext-plist)
  "Collect export options from the current buffer.

Optional argument BACKEND is an export back-end, as returned by
`org-export-create-backend'.

When optional argument SUBTREEP is non-nil, assume the export is
done against the current sub-tree.

Third optional argument EXT-PLIST is a property list with
external parameters overriding Org default settings, but still
inferior to file-local settings."
  ;; First install #+BIND variables since these must be set before
  ;; global options are read.
  (dolist (pair (org-export--list-bound-variables))
    (org-set-local (car pair) (nth 1 pair)))
  ;; Get and prioritize export options...
  (org-combine-plists
   ;; ... from global variables...
   (org-export--get-global-options backend)
   ;; ... from an external property list...
   ext-plist
   ;; ... from in-buffer settings...
   (org-export--get-inbuffer-options backend)
   ;; ... and from subtree, when appropriate.
   (and subtreep (org-export--get-subtree-options backend))
   ;; Eventually add misc. properties.
   (list
    :back-end
    backend
    :translate-alist (org-export-get-all-transcoders backend)
    :footnote-definition-alist
    ;; Footnotes definitions must be collected in the original
    ;; buffer, as there's no insurance that they will still be in
    ;; the parse tree, due to possible narrowing.
    (let (alist)
      (org-with-wide-buffer
       (goto-char (point-min))
       (while (re-search-forward org-footnote-definition-re nil t)
	 (let ((def (save-match-data (org-element-at-point))))
	   (when (eq (org-element-type def) 'footnote-definition)
	     (push
	      (cons (org-element-property :label def)
		    (let ((cbeg (org-element-property :contents-begin def)))
		      (when cbeg
			(org-element--parse-elements
			 cbeg (org-element-property :contents-end def)
			 nil nil nil nil (list 'org-data nil)))))
	      alist))))
       alist))
    :id-alist
    ;; Collect id references.
    (let (alist)
      (org-with-wide-buffer
       (goto-char (point-min))
       (while (re-search-forward "\\[\\[id:\\S-+?\\]" nil t)
	 (let ((link (org-element-context)))
	   (when (eq (org-element-type link) 'link)
	     (let* ((id (org-element-property :path link))
		    (file (org-id-find-id-file id)))
	       (when file
		 (push (cons id (file-relative-name file)) alist)))))))
      alist))))

(defun org-export--parse-option-keyword (options &optional backend)
  "Parse an OPTIONS line and return values as a plist.
Optional argument BACKEND is an export back-end, as returned by,
e.g., `org-export-create-backend'.  It specifies which back-end
specific items to read, if any."
  (let* ((all
	  ;; Priority is given to back-end specific options.
	  (append (and backend (org-export-get-all-options backend))
		  org-export-options-alist))
	 plist)
    (dolist (option all)
      (let ((property (car option))
	    (item (nth 2 option)))
	(when (and item
		   (not (plist-member plist property))
		   (string-match (concat "\\(\\`\\|[ \t]\\)"
					 (regexp-quote item)
					 ":\\(([^)\n]+)\\|[^ \t\n\r;,.]*\\)")
				 options))
	  (setq plist (plist-put plist
				 property
				 (car (read-from-string
				       (match-string 2 options))))))))
    plist))

(defun org-export--get-subtree-options (&optional backend)
  "Get export options in subtree at point.
Optional argument BACKEND is an export back-end, as returned by,
e.g., `org-export-create-backend'.  It specifies back-end used
for export.  Return options as a plist."
  ;; For each buffer keyword, create a headline property setting the
  ;; same property in communication channel. The name for the property
  ;; is the keyword with "EXPORT_" appended to it.
  (org-with-wide-buffer
   (let (prop plist)
     ;; Make sure point is at a heading.
     (if (org-at-heading-p) (org-up-heading-safe) (org-back-to-heading t))
     ;; Take care of EXPORT_TITLE. If it isn't defined, use headline's
     ;; title (with no todo keyword, priority cookie or tag) as its
     ;; fallback value.
     (when (setq prop (or (org-entry-get (point) "EXPORT_TITLE")
			  (progn (looking-at org-complex-heading-regexp)
				 (org-match-string-no-properties 4))))
       (setq plist
	     (plist-put
	      plist :title
	      (org-element-parse-secondary-string
	       prop (org-element-restriction 'keyword)))))
     ;; EXPORT_OPTIONS are parsed in a non-standard way.
     (when (setq prop (org-entry-get (point) "EXPORT_OPTIONS"))
       (setq plist
	     (nconc plist (org-export--parse-option-keyword prop backend))))
     ;; Handle other keywords.  TITLE keyword is excluded as it has
     ;; been handled already.
     (let ((seen '("TITLE")))
       (mapc
	(lambda (option)
	  (let ((property (car option))
		(keyword (nth 1 option)))
	    (when (and keyword (not (member keyword seen)))
	      (let* ((subtree-prop (concat "EXPORT_" keyword))
		     ;; Export properties are not case-sensitive.
		     (value (let ((case-fold-search t))
			      (org-entry-get (point) subtree-prop))))
		(push keyword seen)
		(when (and value (not (plist-member plist property)))
		  (setq plist
			(plist-put
			 plist
			 property
			 (cond
			  ;; Parse VALUE if required.
			  ((member keyword org-element-document-properties)
			   (org-element-parse-secondary-string
			    value (org-element-restriction 'keyword)))
			  ;; If BEHAVIOR is `split' expected value is
			  ;; a list of strings, not a string.
			  ((eq (nth 4 option) 'split) (org-split-string value))
			  (t value)))))))))
	;; Look for both general keywords and back-end specific
	;; options, with priority given to the latter.
	(append (and backend (org-export-get-all-options backend))
		org-export-options-alist)))
     ;; Return value.
     plist)))

(defun org-export--get-inbuffer-options (&optional backend)
  "Return current buffer export options, as a plist.

Optional argument BACKEND, when non-nil, is an export back-end,
as returned by, e.g., `org-export-create-backend'.  It specifies
which back-end specific options should also be read in the
process.

Assume buffer is in Org mode.  Narrowing, if any, is ignored."
  (let* (plist
	 get-options			; For byte-compiler.
	 (case-fold-search t)
	 (options (append
		   ;; Priority is given to back-end specific options.
		   (and backend (org-export-get-all-options backend))
		   org-export-options-alist))
	 (regexp (format "^[ \t]*#\\+%s:"
			 (regexp-opt (nconc (delq nil (mapcar 'cadr options))
					    org-export-special-keywords))))
	 (find-properties
	  (lambda (keyword)
	    ;; Return all properties associated to KEYWORD.
	    (let (properties)
	      (dolist (option options properties)
		(when (equal (nth 1 option) keyword)
		  (pushnew (car option) properties))))))
	 (get-options
	  (lambda (&optional files plist)
	    ;; Recursively read keywords in buffer.  FILES is a list
	    ;; of files read so far.  PLIST is the current property
	    ;; list obtained.
	    (org-with-wide-buffer
	     (goto-char (point-min))
	     (while (re-search-forward regexp nil t)
	       (let ((element (org-element-at-point)))
		 (when (eq (org-element-type element) 'keyword)
		   (let ((key (org-element-property :key element))
			 (val (org-element-property :value element)))
		     (cond
		      ;; Options in `org-export-special-keywords'.
		      ((equal key "SETUPFILE")
		       (let ((file (expand-file-name
				    (org-remove-double-quotes (org-trim val)))))
			 ;; Avoid circular dependencies.
			 (unless (member file files)
			   (with-temp-buffer
			     (insert (org-file-contents file 'noerror))
			     (let ((org-inhibit-startup t)) (org-mode))
			     (setq plist (funcall get-options
						  (cons file files) plist))))))
		      ((equal key "OPTIONS")
		       (setq plist
			     (org-combine-plists
			      plist
			      (org-export--parse-option-keyword val backend))))
		      ((equal key "FILETAGS")
		       (setq plist
			     (org-combine-plists
			      plist
			      (list :filetags
				    (org-uniquify
				     (append (org-split-string val ":")
					     (plist-get plist :filetags)))))))
		      (t
		       ;; Options in `org-export-options-alist'.
		       (dolist (property (funcall find-properties key))
			 (let ((behaviour (nth 4 (assq property options))))
			   (setq plist
				 (plist-put
				  plist property
				  ;; Handle value depending on specified
				  ;; BEHAVIOR.
				  (case behaviour
				    (space
				     (if (not (plist-get plist property))
					 (org-trim val)
				       (concat (plist-get plist property)
					       " "
					       (org-trim val))))
				    (newline
				     (org-trim
				      (concat (plist-get plist property)
					      "\n"
					      (org-trim val))))
				    (split `(,@(plist-get plist property)
					     ,@(org-split-string val)))
				    ('t val)
				    (otherwise
				     (if (not (plist-member plist property)) val
				       (plist-get plist property))))))))))))))
	     ;; Return final value.
	     plist))))
    ;; Read options in the current buffer.
    (setq plist (funcall get-options
			 (and buffer-file-name (list buffer-file-name)) nil))
    ;; Parse keywords specified in `org-element-document-properties'
    ;; and return PLIST.
    (dolist (keyword org-element-document-properties plist)
      (dolist (property (funcall find-properties keyword))
	(let ((value (plist-get plist property)))
	  (when (stringp value)
	    (setq plist
		  (plist-put plist property
			     (org-element-parse-secondary-string
			      value (org-element-restriction 'keyword))))))))))

(defun org-export--get-buffer-attributes ()
  "Return properties related to buffer attributes, as a plist."
  ;; Store full path of input file name, or nil.  For internal use.
  (let ((visited-file (buffer-file-name (buffer-base-buffer))))
    (list :input-buffer (buffer-name (buffer-base-buffer))
	  :input-file visited-file
	  :title (if (not visited-file) (buffer-name (buffer-base-buffer))
		   (file-name-sans-extension
		    (file-name-nondirectory visited-file))))))

(defun org-export--get-global-options (&optional backend)
  "Return global export options as a plist.
Optional argument BACKEND, if non-nil, is an export back-end, as
returned by, e.g., `org-export-create-backend'.  It specifies
which back-end specific export options should also be read in the
process."
  (let (plist
	;; Priority is given to back-end specific options.
	(all (append (and backend (org-export-get-all-options backend))
		     org-export-options-alist)))
    (dolist (cell all plist)
      (let ((prop (car cell))
	    (default-value (nth 3 cell)))
	(unless (or (not default-value) (plist-member plist prop))
	  (setq plist
		(plist-put
		 plist
		 prop
		 ;; Eval default value provided.  If keyword is
		 ;; a member of `org-element-document-properties',
		 ;; parse it as a secondary string before storing it.
		 (let ((value (eval (nth 3 cell))))
		   (if (not (stringp value)) value
		     (let ((keyword (nth 1 cell)))
		       (if (member keyword org-element-document-properties)
			   (org-element-parse-secondary-string
			    value (org-element-restriction 'keyword))
			 value)))))))))))

(defun org-export--list-bound-variables ()
  "Return variables bound from BIND keywords in current buffer.
Also look for BIND keywords in setup files.  The return value is
an alist where associations are (VARIABLE-NAME VALUE)."
  (when org-export-allow-bind-keywords
    (let* (collect-bind			; For byte-compiler.
	   (collect-bind
	    (lambda (files alist)
	      ;; Return an alist between variable names and their
	      ;; value.  FILES is a list of setup files names read so
	      ;; far, used to avoid circular dependencies.  ALIST is
	      ;; the alist collected so far.
	      (let ((case-fold-search t))
		(org-with-wide-buffer
		 (goto-char (point-min))
		 (while (re-search-forward
			 "^[ \t]*#\\+\\(BIND\\|SETUPFILE\\):" nil t)
		   (let ((element (org-element-at-point)))
		     (when (eq (org-element-type element) 'keyword)
		       (let ((val (org-element-property :value element)))
			 (if (equal (org-element-property :key element) "BIND")
			     (push (read (format "(%s)" val)) alist)
			   ;; Enter setup file.
			   (let ((file (expand-file-name
					(org-remove-double-quotes val))))
			     (unless (member file files)
			       (with-temp-buffer
				 (let ((org-inhibit-startup t)) (org-mode))
				 (insert (org-file-contents file 'noerror))
				 (setq alist
				       (funcall collect-bind
						(cons file files)
						alist))))))))))
		 alist)))))
      ;; Return value in appropriate order of appearance.
      (nreverse (funcall collect-bind nil nil)))))

;; defsubst org-export-get-parent must be defined before first use,
;; was originally defined in the topology section

(defsubst org-export-get-parent (blob)
  "Return BLOB parent or nil.
BLOB is the element or object considered."
  (org-element-property :parent blob))

;;;; Tree Properties
;;
;; Tree properties are information extracted from parse tree.  They
;; are initialized at the beginning of the transcoding process by
;; `org-export-collect-tree-properties'.
;;
;; Dedicated functions focus on computing the value of specific tree
;; properties during initialization.  Thus,
;; `org-export--populate-ignore-list' lists elements and objects that
;; should be skipped during export, `org-export--get-min-level' gets
;; the minimal exportable level, used as a basis to compute relative
;; level for headlines.  Eventually
;; `org-export--collect-headline-numbering' builds an alist between
;; headlines and their numbering.

(defun org-export-collect-tree-properties (data info)
  "Extract tree properties from parse tree.

DATA is the parse tree from which information is retrieved.  INFO
is a list holding export options.

Following tree properties are set or updated:

`:exported-data' Hash table used to memoize results from
                 `org-export-data'.

`:footnote-definition-alist' List of footnotes definitions in
                   original buffer and current parse tree.

`:headline-offset' Offset between true level of headlines and
		   local level.  An offset of -1 means a headline
		   of level 2 should be considered as a level
		   1 headline in the context.

`:headline-numbering' Alist of all headlines as key an the
		      associated numbering as value.

`:ignore-list'     List of elements that should be ignored during
                   export.

Return updated plist."
  ;; Install the parse tree in the communication channel, in order to
  ;; use `org-export-get-genealogy' and al.
  (setq info (plist-put info :parse-tree data))
  ;; Get the list of elements and objects to ignore, and put it into
  ;; `:ignore-list'.  Do not overwrite any user ignore that might have
  ;; been done during parse tree filtering.
  (setq info
	(plist-put info
		   :ignore-list
		   (append (org-export--populate-ignore-list data info)
			   (plist-get info :ignore-list))))
  ;; Compute `:headline-offset' in order to be able to use
  ;; `org-export-get-relative-level'.
  (setq info
	(plist-put info
		   :headline-offset
		   (- 1 (org-export--get-min-level data info))))
  ;; Update footnotes definitions list with definitions in parse tree.
  ;; This is required since buffer expansion might have modified
  ;; boundaries of footnote definitions contained in the parse tree.
  ;; This way, definitions in `footnote-definition-alist' are bound to
  ;; match those in the parse tree.
  (let ((defs (plist-get info :footnote-definition-alist)))
    (org-element-map data 'footnote-definition
      (lambda (fn)
	(push (cons (org-element-property :label fn)
		    `(org-data nil ,@(org-element-contents fn)))
	      defs)))
    (setq info (plist-put info :footnote-definition-alist defs)))
  ;; Properties order doesn't matter: get the rest of the tree
  ;; properties.
  (nconc
   `(:headline-numbering ,(org-export--collect-headline-numbering data info)
     :exported-data ,(make-hash-table :test 'eq :size 4001))
   info))

(defun org-export--get-min-level (data options)
  "Return minimum exportable headline's level in DATA.
DATA is parsed tree as returned by `org-element-parse-buffer'.
OPTIONS is a plist holding export options."
  (catch 'exit
    (let ((min-level 10000))
      (mapc
       (lambda (blob)
	 (when (and (eq (org-element-type blob) 'headline)
		    (not (org-element-property :footnote-section-p blob))
		    (not (memq blob (plist-get options :ignore-list))))
	   (setq min-level (min (org-element-property :level blob) min-level)))
	 (when (= min-level 1) (throw 'exit 1)))
       (org-element-contents data))
      ;; If no headline was found, for the sake of consistency, set
      ;; minimum level to 1 nonetheless.
      (if (= min-level 10000) 1 min-level))))

(defun org-export--collect-headline-numbering (data options)
  "Return numbering of all exportable headlines in a parse tree.

DATA is the parse tree.  OPTIONS is the plist holding export
options.

Return an alist whose key is a headline and value is its
associated numbering \(in the shape of a list of numbers\) or nil
for a footnotes section."
  (let ((numbering (make-vector org-export-max-depth 0)))
    (org-element-map data 'headline
      (lambda (headline)
	(unless (org-element-property :footnote-section-p headline)
	  (let ((relative-level
		 (1- (org-export-get-relative-level headline options))))
	    (cons
	     headline
	     (loop for n across numbering
		   for idx from 0 to org-export-max-depth
		   when (< idx relative-level) collect n
		   when (= idx relative-level) collect (aset numbering idx (1+ n))
		   when (> idx relative-level) do (aset numbering idx 0))))))
      options)))

(defun org-export--populate-ignore-list (data options)
  "Return list of elements and objects to ignore during export.
DATA is the parse tree to traverse.  OPTIONS is the plist holding
export options."
  (let* (walk-data
	 ;; First find trees containing a select tag, if any.
	 (selected (org-export--selected-trees data options))
	 ;; If a select tag is active, also ignore the section before
	 ;; the first headline, if any.
	 (ignore (and selected
		      (let ((first-element (car (org-element-contents data))))
			(and (eq (org-element-type first-element) 'section)
			     first-element))))
	 (walk-data
	  (lambda (data)
	    ;; Collect ignored elements or objects into IGNORE-LIST.
	    (let ((type (org-element-type data)))
	      (if (org-export--skip-p data options selected) (push data ignore)
		(if (and (eq type 'headline)
			 (eq (plist-get options :with-archived-trees) 'headline)
			 (org-element-property :archivedp data))
		    ;; If headline is archived but tree below has
		    ;; to be skipped, add it to ignore list.
		    (dolist (element (org-element-contents data))
		      (push element ignore))
		  ;; Move into secondary string, if any.
		  (let ((sec-prop
			 (cdr (assq type org-element-secondary-value-alist))))
		    (when sec-prop
		      (mapc walk-data (org-element-property sec-prop data))))
		  ;; Move into recursive objects/elements.
		  (mapc walk-data (org-element-contents data))))))))
    ;; Main call.
    (funcall walk-data data)
    ;; Return value.
    ignore))

(defun org-export--selected-trees (data info)
  "Return list of headlines and inlinetasks with a select tag in their tree.
DATA is parsed data as returned by `org-element-parse-buffer'.
INFO is a plist holding export options."
  (let* (selected-trees
	 walk-data			; For byte-compiler.
	 (walk-data
	  (function
	   (lambda (data genealogy)
	     (let ((type (org-element-type data)))
	       (cond
		((memq type '(headline inlinetask))
		 (let ((tags (org-element-property :tags data)))
		   (if (loop for tag in (plist-get info :select-tags)
			     thereis (member tag tags))
		       ;; When a select tag is found, mark full
		       ;; genealogy and every headline within the tree
		       ;; as acceptable.
		       (setq selected-trees
			     (append
			      genealogy
			      (org-element-map data '(headline inlinetask)
				'identity)
			      selected-trees))
		     ;; If at a headline, continue searching in tree,
		     ;; recursively.
		     (when (eq type 'headline)
		       (mapc (lambda (el)
			       (funcall walk-data el (cons data genealogy)))
			     (org-element-contents data))))))
		((or (eq type 'org-data)
		     (memq type org-element-greater-elements))
		 (mapc (lambda (el) (funcall walk-data el genealogy))
		       (org-element-contents data)))))))))
    (funcall walk-data data nil)
    selected-trees))

(defun org-export--skip-p (blob options selected)
  "Non-nil when element or object BLOB should be skipped during export.
OPTIONS is the plist holding export options.  SELECTED, when
non-nil, is a list of headlines or inlinetasks belonging to
a tree with a select tag."
  (case (org-element-type blob)
    (clock (not (plist-get options :with-clocks)))
    (drawer
     (let ((with-drawers-p (plist-get options :with-drawers)))
       (or (not with-drawers-p)
	   (and (consp with-drawers-p)
		;; If `:with-drawers' value starts with `not', ignore
		;; every drawer whose name belong to that list.
		;; Otherwise, ignore drawers whose name isn't in that
		;; list.
		(let ((name (org-element-property :drawer-name blob)))
		  (if (eq (car with-drawers-p) 'not)
		      (member-ignore-case name (cdr with-drawers-p))
		    (not (member-ignore-case name with-drawers-p))))))))
    (fixed-width (not (plist-get options :with-fixed-width)))
    ((footnote-definition footnote-reference)
     (not (plist-get options :with-footnotes)))
    ((headline inlinetask)
     (let ((with-tasks (plist-get options :with-tasks))
	   (todo (org-element-property :todo-keyword blob))
	   (todo-type (org-element-property :todo-type blob))
	   (archived (plist-get options :with-archived-trees))
	   (tags (org-element-property :tags blob)))
       (or
	(and (eq (org-element-type blob) 'inlinetask)
	     (not (plist-get options :with-inlinetasks)))
	;; Ignore subtrees with an exclude tag.
	(loop for k in (plist-get options :exclude-tags)
	      thereis (member k tags))
	;; When a select tag is present in the buffer, ignore any tree
	;; without it.
	(and selected (not (memq blob selected)))
	;; Ignore commented sub-trees.
	(org-element-property :commentedp blob)
	;; Ignore archived subtrees if `:with-archived-trees' is nil.
	(and (not archived) (org-element-property :archivedp blob))
	;; Ignore tasks, if specified by `:with-tasks' property.
	(and todo
	     (or (not with-tasks)
		 (and (memq with-tasks '(todo done))
		      (not (eq todo-type with-tasks)))
		 (and (consp with-tasks) (not (member todo with-tasks))))))))
    ((latex-environment latex-fragment) (not (plist-get options :with-latex)))
    (node-property
     (let ((properties-set (plist-get options :with-properties)))
       (cond ((null properties-set) t)
	     ((consp properties-set)
	      (not (member-ignore-case (org-element-property :key blob)
				       properties-set))))))
    (planning (not (plist-get options :with-planning)))
    (property-drawer (not (plist-get options :with-properties)))
    (statistics-cookie (not (plist-get options :with-statistics-cookies)))
    (table (not (plist-get options :with-tables)))
    (table-cell
     (and (org-export-table-has-special-column-p
	   (org-export-get-parent-table blob))
	  (not (org-export-get-previous-element blob options))))
    (table-row (org-export-table-row-is-special-p blob options))
    (timestamp
     ;; `:with-timestamps' only applies to isolated timestamps
     ;; objects, i.e. timestamp objects in a paragraph containing only
     ;; timestamps and whitespaces.
     (when (let ((parent (org-export-get-parent-element blob)))
	     (and (memq (org-element-type parent) '(paragraph verse-block))
		  (not (org-element-map parent
			   (cons 'plain-text
				 (remq 'timestamp org-element-all-objects))
			 (lambda (obj)
			   (or (not (stringp obj)) (org-string-nw-p obj)))
			 options t))))
       (case (plist-get options :with-timestamps)
	 ('nil t)
	 (active
	  (not (memq (org-element-property :type blob) '(active active-range))))
	 (inactive
	  (not (memq (org-element-property :type blob)
		     '(inactive inactive-range)))))))))


;;; The Transcoder
;;
;; `org-export-data' reads a parse tree (obtained with, i.e.
;; `org-element-parse-buffer') and transcodes it into a specified
;; back-end output.  It takes care of filtering out elements or
;; objects according to export options and organizing the output blank
;; lines and white space are preserved.  The function memoizes its
;; results, so it is cheap to call it within transcoders.
;;
;; It is possible to modify locally the back-end used by
;; `org-export-data' or even use a temporary back-end by using
;; `org-export-data-with-backend'.
;;
;; Internally, three functions handle the filtering of objects and
;; elements during the export.  In particular,
;; `org-export-ignore-element' marks an element or object so future
;; parse tree traversals skip it and `org-export-expand' transforms
;; the others back into their original shape.
;;
;; `org-export-transcoder' is an accessor returning appropriate
;; translator function for a given element or object.

(defun org-export-transcoder (blob info)
  "Return appropriate transcoder for BLOB.
INFO is a plist containing export directives."
  (let ((type (org-element-type blob)))
    ;; Return contents only for complete parse trees.
    (if (eq type 'org-data) (lambda (blob contents info) contents)
      (let ((transcoder (cdr (assq type (plist-get info :translate-alist)))))
	(and (functionp transcoder) transcoder)))))

(defun org-export-data (data info)
  "Convert DATA into current back-end format.

DATA is a parse tree, an element or an object or a secondary
string.  INFO is a plist holding export options.

Return a string."
  (or (gethash data (plist-get info :exported-data))
      (let* ((type (org-element-type data))
	     (results
	      (cond
	       ;; Ignored element/object.
	       ((memq data (plist-get info :ignore-list)) nil)
	       ;; Plain text.
	       ((eq type 'plain-text)
		(org-export-filter-apply-functions
		 (plist-get info :filter-plain-text)
		 (let ((transcoder (org-export-transcoder data info)))
		   (if transcoder (funcall transcoder data info) data))
		 info))
	       ;; Secondary string.
	       ((not type)
		(mapconcat (lambda (obj) (org-export-data obj info)) data ""))
	       ;; Element/Object without contents or, as a special
	       ;; case, headline with archive tag and archived trees
	       ;; restricted to title only.
	       ((or (not (org-element-contents data))
		    (and (eq type 'headline)
			 (eq (plist-get info :with-archived-trees) 'headline)
			 (org-element-property :archivedp data)))
		(let ((transcoder (org-export-transcoder data info)))
		  (or (and (functionp transcoder)
			   (funcall transcoder data nil info))
		      ;; Export snippets never return a nil value so
		      ;; that white spaces following them are never
		      ;; ignored.
		      (and (eq type 'export-snippet) ""))))
	       ;; Element/Object with contents.
	       (t
		(let ((transcoder (org-export-transcoder data info)))
		  (when transcoder
		    (let* ((greaterp (memq type org-element-greater-elements))
			   (objectp
			    (and (not greaterp)
				 (memq type org-element-recursive-objects)))
			   (contents
			    (mapconcat
			     (lambda (element) (org-export-data element info))
			     (org-element-contents
			      (if (or greaterp objectp) data
				;; Elements directly containing
				;; objects must have their indentation
				;; normalized first.
				(org-element-normalize-contents
				 data
				 ;; When normalizing contents of the
				 ;; first paragraph in an item or
				 ;; a footnote definition, ignore
				 ;; first line's indentation: there is
				 ;; none and it might be misleading.
				 (when (eq type 'paragraph)
				   (let ((parent (org-export-get-parent data)))
				     (and
				      (eq (car (org-element-contents parent))
					  data)
				      (memq (org-element-type parent)
					    '(footnote-definition item))))))))
			     "")))
		      (funcall transcoder data
			       (if (not greaterp) contents
				 (org-element-normalize-string contents))
			       info))))))))
	;; Final result will be memoized before being returned.
	(puthash
	 data
	 (cond
	  ((not results) "")
	  ((memq type '(org-data plain-text nil)) results)
	  ;; Append the same white space between elements or objects
	  ;; as in the original buffer, and call appropriate filters.
	  (t
	   (let ((results
		  (org-export-filter-apply-functions
		   (plist-get info (intern (format ":filter-%s" type)))
		   (let ((post-blank (or (org-element-property :post-blank data)
					 0)))
		     (if (memq type org-element-all-elements)
			 (concat (org-element-normalize-string results)
				 (make-string post-blank ?\n))
		       (concat results (make-string post-blank ?\s))))
		   info)))
	     results)))
	 (plist-get info :exported-data)))))

(defun org-export-data-with-backend (data backend info)
  "Convert DATA into BACKEND format.

DATA is an element, an object, a secondary string or a string.
BACKEND is a symbol.  INFO is a plist used as a communication
channel.

Unlike to `org-export-with-backend', this function will
recursively convert DATA using BACKEND translation table."
  (when (symbolp backend) (setq backend (org-export-get-backend backend)))
  (org-export-data
   data
   ;; Set-up a new communication channel with translations defined in
   ;; BACKEND as the translate table and a new hash table for
   ;; memoization.
   (org-combine-plists
    info
    (list :back-end backend
	  :translate-alist (org-export-get-all-transcoders backend)
	  ;; Size of the hash table is reduced since this function
	  ;; will probably be used on small trees.
	  :exported-data (make-hash-table :test 'eq :size 401)))))

(defun org-export-remove-uninterpreted-data (data info)
  "Change uninterpreted elements back into Org syntax.
DATA is the parse tree.  INFO is a plist containing export
options.  Each uninterpreted element or object is changed back
into a string.  Contents, if any, are not modified.  The parse
tree is modified by side effect and returned by the function."
  (org-export--remove-uninterpreted-data-1 data info)
  (dolist (prop '(:author :date :title))
    (plist-put info
	       prop
	       (org-export--remove-uninterpreted-data-1
		(plist-get info prop)
		info))))

(defun org-export--remove-uninterpreted-data-1 (data info)
  "Change uninterpreted elements back into Org syntax.
DATA is a parse tree or a secondary string.  INFO is a plist
containing export options.  It is modified by side effect and
returned by the function."
  (org-element-map data
      '(entity bold italic latex-environment latex-fragment strike-through
	       subscript superscript underline)
    #'(lambda (blob)
	(let ((new
	       (case (org-element-type blob)
		 ;; ... entities...
		 (entity
		  (and (not (plist-get info :with-entities))
		       (list (concat
			      (org-export-expand blob nil)
			      (make-string
			       (or (org-element-property :post-blank blob) 0)
			       ?\s)))))
		 ;; ... emphasis...
		 ((bold italic strike-through underline)
		  (and (not (plist-get info :with-emphasize))
		       (let ((marker (case (org-element-type blob)
				       (bold "*")
				       (italic "/")
				       (strike-through "+")
				       (underline "_"))))
			 (append
			  (list marker)
			  (org-element-contents blob)
			  (list (concat
				 marker
				 (make-string
				  (or (org-element-property :post-blank blob)
				      0)
				  ?\s)))))))
		 ;; ... LaTeX environments and fragments...
		 ((latex-environment latex-fragment)
		  (and (eq (plist-get info :with-latex) 'verbatim)
		       (list (org-export-expand blob nil))))
		 ;; ... sub/superscripts...
		 ((subscript superscript)
		  (let ((sub/super-p (plist-get info :with-sub-superscript))
			(bracketp (org-element-property :use-brackets-p blob)))
		    (and (or (not sub/super-p)
			     (and (eq sub/super-p '{}) (not bracketp)))
			 (append
			  (list (concat
				 (if (eq (org-element-type blob) 'subscript)
				     "_"
				   "^")
				 (and bracketp "{")))
			  (org-element-contents blob)
			  (list (concat
				 (and bracketp "}")
				 (and (org-element-property :post-blank blob)
				      (make-string
				       (org-element-property :post-blank blob)
				       ?\s)))))))))))
	  (when new
	    ;; Splice NEW at BLOB location in parse tree.
	    (dolist (e new (org-element-extract-element blob))
	      (unless (string= e "") (org-element-insert-before e blob))))))
    info)
  ;; Return modified parse tree.
  data)

(defun org-export-expand (blob contents &optional with-affiliated)
  "Expand a parsed element or object to its original state.

BLOB is either an element or an object.  CONTENTS is its
contents, as a string or nil.

When optional argument WITH-AFFILIATED is non-nil, add affiliated
keywords before output."
  (let ((type (org-element-type blob)))
    (concat (and with-affiliated (memq type org-element-all-elements)
		 (org-element--interpret-affiliated-keywords blob))
	    (funcall (intern (format "org-element-%s-interpreter" type))
		     blob contents))))

(defun org-export-ignore-element (element info)
  "Add ELEMENT to `:ignore-list' in INFO.

Any element in `:ignore-list' will be skipped when using
`org-element-map'.  INFO is modified by side effects."
  (plist-put info :ignore-list (cons element (plist-get info :ignore-list))))



;;; The Filter System
;;
;; Filters allow end-users to tweak easily the transcoded output.
;; They are the functional counterpart of hooks, as every filter in
;; a set is applied to the return value of the previous one.
;;
;; Every set is back-end agnostic.  Although, a filter is always
;; called, in addition to the string it applies to, with the back-end
;; used as argument, so it's easy for the end-user to add back-end
;; specific filters in the set.  The communication channel, as
;; a plist, is required as the third argument.
;;
;; From the developer side, filters sets can be installed in the
;; process with the help of `org-export-define-backend', which
;; internally stores filters as an alist.  Each association has a key
;; among the following symbols and a function or a list of functions
;; as value.
;;
;; - `:filter-options' applies to the property list containing export
;;   options.  Unlike to other filters, functions in this list accept
;;   two arguments instead of three: the property list containing
;;   export options and the back-end.  Users can set its value through
;;   `org-export-filter-options-functions' variable.
;;
;; - `:filter-parse-tree' applies directly to the complete parsed
;;   tree.  Users can set it through
;;   `org-export-filter-parse-tree-functions' variable.
;;
;; - `:filter-final-output' applies to the final transcoded string.
;;   Users can set it with `org-export-filter-final-output-functions'
;;   variable
;;
;; - `:filter-plain-text' applies to any string not recognized as Org
;;   syntax.  `org-export-filter-plain-text-functions' allows users to
;;   configure it.
;;
;; - `:filter-TYPE' applies on the string returned after an element or
;;   object of type TYPE has been transcoded.  A user can modify
;;   `org-export-filter-TYPE-functions'
;;
;; All filters sets are applied with
;; `org-export-filter-apply-functions' function.  Filters in a set are
;; applied in a LIFO fashion.  It allows developers to be sure that
;; their filters will be applied first.
;;
;; Filters properties are installed in communication channel with
;; `org-export-install-filters' function.
;;
;; Eventually, two hooks (`org-export-before-processing-hook' and
;; `org-export-before-parsing-hook') are run at the beginning of the
;; export process and just before parsing to allow for heavy structure
;; modifications.


;;;; Hooks

(defvar org-export-before-processing-hook nil
  "Hook run at the beginning of the export process.

This is run before include keywords and macros are expanded and
Babel code blocks executed, on a copy of the original buffer
being exported.  Visibility and narrowing are preserved.  Point
is at the beginning of the buffer.

Every function in this hook will be called with one argument: the
back-end currently used, as a symbol.")

(defvar org-export-before-parsing-hook nil
  "Hook run before parsing an export buffer.

This is run after include keywords and macros have been expanded
and Babel code blocks executed, on a copy of the original buffer
being exported.  Visibility and narrowing are preserved.  Point
is at the beginning of the buffer.

Every function in this hook will be called with one argument: the
back-end currently used, as a symbol.")


;;;; Special Filters

(defvar org-export-filter-options-functions nil
  "List of functions applied to the export options.
Each filter is called with two arguments: the export options, as
a plist, and the back-end, as a symbol.  It must return
a property list containing export options.")

(defvar org-export-filter-parse-tree-functions nil
  "List of functions applied to the parsed tree.
Each filter is called with three arguments: the parse tree, as
returned by `org-element-parse-buffer', the back-end, as
a symbol, and the communication channel, as a plist.  It must
return the modified parse tree to transcode.")

(defvar org-export-filter-plain-text-functions nil
  "List of functions applied to plain text.
Each filter is called with three arguments: a string which
contains no Org syntax, the back-end, as a symbol, and the
communication channel, as a plist.  It must return a string or
nil.")

(defvar org-export-filter-final-output-functions nil
  "List of functions applied to the transcoded string.
Each filter is called with three arguments: the full transcoded
string, the back-end, as a symbol, and the communication channel,
as a plist.  It must return a string that will be used as the
final export output.")


;;;; Elements Filters

(defvar org-export-filter-babel-call-functions nil
  "List of functions applied to a transcoded babel-call.
Each filter is called with three arguments: the transcoded data,
as a string, the back-end, as a symbol, and the communication
channel, as a plist.  It must return a string or nil.")

(defvar org-export-filter-center-block-functions nil
  "List of functions applied to a transcoded center block.
Each filter is called with three arguments: the transcoded data,
as a string, the back-end, as a symbol, and the communication
channel, as a plist.  It must return a string or nil.")

(defvar org-export-filter-clock-functions nil
  "List of functions applied to a transcoded clock.
Each filter is called with three arguments: the transcoded data,
as a string, the back-end, as a symbol, and the communication
channel, as a plist.  It must return a string or nil.")

(defvar org-export-filter-comment-functions nil
  "List of functions applied to a transcoded comment.
Each filter is called with three arguments: the transcoded data,
as a string, the back-end, as a symbol, and the communication
channel, as a plist.  It must return a string or nil.")

(defvar org-export-filter-comment-block-functions nil
  "List of functions applied to a transcoded comment-block.
Each filter is called with three arguments: the transcoded data,
as a string, the back-end, as a symbol, and the communication
channel, as a plist.  It must return a string or nil.")

(defvar org-export-filter-diary-sexp-functions nil
  "List of functions applied to a transcoded diary-sexp.
Each filter is called with three arguments: the transcoded data,
as a string, the back-end, as a symbol, and the communication
channel, as a plist.  It must return a string or nil.")

(defvar org-export-filter-drawer-functions nil
  "List of functions applied to a transcoded drawer.
Each filter is called with three arguments: the transcoded data,
as a string, the back-end, as a symbol, and the communication
channel, as a plist.  It must return a string or nil.")

(defvar org-export-filter-dynamic-block-functions nil
  "List of functions applied to a transcoded dynamic-block.
Each filter is called with three arguments: the transcoded data,
as a string, the back-end, as a symbol, and the communication
channel, as a plist.  It must return a string or nil.")

(defvar org-export-filter-example-block-functions nil
  "List of functions applied to a transcoded example-block.
Each filter is called with three arguments: the transcoded data,
as a string, the back-end, as a symbol, and the communication
channel, as a plist.  It must return a string or nil.")

(defvar org-export-filter-export-block-functions nil
  "List of functions applied to a transcoded export-block.
Each filter is called with three arguments: the transcoded data,
as a string, the back-end, as a symbol, and the communication
channel, as a plist.  It must return a string or nil.")

(defvar org-export-filter-fixed-width-functions nil
  "List of functions applied to a transcoded fixed-width.
Each filter is called with three arguments: the transcoded data,
as a string, the back-end, as a symbol, and the communication
channel, as a plist.  It must return a string or nil.")

(defvar org-export-filter-footnote-definition-functions nil
  "List of functions applied to a transcoded footnote-definition.
Each filter is called with three arguments: the transcoded data,
as a string, the back-end, as a symbol, and the communication
channel, as a plist.  It must return a string or nil.")

(defvar org-export-filter-headline-functions nil
  "List of functions applied to a transcoded headline.
Each filter is called with three arguments: the transcoded data,
as a string, the back-end, as a symbol, and the communication
channel, as a plist.  It must return a string or nil.")

(defvar org-export-filter-horizontal-rule-functions nil
  "List of functions applied to a transcoded horizontal-rule.
Each filter is called with three arguments: the transcoded data,
as a string, the back-end, as a symbol, and the communication
channel, as a plist.  It must return a string or nil.")

(defvar org-export-filter-inlinetask-functions nil
  "List of functions applied to a transcoded inlinetask.
Each filter is called with three arguments: the transcoded data,
as a string, the back-end, as a symbol, and the communication
channel, as a plist.  It must return a string or nil.")

(defvar org-export-filter-item-functions nil
  "List of functions applied to a transcoded item.
Each filter is called with three arguments: the transcoded data,
as a string, the back-end, as a symbol, and the communication
channel, as a plist.  It must return a string or nil.")

(defvar org-export-filter-keyword-functions nil
  "List of functions applied to a transcoded keyword.
Each filter is called with three arguments: the transcoded data,
as a string, the back-end, as a symbol, and the communication
channel, as a plist.  It must return a string or nil.")

(defvar org-export-filter-latex-environment-functions nil
  "List of functions applied to a transcoded latex-environment.
Each filter is called with three arguments: the transcoded data,
as a string, the back-end, as a symbol, and the communication
channel, as a plist.  It must return a string or nil.")

(defvar org-export-filter-node-property-functions nil
  "List of functions applied to a transcoded node-property.
Each filter is called with three arguments: the transcoded data,
as a string, the back-end, as a symbol, and the communication
channel, as a plist.  It must return a string or nil.")

(defvar org-export-filter-paragraph-functions nil
  "List of functions applied to a transcoded paragraph.
Each filter is called with three arguments: the transcoded data,
as a string, the back-end, as a symbol, and the communication
channel, as a plist.  It must return a string or nil.")

(defvar org-export-filter-plain-list-functions nil
  "List of functions applied to a transcoded plain-list.
Each filter is called with three arguments: the transcoded data,
as a string, the back-end, as a symbol, and the communication
channel, as a plist.  It must return a string or nil.")

(defvar org-export-filter-planning-functions nil
  "List of functions applied to a transcoded planning.
Each filter is called with three arguments: the transcoded data,
as a string, the back-end, as a symbol, and the communication
channel, as a plist.  It must return a string or nil.")

(defvar org-export-filter-property-drawer-functions nil
  "List of functions applied to a transcoded property-drawer.
Each filter is called with three arguments: the transcoded data,
as a string, the back-end, as a symbol, and the communication
channel, as a plist.  It must return a string or nil.")

(defvar org-export-filter-quote-block-functions nil
  "List of functions applied to a transcoded quote block.
Each filter is called with three arguments: the transcoded quote
data, as a string, the back-end, as a symbol, and the
communication channel, as a plist.  It must return a string or
nil.")

(defvar org-export-filter-section-functions nil
  "List of functions applied to a transcoded section.
Each filter is called with three arguments: the transcoded data,
as a string, the back-end, as a symbol, and the communication
channel, as a plist.  It must return a string or nil.")

(defvar org-export-filter-special-block-functions nil
  "List of functions applied to a transcoded special block.
Each filter is called with three arguments: the transcoded data,
as a string, the back-end, as a symbol, and the communication
channel, as a plist.  It must return a string or nil.")

(defvar org-export-filter-src-block-functions nil
  "List of functions applied to a transcoded src-block.
Each filter is called with three arguments: the transcoded data,
as a string, the back-end, as a symbol, and the communication
channel, as a plist.  It must return a string or nil.")

(defvar org-export-filter-table-functions nil
  "List of functions applied to a transcoded table.
Each filter is called with three arguments: the transcoded data,
as a string, the back-end, as a symbol, and the communication
channel, as a plist.  It must return a string or nil.")

(defvar org-export-filter-table-cell-functions nil
  "List of functions applied to a transcoded table-cell.
Each filter is called with three arguments: the transcoded data,
as a string, the back-end, as a symbol, and the communication
channel, as a plist.  It must return a string or nil.")

(defvar org-export-filter-table-row-functions nil
  "List of functions applied to a transcoded table-row.
Each filter is called with three arguments: the transcoded data,
as a string, the back-end, as a symbol, and the communication
channel, as a plist.  It must return a string or nil.")

(defvar org-export-filter-verse-block-functions nil
  "List of functions applied to a transcoded verse block.
Each filter is called with three arguments: the transcoded data,
as a string, the back-end, as a symbol, and the communication
channel, as a plist.  It must return a string or nil.")


;;;; Objects Filters

(defvar org-export-filter-bold-functions nil
  "List of functions applied to transcoded bold text.
Each filter is called with three arguments: the transcoded data,
as a string, the back-end, as a symbol, and the communication
channel, as a plist.  It must return a string or nil.")

(defvar org-export-filter-code-functions nil
  "List of functions applied to transcoded code text.
Each filter is called with three arguments: the transcoded data,
as a string, the back-end, as a symbol, and the communication
channel, as a plist.  It must return a string or nil.")

(defvar org-export-filter-entity-functions nil
  "List of functions applied to a transcoded entity.
Each filter is called with three arguments: the transcoded data,
as a string, the back-end, as a symbol, and the communication
channel, as a plist.  It must return a string or nil.")

(defvar org-export-filter-export-snippet-functions nil
  "List of functions applied to a transcoded export-snippet.
Each filter is called with three arguments: the transcoded data,
as a string, the back-end, as a symbol, and the communication
channel, as a plist.  It must return a string or nil.")

(defvar org-export-filter-footnote-reference-functions nil
  "List of functions applied to a transcoded footnote-reference.
Each filter is called with three arguments: the transcoded data,
as a string, the back-end, as a symbol, and the communication
channel, as a plist.  It must return a string or nil.")

(defvar org-export-filter-inline-babel-call-functions nil
  "List of functions applied to a transcoded inline-babel-call.
Each filter is called with three arguments: the transcoded data,
as a string, the back-end, as a symbol, and the communication
channel, as a plist.  It must return a string or nil.")

(defvar org-export-filter-inline-src-block-functions nil
  "List of functions applied to a transcoded inline-src-block.
Each filter is called with three arguments: the transcoded data,
as a string, the back-end, as a symbol, and the communication
channel, as a plist.  It must return a string or nil.")

(defvar org-export-filter-italic-functions nil
  "List of functions applied to transcoded italic text.
Each filter is called with three arguments: the transcoded data,
as a string, the back-end, as a symbol, and the communication
channel, as a plist.  It must return a string or nil.")

(defvar org-export-filter-latex-fragment-functions nil
  "List of functions applied to a transcoded latex-fragment.
Each filter is called with three arguments: the transcoded data,
as a string, the back-end, as a symbol, and the communication
channel, as a plist.  It must return a string or nil.")

(defvar org-export-filter-line-break-functions nil
  "List of functions applied to a transcoded line-break.
Each filter is called with three arguments: the transcoded data,
as a string, the back-end, as a symbol, and the communication
channel, as a plist.  It must return a string or nil.")

(defvar org-export-filter-link-functions nil
  "List of functions applied to a transcoded link.
Each filter is called with three arguments: the transcoded data,
as a string, the back-end, as a symbol, and the communication
channel, as a plist.  It must return a string or nil.")

(defvar org-export-filter-radio-target-functions nil
  "List of functions applied to a transcoded radio-target.
Each filter is called with three arguments: the transcoded data,
as a string, the back-end, as a symbol, and the communication
channel, as a plist.  It must return a string or nil.")

(defvar org-export-filter-statistics-cookie-functions nil
  "List of functions applied to a transcoded statistics-cookie.
Each filter is called with three arguments: the transcoded data,
as a string, the back-end, as a symbol, and the communication
channel, as a plist.  It must return a string or nil.")

(defvar org-export-filter-strike-through-functions nil
  "List of functions applied to transcoded strike-through text.
Each filter is called with three arguments: the transcoded data,
as a string, the back-end, as a symbol, and the communication
channel, as a plist.  It must return a string or nil.")

(defvar org-export-filter-subscript-functions nil
  "List of functions applied to a transcoded subscript.
Each filter is called with three arguments: the transcoded data,
as a string, the back-end, as a symbol, and the communication
channel, as a plist.  It must return a string or nil.")

(defvar org-export-filter-superscript-functions nil
  "List of functions applied to a transcoded superscript.
Each filter is called with three arguments: the transcoded data,
as a string, the back-end, as a symbol, and the communication
channel, as a plist.  It must return a string or nil.")

(defvar org-export-filter-target-functions nil
  "List of functions applied to a transcoded target.
Each filter is called with three arguments: the transcoded data,
as a string, the back-end, as a symbol, and the communication
channel, as a plist.  It must return a string or nil.")

(defvar org-export-filter-timestamp-functions nil
  "List of functions applied to a transcoded timestamp.
Each filter is called with three arguments: the transcoded data,
as a string, the back-end, as a symbol, and the communication
channel, as a plist.  It must return a string or nil.")

(defvar org-export-filter-underline-functions nil
  "List of functions applied to transcoded underline text.
Each filter is called with three arguments: the transcoded data,
as a string, the back-end, as a symbol, and the communication
channel, as a plist.  It must return a string or nil.")

(defvar org-export-filter-verbatim-functions nil
  "List of functions applied to transcoded verbatim text.
Each filter is called with three arguments: the transcoded data,
as a string, the back-end, as a symbol, and the communication
channel, as a plist.  It must return a string or nil.")


;;;; Filters Tools
;;
;; Internal function `org-export-install-filters' installs filters
;; hard-coded in back-ends (developer filters) and filters from global
;; variables (user filters) in the communication channel.
;;
;; Internal function `org-export-filter-apply-functions' takes care
;; about applying each filter in order to a given data.  It ignores
;; filters returning a nil value but stops whenever a filter returns
;; an empty string.

(defun org-export-filter-apply-functions (filters value info)
  "Call every function in FILTERS.

Functions are called with arguments VALUE, current export
back-end's name and INFO.  A function returning a nil value will
be skipped.  If it returns the empty string, the process ends and
VALUE is ignored.

Call is done in a LIFO fashion, to be sure that developer
specified filters, if any, are called first."
  (catch 'exit
    (let* ((backend (plist-get info :back-end))
	   (backend-name (and backend (org-export-backend-name backend))))
      (dolist (filter filters value)
	(let ((result (funcall filter value backend-name info)))
	  (cond ((not result) value)
		((equal value "") (throw 'exit nil))
		(t (setq value result))))))))

(defun org-export-install-filters (info)
  "Install filters properties in communication channel.
INFO is a plist containing the current communication channel.
Return the updated communication channel."
  (let (plist)
    ;; Install user-defined filters with `org-export-filters-alist'
    ;; and filters already in INFO (through ext-plist mechanism).
    (mapc (lambda (p)
	    (let* ((prop (car p))
		   (info-value (plist-get info prop))
		   (default-value (symbol-value (cdr p))))
	      (setq plist
		    (plist-put plist prop
			       ;; Filters in INFO will be called
			       ;; before those user provided.
			       (append (if (listp info-value) info-value
					 (list info-value))
				       default-value)))))
	  org-export-filters-alist)
    ;; Prepend back-end specific filters to that list.
    (mapc (lambda (p)
	    ;; Single values get consed, lists are appended.
	    (let ((key (car p)) (value (cdr p)))
	      (when value
		(setq plist
		      (plist-put
		       plist key
		       (if (atom value) (cons value (plist-get plist key))
			 (append value (plist-get plist key))))))))
	  (org-export-get-all-filters (plist-get info :back-end)))
    ;; Return new communication channel.
    (org-combine-plists info plist)))



;;; Core functions
;;
;; This is the room for the main function, `org-export-as', along with
;; its derivative, `org-export-string-as'.
;; `org-export--copy-to-kill-ring-p' determines if output of these
;; function should be added to kill ring.
;;
;; Note that `org-export-as' doesn't really parse the current buffer,
;; but a copy of it (with the same buffer-local variables and
;; visibility), where macros and include keywords are expanded and
;; Babel blocks are executed, if appropriate.
;; `org-export-with-buffer-copy' macro prepares that copy.
;;
;; File inclusion is taken care of by
;; `org-export-expand-include-keyword' and
;; `org-export--prepare-file-contents'.  Structure wise, including
;; a whole Org file in a buffer often makes little sense.  For
;; example, if the file contains a headline and the include keyword
;; was within an item, the item should contain the headline.  That's
;; why file inclusion should be done before any structure can be
;; associated to the file, that is before parsing.
;;
;; `org-export-insert-default-template' is a command to insert
;; a default template (or a back-end specific template) at point or in
;; current subtree.

(defun org-export-copy-buffer ()
  "Return a copy of the current buffer.
The copy preserves Org buffer-local variables, visibility and
narrowing."
  (let ((copy-buffer-fun (org-export--generate-copy-script (current-buffer)))
	(new-buf (generate-new-buffer (buffer-name))))
    (with-current-buffer new-buf
      (funcall copy-buffer-fun)
      (set-buffer-modified-p nil))
    new-buf))

(defmacro org-export-with-buffer-copy (&rest body)
  "Apply BODY in a copy of the current buffer.
The copy preserves local variables, visibility and contents of
the original buffer.  Point is at the beginning of the buffer
when BODY is applied."
  (declare (debug t))
  (org-with-gensyms (buf-copy)
    `(let ((,buf-copy (org-export-copy-buffer)))
       (unwind-protect
	   (with-current-buffer ,buf-copy
	     (goto-char (point-min))
	     (progn ,@body))
	 (and (buffer-live-p ,buf-copy)
	      ;; Kill copy without confirmation.
	      (progn (with-current-buffer ,buf-copy
		       (restore-buffer-modified-p nil))
		     (kill-buffer ,buf-copy)))))))

(defun org-export--generate-copy-script (buffer)
  "Generate a function duplicating BUFFER.

The copy will preserve local variables, visibility, contents and
narrowing of the original buffer.  If a region was active in
BUFFER, contents will be narrowed to that region instead.

The resulting function can be evaluated at a later time, from
another buffer, effectively cloning the original buffer there.

The function assumes BUFFER's major mode is `org-mode'."
  (with-current-buffer buffer
    `(lambda ()
       (let ((inhibit-modification-hooks t))
	 ;; Set major mode. Ignore `org-mode-hook' as it has been run
	 ;; already in BUFFER.
	 (let ((org-mode-hook nil) (org-inhibit-startup t)) (org-mode))
	 ;; Copy specific buffer local variables and variables set
	 ;; through BIND keywords.
	 ,@(let ((bound-variables (org-export--list-bound-variables))
		 vars)
	     (dolist (entry (buffer-local-variables (buffer-base-buffer)) vars)
	       (when (consp entry)
		 (let ((var (car entry))
		       (val (cdr entry)))
		   (and (not (memq var org-export-ignored-local-variables))
			(or (memq var
				  '(default-directory
				     buffer-file-name
				     buffer-file-coding-system))
			    (assq var bound-variables)
			    (string-match "^\\(org-\\|orgtbl-\\)"
					  (symbol-name var)))
			;; Skip unreadable values, as they cannot be
			;; sent to external process.
			(or (not val) (ignore-errors (read (format "%S" val))))
			(push `(set (make-local-variable (quote ,var))
				    (quote ,val))
			      vars))))))
	 ;; Whole buffer contents.
	 (insert
	  ,(org-with-wide-buffer
	    (buffer-substring-no-properties
	     (point-min) (point-max))))
	 ;; Narrowing.
	 ,(if (org-region-active-p)
	      `(narrow-to-region ,(region-beginning) ,(region-end))
	    `(narrow-to-region ,(point-min) ,(point-max)))
	 ;; Current position of point.
	 (goto-char ,(point))
	 ;; Overlays with invisible property.
	 ,@(let (ov-set)
	     (mapc
	      (lambda (ov)
		(let ((invis-prop (overlay-get ov 'invisible)))
		  (when invis-prop
		    (push `(overlay-put
			    (make-overlay ,(overlay-start ov)
					  ,(overlay-end ov))
			    'invisible (quote ,invis-prop))
			  ov-set))))
	      (overlays-in (point-min) (point-max)))
	     ov-set)))))

;;;###autoload
(defun org-export-as
  (backend &optional subtreep visible-only body-only ext-plist)
  "Transcode current Org buffer into BACKEND code.

BACKEND is either an export back-end, as returned by, e.g.,
`org-export-create-backend', or a symbol referring to
a registered back-end.

If narrowing is active in the current buffer, only transcode its
narrowed part.

If a region is active, transcode that region.

When optional argument SUBTREEP is non-nil, transcode the
sub-tree at point, extracting information from the headline
properties first.

When optional argument VISIBLE-ONLY is non-nil, don't export
contents of hidden elements.

When optional argument BODY-ONLY is non-nil, only return body
code, without surrounding template.

Optional argument EXT-PLIST, when provided, is a property list
with external parameters overriding Org default settings, but
still inferior to file-local settings.

Return code as a string."
  (when (symbolp backend) (setq backend (org-export-get-backend backend)))
  (org-export-barf-if-invalid-backend backend)
  (save-excursion
    (save-restriction
      ;; Narrow buffer to an appropriate region or subtree for
      ;; parsing.  If parsing subtree, be sure to remove main headline
      ;; too.
      (cond ((org-region-active-p)
	     (narrow-to-region (region-beginning) (region-end)))
	    (subtreep
	     (org-narrow-to-subtree)
	     (goto-char (point-min))
	     (forward-line)
	     (narrow-to-region (point) (point-max))))
      ;; Initialize communication channel with original buffer
      ;; attributes, unavailable in its copy.
      (let* ((org-export-current-backend (org-export-backend-name backend))
	     (info (org-combine-plists
		    (list :export-options
			  (delq nil
				(list (and subtreep 'subtree)
				      (and visible-only 'visible-only)
				      (and body-only 'body-only))))
		    (org-export--get-buffer-attributes)))
	     tree)
	;; Update communication channel and get parse tree.  Buffer
	;; isn't parsed directly.  Instead, a temporary copy is
	;; created, where include keywords, macros are expanded and
	;; code blocks are evaluated.
	(org-export-with-buffer-copy
	 ;; Run first hook with current back-end's name as argument.
	 (run-hook-with-args 'org-export-before-processing-hook
			     (org-export-backend-name backend))
	 (org-export-expand-include-keyword)
	 ;; Update macro templates since #+INCLUDE keywords might have
	 ;; added some new ones.
	 (org-macro-initialize-templates)
	 (org-macro-replace-all org-macro-templates)
	 (org-export-execute-babel-code)
	 ;; Update radio targets since keyword inclusion might have
	 ;; added some more.
	 (org-update-radio-target-regexp)
	 ;; Run last hook with current back-end's name as argument.
	 (goto-char (point-min))
	 (save-excursion
	   (run-hook-with-args 'org-export-before-parsing-hook
			       (org-export-backend-name backend)))
	 ;; Update communication channel with environment.  Also
	 ;; install user's and developer's filters.
	 (setq info
	       (org-export-install-filters
		(org-combine-plists
		 info (org-export-get-environment backend subtreep ext-plist))))
	 ;; Expand export-specific set of macros: {{{author}}},
	 ;; {{{date}}}, {{{email}}} and {{{title}}}.  It must be done
	 ;; once regular macros have been expanded, since document
	 ;; keywords may contain one of them.
	 (org-macro-replace-all
	  (list (cons "author"
		      (org-element-interpret-data (plist-get info :author)))
		(cons "date"
		      (org-element-interpret-data (plist-get info :date)))
		;; EMAIL is not a parsed keyword: store it as-is.
		(cons "email" (or (plist-get info :email) ""))
		(cons "title"
		      (org-element-interpret-data (plist-get info :title)))))
	 ;; Parse buffer.
	 (setq tree (org-element-parse-buffer nil visible-only))
	 ;; Handle left-over uninterpreted elements or objects in
	 ;; parse tree and communication channel.
	 (org-export-remove-uninterpreted-data tree info)
	 ;; Call options filters and update export options.  We do not
	 ;; use `org-export-filter-apply-functions' here since the
	 ;; arity of such filters is different.
	 (let ((backend-name (org-export-backend-name backend)))
	   (dolist (filter (plist-get info :filter-options))
	     (let ((result (funcall filter info backend-name)))
	       (when result (setq info result)))))
	 ;; Parse buffer, handle uninterpreted elements or objects,
	 ;; then call parse-tree filters.
	 (setq tree
	       (org-export-filter-apply-functions
		(plist-get info :filter-parse-tree) tree info))
	 ;; Now tree is complete, compute its properties and add them
	 ;; to communication channel.
	 (setq info
	       (org-combine-plists
		info (org-export-collect-tree-properties tree info)))
	 ;; Eventually transcode TREE.  Wrap the resulting string into
	 ;; a template.
	 (let* ((body (org-element-normalize-string
		       (or (org-export-data tree info) "")))
		(inner-template (cdr (assq 'inner-template
					   (plist-get info :translate-alist))))
		(full-body (if (not (functionp inner-template)) body
			     (funcall inner-template body info)))
		(template (cdr (assq 'template
				     (plist-get info :translate-alist)))))
	   ;; Remove all text properties since they cannot be
	   ;; retrieved from an external process.  Finally call
	   ;; final-output filter and return result.
	   (org-no-properties
	    (org-export-filter-apply-functions
	     (plist-get info :filter-final-output)
	     (if (or (not (functionp template)) body-only) full-body
	       (funcall template full-body info))
	     info))))))))

;;;###autoload
(defun org-export-string-as (string backend &optional body-only ext-plist)
  "Transcode STRING into BACKEND code.

BACKEND is either an export back-end, as returned by, e.g.,
`org-export-create-backend', or a symbol referring to
a registered back-end.

When optional argument BODY-ONLY is non-nil, only return body
code, without preamble nor postamble.

Optional argument EXT-PLIST, when provided, is a property list
with external parameters overriding Org default settings, but
still inferior to file-local settings.

Return code as a string."
  (with-temp-buffer
    (insert string)
    (let ((org-inhibit-startup t)) (org-mode))
    (org-export-as backend nil nil body-only ext-plist)))

;;;###autoload
(defun org-export-replace-region-by (backend)
  "Replace the active region by its export to BACKEND.
BACKEND is either an export back-end, as returned by, e.g.,
`org-export-create-backend', or a symbol referring to
a registered back-end."
  (if (not (org-region-active-p))
      (user-error "No active region to replace")
    (let* ((beg (region-beginning))
	   (end (region-end))
	   (str (buffer-substring beg end)) rpl)
      (setq rpl (org-export-string-as str backend t))
      (delete-region beg end)
      (insert rpl))))

;;;###autoload
(defun org-export-insert-default-template (&optional backend subtreep)
  "Insert all export keywords with default values at beginning of line.

BACKEND is a symbol referring to the name of a registered export
back-end, for which specific export options should be added to
the template, or `default' for default template.  When it is nil,
the user will be prompted for a category.

If SUBTREEP is non-nil, export configuration will be set up
locally for the subtree through node properties."
  (interactive)
  (unless (derived-mode-p 'org-mode) (user-error "Not in an Org mode buffer"))
  (when (and subtreep (org-before-first-heading-p))
    (user-error "No subtree to set export options for"))
  (let ((node (and subtreep (save-excursion (org-back-to-heading t) (point))))
	(backend
	 (or backend
	     (intern
	      (org-completing-read
	       "Options category: "
	       (cons "default"
		     (mapcar #'(lambda (b)
				 (symbol-name (org-export-backend-name b)))
			     org-export--registered-backends))
	       nil t))))
	options keywords)
    ;; Populate OPTIONS and KEYWORDS.
    (dolist (entry (cond ((eq backend 'default) org-export-options-alist)
			 ((org-export-backend-p backend)
			  (org-export-backend-options backend))
			 (t (org-export-backend-options
			     (org-export-get-backend backend)))))
      (let ((keyword (nth 1 entry))
            (option (nth 2 entry)))
        (cond
         (keyword (unless (assoc keyword keywords)
                    (let ((value
                           (if (eq (nth 4 entry) 'split)
                               (mapconcat #'identity (eval (nth 3 entry)) " ")
                             (eval (nth 3 entry)))))
                      (push (cons keyword value) keywords))))
         (option (unless (assoc option options)
                   (push (cons option (eval (nth 3 entry))) options))))))
    ;; Move to an appropriate location in order to insert options.
    (unless subtreep (beginning-of-line))
    ;; First (multiple) OPTIONS lines.  Never go past fill-column.
    (when options
      (let ((items
	     (mapcar
	      #'(lambda (opt) (format "%s:%S" (car opt) (cdr opt)))
	      (sort options (lambda (k1 k2) (string< (car k1) (car k2)))))))
	(if subtreep
	    (org-entry-put
	     node "EXPORT_OPTIONS" (mapconcat 'identity items " "))
	  (while items
	    (insert "#+OPTIONS:")
	    (let ((width 10))
	      (while (and items
			  (< (+ width (length (car items)) 1) fill-column))
		(let ((item (pop items)))
		  (insert " " item)
		  (incf width (1+ (length item))))))
	    (insert "\n")))))
    ;; Then the rest of keywords, in the order specified in either
    ;; `org-export-options-alist' or respective export back-ends.
    (dolist (key (nreverse keywords))
      (let ((val (cond ((equal (car key) "DATE")
			(or (cdr key)
			    (with-temp-buffer
			      (org-insert-time-stamp (current-time)))))
		       ((equal (car key) "TITLE")
			(or (let ((visited-file
				   (buffer-file-name (buffer-base-buffer))))
			      (and visited-file
				   (file-name-sans-extension
				    (file-name-nondirectory visited-file))))
			    (buffer-name (buffer-base-buffer))))
		       (t (cdr key)))))
	(if subtreep (org-entry-put node (concat "EXPORT_" (car key)) val)
	  (insert
	   (format "#+%s:%s\n"
		   (car key)
		   (if (org-string-nw-p val) (format " %s" val) ""))))))))

(defun org-export-expand-include-keyword (&optional included dir)
  "Expand every include keyword in buffer.
Optional argument INCLUDED is a list of included file names along
with their line restriction, when appropriate.  It is used to
avoid infinite recursion.  Optional argument DIR is the current
working directory.  It is used to properly resolve relative
paths."
  (let ((case-fold-search t)
	(file-prefix (make-hash-table :test #'equal))
	(current-prefix 0))
    (goto-char (point-min))
    (while (re-search-forward "^[ \t]*#\\+INCLUDE:" nil t)
      (let ((element (save-match-data (org-element-at-point))))
	(when (eq (org-element-type element) 'keyword)
	  (beginning-of-line)
	  ;; Extract arguments from keyword's value.
	  (let* ((value (org-element-property :value element))
		 (ind (org-get-indentation))
		 (file (and (string-match
			     "^\\(\".+?\"\\|\\S-+\\)\\(?:\\s-+\\|$\\)" value)
			    (prog1 (expand-file-name
				    (org-remove-double-quotes
				     (match-string 1 value))
				    dir)
			      (setq value (replace-match "" nil nil value)))))
		 (lines
		  (and (string-match
			":lines +\"\\(\\(?:[0-9]+\\)?-\\(?:[0-9]+\\)?\\)\""
			value)
		       (prog1 (match-string 1 value)
			 (setq value (replace-match "" nil nil value)))))
		 (env (cond ((string-match "\\<example\\>" value) 'example)
			    ((string-match "\\<src\\(?: +\\(.*\\)\\)?" value)
			     (match-string 1 value))))
		 ;; Minimal level of included file defaults to the child
		 ;; level of the current headline, if any, or one.  It
		 ;; only applies is the file is meant to be included as
		 ;; an Org one.
		 (minlevel
		  (and (not env)
		       (if (string-match ":minlevel +\\([0-9]+\\)" value)
			   (prog1 (string-to-number (match-string 1 value))
			     (setq value (replace-match "" nil nil value)))
			 (let ((cur (org-current-level)))
			   (if cur (1+ (org-reduced-level cur)) 1))))))
	    ;; Remove keyword.
	    (delete-region (point) (progn (forward-line) (point)))
	    (cond
	     ((not file) nil)
	     ((not (file-readable-p file))
	      (error "Cannot include file %s" file))
	     ;; Check if files has already been parsed.  Look after
	     ;; inclusion lines too, as different parts of the same file
	     ;; can be included too.
	     ((member (list file lines) included)
	      (error "Recursive file inclusion: %s" file))
	     (t
	      (cond
	       ((eq env 'example)
		(insert
		 (let ((ind-str (make-string ind ? ))
		       (contents
			(org-escape-code-in-string
			 (org-export--prepare-file-contents file lines))))
		   (format "%s#+BEGIN_EXAMPLE\n%s%s#+END_EXAMPLE\n"
			   ind-str contents ind-str))))
	       ((stringp env)
		(insert
		 (let ((ind-str (make-string ind ? ))
		       (contents
			(org-escape-code-in-string
			 (org-export--prepare-file-contents file lines))))
		   (format "%s#+BEGIN_SRC %s\n%s%s#+END_SRC\n"
			   ind-str env contents ind-str))))
	       (t
		(insert
		 (with-temp-buffer
		   (let ((org-inhibit-startup t)) (org-mode))
		   (insert
		    (org-export--prepare-file-contents
		     file lines ind minlevel
		     (or (gethash file file-prefix)
			 (puthash file (incf current-prefix) file-prefix))))
		   (org-export-expand-include-keyword
		    (cons (list file lines) included)
		    (file-name-directory file))
		   (buffer-string)))))))))))))

(defun org-export--prepare-file-contents (file &optional lines ind minlevel id)
  "Prepare the contents of FILE for inclusion and return them as a string.

When optional argument LINES is a string specifying a range of
lines, include only those lines.

Optional argument IND, when non-nil, is an integer specifying the
global indentation of returned contents.  Since its purpose is to
allow an included file to stay in the same environment it was
created \(i.e. a list item), it doesn't apply past the first
headline encountered.

Optional argument MINLEVEL, when non-nil, is an integer
specifying the level that any top-level headline in the included
file should have.

Optional argument ID is an integer that will be inserted before
each footnote definition and reference if FILE is an Org file.
This is useful to avoid conflicts when more than one Org file
with footnotes is included in a document."
  (with-temp-buffer
    (insert-file-contents file)
    (when lines
      (let* ((lines (split-string lines "-"))
	     (lbeg (string-to-number (car lines)))
	     (lend (string-to-number (cadr lines)))
	     (beg (if (zerop lbeg) (point-min)
		    (goto-char (point-min))
		    (forward-line (1- lbeg))
		    (point)))
	     (end (if (zerop lend) (point-max)
		    (goto-char (point-min))
		    (forward-line (1- lend))
		    (point))))
	(narrow-to-region beg end)))
    ;; Remove blank lines at beginning and end of contents.  The logic
    ;; behind that removal is that blank lines around include keyword
    ;; override blank lines in included file.
    (goto-char (point-min))
    (org-skip-whitespace)
    (beginning-of-line)
    (delete-region (point-min) (point))
    (goto-char (point-max))
    (skip-chars-backward " \r\t\n")
    (forward-line)
    (delete-region (point) (point-max))
    ;; If IND is set, preserve indentation of include keyword until
    ;; the first headline encountered.
    (when ind
      (unless (eq major-mode 'org-mode)
	(let ((org-inhibit-startup t)) (org-mode)))
      (goto-char (point-min))
      (let ((ind-str (make-string ind ? )))
	(while (not (or (eobp) (looking-at org-outline-regexp-bol)))
	  ;; Do not move footnote definitions out of column 0.
	  (unless (and (looking-at org-footnote-definition-re)
		       (eq (org-element-type (org-element-at-point))
			   'footnote-definition))
	    (insert ind-str))
	  (forward-line))))
    ;; When MINLEVEL is specified, compute minimal level for headlines
    ;; in the file (CUR-MIN), and remove stars to each headline so
    ;; that headlines with minimal level have a level of MINLEVEL.
    (when minlevel
      (unless (eq major-mode 'org-mode)
	(let ((org-inhibit-startup t)) (org-mode)))
      (org-with-limited-levels
       (let ((levels (org-map-entries
		      (lambda () (org-reduced-level (org-current-level))))))
	 (when levels
	   (let ((offset (- minlevel (apply 'min levels))))
	     (unless (zerop offset)
	       (when org-odd-levels-only (setq offset (* offset 2)))
	       ;; Only change stars, don't bother moving whole
	       ;; sections.
	       (org-map-entries
		(lambda () (if (< offset 0) (delete-char (abs offset))
			(insert (make-string offset ?*)))))))))))
    ;; Append ID to all footnote references and definitions, so they
    ;; become file specific and cannot collide with footnotes in other
    ;; included files.
    (when id
      (goto-char (point-min))
      (while (re-search-forward org-footnote-re nil t)
	(let ((reference (org-element-context)))
	  (when (memq (org-element-type reference)
		      '(footnote-reference footnote-definition))
	    (goto-char (org-element-property :begin reference))
	    (forward-char)
	    (let ((label (org-element-property :label reference)))
	      (cond ((not label))
		    ((org-string-match-p "\\`[0-9]+\\'" label)
		     (insert (format "fn:%d-" id)))
		    (t (forward-char 3) (insert (format "%d-" id)))))))))
    (org-element-normalize-string (buffer-string))))

(defun org-export-execute-babel-code ()
  "Execute every Babel code in the visible part of current buffer."
  ;; Get a pristine copy of current buffer so Babel references can be
  ;; properly resolved.
  (let ((reference (org-export-copy-buffer)))
    (unwind-protect (org-babel-exp-process-buffer reference)
      (kill-buffer reference))))

(defun org-export--copy-to-kill-ring-p ()
  "Return a non-nil value when output should be added to the kill ring.
See also `org-export-copy-to-kill-ring'."
  (if (eq org-export-copy-to-kill-ring 'if-interactive)
      (not (or executing-kbd-macro noninteractive))
    (eq org-export-copy-to-kill-ring t)))



;;; Tools For Back-Ends
;;
;; A whole set of tools is available to help build new exporters.  Any
;; function general enough to have its use across many back-ends
;; should be added here.

;;;; For Affiliated Keywords
;;
;; `org-export-read-attribute' reads a property from a given element
;;  as a plist.  It can be used to normalize affiliated keywords'
;;  syntax.
;;
;; Since captions can span over multiple lines and accept dual values,
;; their internal representation is a bit tricky.  Therefore,
;; `org-export-get-caption' transparently returns a given element's
;; caption as a secondary string.

(defun org-export-read-attribute (attribute element &optional property)
  "Turn ATTRIBUTE property from ELEMENT into a plist.

When optional argument PROPERTY is non-nil, return the value of
that property within attributes.

This function assumes attributes are defined as \":keyword
value\" pairs.  It is appropriate for `:attr_html' like
properties.

All values will become strings except the empty string and
\"nil\", which will become nil.  Also, values containing only
double quotes will be read as-is, which means that \"\" value
will become the empty string."
  (let* ((prepare-value
	  (lambda (str)
	    (save-match-data
	      (cond ((member str '(nil "" "nil")) nil)
		    ((string-match "^\"\\(\"+\\)?\"$" str)
		     (or (match-string 1 str) ""))
		    (t str)))))
	 (attributes
	  (let ((value (org-element-property attribute element)))
	    (when value
	      (let ((s (mapconcat 'identity value " ")) result)
		(while (string-match
			"\\(?:^\\|[ \t]+\\)\\(:[-a-zA-Z0-9_]+\\)\\([ \t]+\\|$\\)"
			s)
		  (let ((value (substring s 0 (match-beginning 0))))
		    (push (funcall prepare-value value) result))
		  (push (intern (match-string 1 s)) result)
		  (setq s (substring s (match-end 0))))
		;; Ignore any string before first property with `cdr'.
		(cdr (nreverse (cons (funcall prepare-value s) result))))))))
    (if property (plist-get attributes property) attributes)))

(defun org-export-get-caption (element &optional shortp)
  "Return caption from ELEMENT as a secondary string.

When optional argument SHORTP is non-nil, return short caption,
as a secondary string, instead.

Caption lines are separated by a white space."
  (let ((full-caption (org-element-property :caption element)) caption)
    (dolist (line full-caption (cdr caption))
      (let ((cap (funcall (if shortp 'cdr 'car) line)))
	(when cap
	  (setq caption (nconc (list " ") (copy-sequence cap) caption)))))))


;;;; For Derived Back-ends
;;
;; `org-export-with-backend' is a function allowing to locally use
;; another back-end to transcode some object or element.  In a derived
;; back-end, it may be used as a fall-back function once all specific
;; cases have been treated.

(defun org-export-with-backend (backend data &optional contents info)
  "Call a transcoder from BACKEND on DATA.
BACKEND is an export back-end, as returned by, e.g.,
`org-export-create-backend', or a symbol referring to
a registered back-end.  DATA is an Org element, object, secondary
string or string.  CONTENTS, when non-nil, is the transcoded
contents of DATA element, as a string.  INFO, when non-nil, is
the communication channel used for export, as a plist."
  (when (symbolp backend) (setq backend (org-export-get-backend backend)))
  (org-export-barf-if-invalid-backend backend)
  (let ((type (org-element-type data)))
    (if (memq type '(nil org-data)) (error "No foreign transcoder available")
      (let* ((all-transcoders (org-export-get-all-transcoders backend))
	     (transcoder (cdr (assq type all-transcoders))))
	(if (not (functionp transcoder))
	    (error "No foreign transcoder available")
	  (funcall
	   transcoder data contents
	   (org-combine-plists
	    info (list :back-end backend
		       :translate-alist all-transcoders
		       :exported-data (make-hash-table :test 'eq :size 401)))))))))


;;;; For Export Snippets
;;
;; Every export snippet is transmitted to the back-end.  Though, the
;; latter will only retain one type of export-snippet, ignoring
;; others, based on the former's target back-end.  The function
;; `org-export-snippet-backend' returns that back-end for a given
;; export-snippet.

(defun org-export-snippet-backend (export-snippet)
  "Return EXPORT-SNIPPET targeted back-end as a symbol.
Translation, with `org-export-snippet-translation-alist', is
applied."
  (let ((back-end (org-element-property :back-end export-snippet)))
    (intern
     (or (cdr (assoc back-end org-export-snippet-translation-alist))
	 back-end))))


;;;; For Footnotes
;;
;; `org-export-collect-footnote-definitions' is a tool to list
;; actually used footnotes definitions in the whole parse tree, or in
;; a headline, in order to add footnote listings throughout the
;; transcoded data.
;;
;; `org-export-footnote-first-reference-p' is a predicate used by some
;; back-ends, when they need to attach the footnote definition only to
;; the first occurrence of the corresponding label.
;;
;; `org-export-get-footnote-definition' and
;; `org-export-get-footnote-number' provide easier access to
;; additional information relative to a footnote reference.

(defun org-export-collect-footnote-definitions (data info)
  "Return an alist between footnote numbers, labels and definitions.

DATA is the parse tree from which definitions are collected.
INFO is the plist used as a communication channel.

Definitions are sorted by order of references.  They either
appear as Org data or as a secondary string for inlined
footnotes.  Unreferenced definitions are ignored."
  (let* (num-alist
	 collect-fn			; for byte-compiler.
	 (collect-fn
	  (function
	   (lambda (data)
	     ;; Collect footnote number, label and definition in DATA.
	     (org-element-map data 'footnote-reference
	       (lambda (fn)
		 (when (org-export-footnote-first-reference-p fn info)
		   (let ((def (org-export-get-footnote-definition fn info)))
		     (push
		      (list (org-export-get-footnote-number fn info)
			    (org-element-property :label fn)
			    def)
		      num-alist)
		     ;; Also search in definition for nested footnotes.
		     (when (eq (org-element-property :type fn) 'standard)
		       (funcall collect-fn def)))))
	       ;; Don't enter footnote definitions since it will happen
	       ;; when their first reference is found.
	       info nil 'footnote-definition)))))
    (funcall collect-fn (plist-get info :parse-tree))
    (reverse num-alist)))

(defun org-export-footnote-first-reference-p (footnote-reference info)
  "Non-nil when a footnote reference is the first one for its label.

FOOTNOTE-REFERENCE is the footnote reference being considered.
INFO is the plist used as a communication channel."
  (let ((label (org-element-property :label footnote-reference)))
    ;; Anonymous footnotes are always a first reference.
    (if (not label) t
      ;; Otherwise, return the first footnote with the same LABEL and
      ;; test if it is equal to FOOTNOTE-REFERENCE.
      (let* (search-refs		; for byte-compiler.
	     (search-refs
	      (function
	       (lambda (data)
		 (org-element-map data 'footnote-reference
		   (lambda (fn)
		     (cond
		      ((string= (org-element-property :label fn) label)
		       (throw 'exit fn))
		      ;; If FN isn't inlined, be sure to traverse its
		      ;; definition before resuming search.  See
		      ;; comments in `org-export-get-footnote-number'
		      ;; for more information.
		      ((eq (org-element-property :type fn) 'standard)
		       (funcall search-refs
				(org-export-get-footnote-definition fn info)))))
		   ;; Don't enter footnote definitions since it will
		   ;; happen when their first reference is found.
		   info 'first-match 'footnote-definition)))))
	(eq (catch 'exit (funcall search-refs (plist-get info :parse-tree)))
	    footnote-reference)))))

(defun org-export-get-footnote-definition (footnote-reference info)
  "Return definition of FOOTNOTE-REFERENCE as parsed data.
INFO is the plist used as a communication channel.  If no such
definition can be found, return the \"DEFINITION NOT FOUND\"
string."
  (let ((label (org-element-property :label footnote-reference)))
    (or (org-element-property :inline-definition footnote-reference)
        (cdr (assoc label (plist-get info :footnote-definition-alist)))
	"DEFINITION NOT FOUND.")))

(defun org-export-get-footnote-number (footnote info)
  "Return number associated to a footnote.

FOOTNOTE is either a footnote reference or a footnote definition.
INFO is the plist used as a communication channel."
  (let* ((label (org-element-property :label footnote))
	 seen-refs
	 search-ref			; For byte-compiler.
	 (search-ref
	  (function
	   (lambda (data)
	     ;; Search footnote references through DATA, filling
	     ;; SEEN-REFS along the way.
	     (org-element-map data 'footnote-reference
	       (lambda (fn)
		 (let ((fn-lbl (org-element-property :label fn)))
		   (cond
		    ;; Anonymous footnote match: return number.
		    ((and (not fn-lbl) (eq fn footnote))
		     (throw 'exit (1+ (length seen-refs))))
		    ;; Labels match: return number.
		    ((and label (string= label fn-lbl))
		     (throw 'exit (1+ (length seen-refs))))
		    ;; Anonymous footnote: it's always a new one.
		    ;; Also, be sure to return nil from the `cond' so
		    ;; `first-match' doesn't get us out of the loop.
		    ((not fn-lbl) (push 'inline seen-refs) nil)
		    ;; Label not seen so far: add it so SEEN-REFS.
		    ;;
		    ;; Also search for subsequent references in
		    ;; footnote definition so numbering follows
		    ;; reading logic.  Note that we don't have to care
		    ;; about inline definitions, since
		    ;; `org-element-map' already traverses them at the
		    ;; right time.
		    ;;
		    ;; Once again, return nil to stay in the loop.
		    ((not (member fn-lbl seen-refs))
		     (push fn-lbl seen-refs)
		     (funcall search-ref
			      (org-export-get-footnote-definition fn info))
		     nil))))
	       ;; Don't enter footnote definitions since it will
	       ;; happen when their first reference is found.
	       info 'first-match 'footnote-definition)))))
    (catch 'exit (funcall search-ref (plist-get info :parse-tree)))))


;;;; For Headlines
;;
;; `org-export-get-relative-level' is a shortcut to get headline
;; level, relatively to the lower headline level in the parsed tree.
;;
;; `org-export-get-headline-number' returns the section number of an
;; headline, while `org-export-number-to-roman' allows to convert it
;; to roman numbers.
;;
;; `org-export-low-level-p', `org-export-first-sibling-p' and
;; `org-export-last-sibling-p' are three useful predicates when it
;; comes to fulfill the `:headline-levels' property.
;;
;; `org-export-get-tags', `org-export-get-category' and
;; `org-export-get-node-property' extract useful information from an
;; headline or a parent headline.  They all handle inheritance.
;;
;; `org-export-get-alt-title' tries to retrieve an alternative title,
;; as a secondary string, suitable for table of contents.  It falls
;; back onto default title.

(defun org-export-get-relative-level (headline info)
  "Return HEADLINE relative level within current parsed tree.
INFO is a plist holding contextual information."
  (+ (org-element-property :level headline)
     (or (plist-get info :headline-offset) 0)))

(defun org-export-low-level-p (headline info)
  "Non-nil when HEADLINE is considered as low level.

INFO is a plist used as a communication channel.

A low level headlines has a relative level greater than
`:headline-levels' property value.

Return value is the difference between HEADLINE relative level
and the last level being considered as high enough, or nil."
  (let ((limit (plist-get info :headline-levels)))
    (when (wholenump limit)
      (let ((level (org-export-get-relative-level headline info)))
        (and (> level limit) (- level limit))))))

(defun org-export-get-headline-number (headline info)
  "Return HEADLINE numbering as a list of numbers.
INFO is a plist holding contextual information."
  (cdr (assoc headline (plist-get info :headline-numbering))))

(defun org-export-numbered-headline-p (headline info)
  "Return a non-nil value if HEADLINE element should be numbered.
INFO is a plist used as a communication channel."
  (let ((sec-num (plist-get info :section-numbers))
	(level (org-export-get-relative-level headline info)))
    (if (wholenump sec-num) (<= level sec-num) sec-num)))

(defun org-export-number-to-roman (n)
  "Convert integer N into a roman numeral."
  (let ((roman '((1000 . "M") (900 . "CM") (500 . "D") (400 . "CD")
		 ( 100 . "C") ( 90 . "XC") ( 50 . "L") ( 40 . "XL")
		 (  10 . "X") (  9 . "IX") (  5 . "V") (  4 . "IV")
		 (   1 . "I")))
	(res ""))
    (if (<= n 0)
	(number-to-string n)
      (while roman
	(if (>= n (caar roman))
	    (setq n (- n (caar roman))
		  res (concat res (cdar roman)))
	  (pop roman)))
      res)))

(defun org-export-get-tags (element info &optional tags inherited)
  "Return list of tags associated to ELEMENT.

ELEMENT has either an `headline' or an `inlinetask' type.  INFO
is a plist used as a communication channel.

Select tags (see `org-export-select-tags') and exclude tags (see
`org-export-exclude-tags') are removed from the list.

When non-nil, optional argument TAGS should be a list of strings.
Any tag belonging to this list will also be removed.

When optional argument INHERITED is non-nil, tags can also be
inherited from parent headlines and FILETAGS keywords."
  (org-remove-if
   (lambda (tag) (or (member tag (plist-get info :select-tags))
		(member tag (plist-get info :exclude-tags))
		(member tag tags)))
   (if (not inherited) (org-element-property :tags element)
     ;; Build complete list of inherited tags.
     (let ((current-tag-list (org-element-property :tags element)))
       (mapc
	(lambda (parent)
	  (mapc
	   (lambda (tag)
	     (when (and (memq (org-element-type parent) '(headline inlinetask))
			(not (member tag current-tag-list)))
	       (push tag current-tag-list)))
	   (org-element-property :tags parent)))
	(org-export-get-genealogy element))
       ;; Add FILETAGS keywords and return results.
       (org-uniquify (append (plist-get info :filetags) current-tag-list))))))

(defun org-export-get-node-property (property blob &optional inherited)
  "Return node PROPERTY value for BLOB.

PROPERTY is an upcase symbol (i.e. `:COOKIE_DATA').  BLOB is an
element or object.

If optional argument INHERITED is non-nil, the value can be
inherited from a parent headline.

Return value is a string or nil."
  (let ((headline (if (eq (org-element-type blob) 'headline) blob
		    (org-export-get-parent-headline blob))))
    (if (not inherited) (org-element-property property blob)
      (let ((parent headline) value)
	(catch 'found
	  (while parent
	    (when (plist-member (nth 1 parent) property)
	      (throw 'found (org-element-property property parent)))
	    (setq parent (org-element-property :parent parent))))))))

(defun org-export-get-category (blob info)
  "Return category for element or object BLOB.

INFO is a plist used as a communication channel.

CATEGORY is automatically inherited from a parent headline, from
#+CATEGORY: keyword or created out of original file name.  If all
fail, the fall-back value is \"???\"."
  (or (let ((headline (if (eq (org-element-type blob) 'headline) blob
			(org-export-get-parent-headline blob))))
	;; Almost like `org-export-node-property', but we cannot trust
	;; `plist-member' as every headline has a `:CATEGORY'
	;; property, would it be nil or equal to "???" (which has the
	;; same meaning).
	(let ((parent headline) value)
	  (catch 'found
	    (while parent
	      (let ((category (org-element-property :CATEGORY parent)))
		(and category (not (equal "???" category))
		     (throw 'found category)))
	      (setq parent (org-element-property :parent parent))))))
      (org-element-map (plist-get info :parse-tree) 'keyword
	(lambda (kwd)
	  (when (equal (org-element-property :key kwd) "CATEGORY")
	    (org-element-property :value kwd)))
	info 'first-match)
      (let ((file (plist-get info :input-file)))
	(and file (file-name-sans-extension (file-name-nondirectory file))))
      "???"))

(defun org-export-get-alt-title (headline info)
  "Return alternative title for HEADLINE, as a secondary string.
INFO is a plist used as a communication channel.  If no optional
title is defined, fall-back to the regular title."
  (or (org-element-property :alt-title headline)
      (org-element-property :title headline)))

(defun org-export-first-sibling-p (headline info)
  "Non-nil when HEADLINE is the first sibling in its sub-tree.
INFO is a plist used as a communication channel."
  (not (eq (org-element-type (org-export-get-previous-element headline info))
	   'headline)))

(defun org-export-last-sibling-p (headline info)
  "Non-nil when HEADLINE is the last sibling in its sub-tree.
INFO is a plist used as a communication channel."
  (not (org-export-get-next-element headline info)))


;;;; For Keywords
;;
;; `org-export-get-date' returns a date appropriate for the document
;;  to about to be exported.  In particular, it takes care of
;;  `org-export-date-timestamp-format'.

(defun org-export-get-date (info &optional fmt)
  "Return date value for the current document.

INFO is a plist used as a communication channel.  FMT, when
non-nil, is a time format string that will be applied on the date
if it consists in a single timestamp object.  It defaults to
`org-export-date-timestamp-format' when nil.

A proper date can be a secondary string, a string or nil.  It is
meant to be translated with `org-export-data' or alike."
  (let ((date (plist-get info :date))
	(fmt (or fmt org-export-date-timestamp-format)))
    (cond ((not date) nil)
	  ((and fmt
		(not (cdr date))
		(eq (org-element-type (car date)) 'timestamp))
	   (org-timestamp-format (car date) fmt))
	  (t date))))


;;;; For Links
;;
;; `org-export-solidify-link-text' turns a string into a safer version
;; for links, replacing most non-standard characters with hyphens.
;;
;; `org-export-get-coderef-format' returns an appropriate format
;; string for coderefs.
;;
;; `org-export-inline-image-p' returns a non-nil value when the link
;; provided should be considered as an inline image.
;;
;; `org-export-resolve-fuzzy-link' searches destination of fuzzy links
;; (i.e. links with "fuzzy" as type) within the parsed tree, and
;; returns an appropriate unique identifier when found, or nil.
;;
;; `org-export-resolve-id-link' returns the first headline with
;; specified id or custom-id in parse tree, the path to the external
;; file with the id or nil when neither was found.
;;
;; `org-export-resolve-coderef' associates a reference to a line
;; number in the element it belongs, or returns the reference itself
;; when the element isn't numbered.

(defun org-export-solidify-link-text (s)
  "Take link text S and make a safe target out of it."
  (save-match-data
    (mapconcat 'identity (org-split-string s "[^a-zA-Z0-9_.-:]+") "-")))

(defun org-export-get-coderef-format (path desc)
  "Return format string for code reference link.
PATH is the link path.  DESC is its description."
  (save-match-data
    (cond ((not desc) "%s")
	  ((string-match (regexp-quote (concat "(" path ")")) desc)
	   (replace-match "%s" t t desc))
	  (t desc))))

(defun org-export-inline-image-p (link &optional rules)
  "Non-nil if LINK object points to an inline image.

Optional argument is a set of RULES defining inline images.  It
is an alist where associations have the following shape:

  \(TYPE . REGEXP)

Applying a rule means apply REGEXP against LINK's path when its
type is TYPE.  The function will return a non-nil value if any of
the provided rules is non-nil.  The default rule is
`org-export-default-inline-image-rule'.

This only applies to links without a description."
  (and (not (org-element-contents link))
       (let ((case-fold-search t)
	     (rules (or rules org-export-default-inline-image-rule)))
	 (catch 'exit
	   (mapc
	    (lambda (rule)
	      (and (string= (org-element-property :type link) (car rule))
		   (string-match (cdr rule)
				 (org-element-property :path link))
		   (throw 'exit t)))
	    rules)
	   ;; Return nil if no rule matched.
	   nil))))

(defun org-export-resolve-coderef (ref info)
  "Resolve a code reference REF.

INFO is a plist used as a communication channel.

Return associated line number in source code, or REF itself,
depending on src-block or example element's switches."
  (org-element-map (plist-get info :parse-tree) '(example-block src-block)
    (lambda (el)
      (with-temp-buffer
	(insert (org-trim (org-element-property :value el)))
	(let* ((label-fmt (regexp-quote
			   (or (org-element-property :label-fmt el)
			       org-coderef-label-format)))
	       (ref-re
		(format "^.*?\\S-.*?\\([ \t]*\\(%s\\)\\)[ \t]*$"
			(replace-regexp-in-string "%s" ref label-fmt nil t))))
	  ;; Element containing REF is found.  Resolve it to either
	  ;; a label or a line number, as needed.
	  (when (re-search-backward ref-re nil t)
	    (cond
	     ((org-element-property :use-labels el) ref)
	     ((eq (org-element-property :number-lines el) 'continued)
	      (+ (org-export-get-loc el info) (line-number-at-pos)))
	     (t (line-number-at-pos)))))))
    info 'first-match))

(defun org-export-resolve-fuzzy-link (link info)
  "Return LINK destination.

INFO is a plist holding contextual information.

Return value can be an object, an element, or nil:

- If LINK path matches a target object (i.e. <<path>>) return it.

- If LINK path exactly matches the name affiliated keyword
  \(i.e. #+NAME: path) of an element, return that element.

- If LINK path exactly matches any headline name, return that
  element.  If more than one headline share that name, priority
  will be given to the one with the closest common ancestor, if
  any, or the first one in the parse tree otherwise.

- Otherwise, return nil.

Assume LINK type is \"fuzzy\".  White spaces are not
significant."
  (let* ((raw-path (org-element-property :path link))
	 (match-title-p (eq (aref raw-path 0) ?*))
	 ;; Split PATH at white spaces so matches are space
	 ;; insensitive.
	 (path (org-split-string
		(if match-title-p (substring raw-path 1) raw-path)))
	 ;; Cache for destinations that are not position dependent.
	 (link-cache
	  (or (plist-get info :resolve-fuzzy-link-cache)
	      (plist-get (setq info (plist-put info :resolve-fuzzy-link-cache
					       (make-hash-table :test 'equal)))
			 :resolve-fuzzy-link-cache)))
	 (cached (gethash path link-cache 'not-found)))
    (cond
     ;; Destination is not position dependent: use cached value.
     ((and (not match-title-p) (not (eq cached 'not-found))) cached)
     ;; First try to find a matching "<<path>>" unless user specified
     ;; he was looking for a headline (path starts with a "*"
     ;; character).
     ((and (not match-title-p)
	   (let ((match (org-element-map (plist-get info :parse-tree) 'target
			  (lambda (blob)
			    (and (equal (org-split-string
					 (org-element-property :value blob))
					path)
				 blob))
			  info 'first-match)))
	     (and match (puthash path match link-cache)))))
     ;; Then try to find an element with a matching "#+NAME: path"
     ;; affiliated keyword.
     ((and (not match-title-p)
	   (let ((match (org-element-map (plist-get info :parse-tree)
			    org-element-all-elements
			  (lambda (el)
			    (let ((name (org-element-property :name el)))
			      (when (and name
					 (equal (org-split-string name) path))
				el)))
			  info 'first-match)))
	     (and match (puthash path match link-cache)))))
     ;; Last case: link either points to a headline or to nothingness.
     ;; Try to find the source, with priority given to headlines with
     ;; the closest common ancestor.  If such candidate is found,
     ;; return it, otherwise return nil.
     (t
      (let ((find-headline
	     (function
	      ;; Return first headline whose `:raw-value' property is
	      ;; NAME in parse tree DATA, or nil.  Statistics cookies
	      ;; are ignored.
	      (lambda (name data)
		(org-element-map data 'headline
		  (lambda (headline)
		    (when (equal (org-split-string
				  (replace-regexp-in-string
				   "\\[[0-9]+%\\]\\|\\[[0-9]+/[0-9]+\\]" ""
				   (org-element-property :raw-value headline)))
				 name)
		      headline))
		  info 'first-match)))))
	;; Search among headlines sharing an ancestor with link, from
	;; closest to farthest.
	(catch 'exit
	  (mapc
	   (lambda (parent)
	     (let ((foundp (funcall find-headline path parent)))
	       (when foundp (throw 'exit foundp))))
	   (let ((parent-hl (org-export-get-parent-headline link)))
	     (if (not parent-hl) (list (plist-get info :parse-tree))
	       (cons parent-hl (org-export-get-genealogy parent-hl)))))
	  ;; No destination found: return nil.
	  (and (not match-title-p) (puthash path nil link-cache))))))))

(defun org-export-resolve-id-link (link info)
  "Return headline referenced as LINK destination.

INFO is a plist used as a communication channel.

Return value can be the headline element matched in current parse
tree, a file name or nil.  Assume LINK type is either \"id\" or
\"custom-id\"."
  (let ((id (org-element-property :path link)))
    ;; First check if id is within the current parse tree.
    (or (org-element-map (plist-get info :parse-tree) 'headline
	  (lambda (headline)
	    (when (or (string= (org-element-property :ID headline) id)
		      (string= (org-element-property :CUSTOM_ID headline) id))
	      headline))
	  info 'first-match)
	;; Otherwise, look for external files.
	(cdr (assoc id (plist-get info :id-alist))))))

(defun org-export-resolve-radio-link (link info)
  "Return radio-target object referenced as LINK destination.

INFO is a plist used as a communication channel.

Return value can be a radio-target object or nil.  Assume LINK
has type \"radio\"."
  (let ((path (replace-regexp-in-string
	       "[ \r\t\n]+" " " (org-element-property :path link))))
    (org-element-map (plist-get info :parse-tree) 'radio-target
      (lambda (radio)
	(and (eq (compare-strings
		  (replace-regexp-in-string
		   "[ \r\t\n]+" " " (org-element-property :value radio))
		  nil nil path nil nil t)
		 t)
	     radio))
      info 'first-match)))


;;;; For References
;;
;; `org-export-get-ordinal' associates a sequence number to any object
;; or element.

(defun org-export-get-ordinal (element info &optional types predicate)
  "Return ordinal number of an element or object.

ELEMENT is the element or object considered.  INFO is the plist
used as a communication channel.

Optional argument TYPES, when non-nil, is a list of element or
object types, as symbols, that should also be counted in.
Otherwise, only provided element's type is considered.

Optional argument PREDICATE is a function returning a non-nil
value if the current element or object should be counted in.  It
accepts two arguments: the element or object being considered and
the plist used as a communication channel.  This allows to count
only a certain type of objects (i.e. inline images).

Return value is a list of numbers if ELEMENT is a headline or an
item.  It is nil for keywords.  It represents the footnote number
for footnote definitions and footnote references.  If ELEMENT is
a target, return the same value as if ELEMENT was the closest
table, item or headline containing the target.  In any other
case, return the sequence number of ELEMENT among elements or
objects of the same type."
  ;; Ordinal of a target object refer to the ordinal of the closest
  ;; table, item, or headline containing the object.
  (when (eq (org-element-type element) 'target)
    (setq element
	  (loop for parent in (org-export-get-genealogy element)
		when
		(memq
		 (org-element-type parent)
		 '(footnote-definition footnote-reference headline item
				       table))
		return parent)))
  (case (org-element-type element)
    ;; Special case 1: A headline returns its number as a list.
    (headline (org-export-get-headline-number element info))
    ;; Special case 2: An item returns its number as a list.
    (item (let ((struct (org-element-property :structure element)))
	    (org-list-get-item-number
	     (org-element-property :begin element)
	     struct
	     (org-list-prevs-alist struct)
	     (org-list-parents-alist struct))))
    ((footnote-definition footnote-reference)
     (org-export-get-footnote-number element info))
    (otherwise
     (let ((counter 0))
       ;; Increment counter until ELEMENT is found again.
       (org-element-map (plist-get info :parse-tree)
	   (or types (org-element-type element))
	 (lambda (el)
	   (cond
	    ((eq element el) (1+ counter))
	    ((not predicate) (incf counter) nil)
	    ((funcall predicate el info) (incf counter) nil)))
	 info 'first-match)))))


;;;; For Src-Blocks
;;
;; `org-export-get-loc' counts number of code lines accumulated in
;; src-block or example-block elements with a "+n" switch until
;; a given element, excluded.  Note: "-n" switches reset that count.
;;
;; `org-export-unravel-code' extracts source code (along with a code
;; references alist) from an `element-block' or `src-block' type
;; element.
;;
;; `org-export-format-code' applies a formatting function to each line
;; of code, providing relative line number and code reference when
;; appropriate.  Since it doesn't access the original element from
;; which the source code is coming, it expects from the code calling
;; it to know if lines should be numbered and if code references
;; should appear.
;;
;; Eventually, `org-export-format-code-default' is a higher-level
;; function (it makes use of the two previous functions) which handles
;; line numbering and code references inclusion, and returns source
;; code in a format suitable for plain text or verbatim output.

(defun org-export-get-loc (element info)
  "Return accumulated lines of code up to ELEMENT.

INFO is the plist used as a communication channel.

ELEMENT is excluded from count."
  (let ((loc 0))
    (org-element-map (plist-get info :parse-tree)
	`(src-block example-block ,(org-element-type element))
      (lambda (el)
	(cond
	 ;; ELEMENT is reached: Quit the loop.
	 ((eq el element))
	 ;; Only count lines from src-block and example-block elements
	 ;; with a "+n" or "-n" switch.  A "-n" switch resets counter.
	 ((not (memq (org-element-type el) '(src-block example-block))) nil)
	 ((let ((linums (org-element-property :number-lines el)))
	    (when linums
	      ;; Accumulate locs or reset them.
	      (let ((lines (org-count-lines
			    (org-trim (org-element-property :value el)))))
		(setq loc (if (eq linums 'new) lines (+ loc lines))))))
	  ;; Return nil to stay in the loop.
	  nil)))
      info 'first-match)
    ;; Return value.
    loc))

(defun org-export-unravel-code (element)
  "Clean source code and extract references out of it.

ELEMENT has either a `src-block' an `example-block' type.

Return a cons cell whose CAR is the source code, cleaned from any
reference, protective commas and spurious indentation, and CDR is
an alist between relative line number (integer) and name of code
reference on that line (string)."
  (let* ((line 0) refs
	 (value (org-element-property :value element))
	 ;; Get code and clean it.  Remove blank lines at its
	 ;; beginning and end.
	 (code (replace-regexp-in-string
		"\\`\\([ \t]*\n\\)+" ""
		(replace-regexp-in-string
		 "\\([ \t]*\n\\)*[ \t]*\\'" "\n"
		 (if (or org-src-preserve-indentation
			 (org-element-property :preserve-indent element))
		     value
		   (org-element-remove-indentation value)))))
	 ;; Get format used for references.
	 (label-fmt (regexp-quote
		     (or (org-element-property :label-fmt element)
			 org-coderef-label-format)))
	 ;; Build a regexp matching a loc with a reference.
	 (with-ref-re
	  (format "^.*?\\S-.*?\\([ \t]*\\(%s\\)[ \t]*\\)$"
		  (replace-regexp-in-string
		   "%s" "\\([-a-zA-Z0-9_ ]+\\)" label-fmt nil t))))
    ;; Return value.
    (cons
     ;; Code with references removed.
     (org-element-normalize-string
      (mapconcat
       (lambda (loc)
	 (incf line)
	 (if (not (string-match with-ref-re loc)) loc
	   ;; Ref line: remove ref, and signal its position in REFS.
	   (push (cons line (match-string 3 loc)) refs)
	   (replace-match "" nil nil loc 1)))
       (org-split-string code "\n") "\n"))
     ;; Reference alist.
     refs)))

(defun org-export-format-code (code fun &optional num-lines ref-alist)
  "Format CODE by applying FUN line-wise and return it.

CODE is a string representing the code to format.  FUN is
a function.  It must accept three arguments: a line of
code (string), the current line number (integer) or nil and the
reference associated to the current line (string) or nil.

Optional argument NUM-LINES can be an integer representing the
number of code lines accumulated until the current code.  Line
numbers passed to FUN will take it into account.  If it is nil,
FUN's second argument will always be nil.  This number can be
obtained with `org-export-get-loc' function.

Optional argument REF-ALIST can be an alist between relative line
number (i.e. ignoring NUM-LINES) and the name of the code
reference on it.  If it is nil, FUN's third argument will always
be nil.  It can be obtained through the use of
`org-export-unravel-code' function."
  (let ((--locs (org-split-string code "\n"))
	(--line 0))
    (org-element-normalize-string
     (mapconcat
      (lambda (--loc)
	(incf --line)
	(let ((--ref (cdr (assq --line ref-alist))))
	  (funcall fun --loc (and num-lines (+ num-lines --line)) --ref)))
      --locs "\n"))))

(defun org-export-format-code-default (element info)
  "Return source code from ELEMENT, formatted in a standard way.

ELEMENT is either a `src-block' or `example-block' element.  INFO
is a plist used as a communication channel.

This function takes care of line numbering and code references
inclusion.  Line numbers, when applicable, appear at the
beginning of the line, separated from the code by two white
spaces.  Code references, on the other hand, appear flushed to
the right, separated by six white spaces from the widest line of
code."
  ;; Extract code and references.
  (let* ((code-info (org-export-unravel-code element))
         (code (car code-info))
	 (code-lines (org-split-string code "\n")))
    (if (null code-lines) ""
      (let* ((refs (and (org-element-property :retain-labels element)
			(cdr code-info)))
	     ;; Handle line numbering.
	     (num-start (case (org-element-property :number-lines element)
			  (continued (org-export-get-loc element info))
			  (new 0)))
	     (num-fmt
	      (and num-start
		   (format "%%%ds  "
			   (length (number-to-string
				    (+ (length code-lines) num-start))))))
	     ;; Prepare references display, if required.  Any reference
	     ;; should start six columns after the widest line of code,
	     ;; wrapped with parenthesis.
	     (max-width
	      (+ (apply 'max (mapcar 'length code-lines))
		 (if (not num-start) 0 (length (format num-fmt num-start))))))
	(org-export-format-code
	 code
	 (lambda (loc line-num ref)
	   (let ((number-str (and num-fmt (format num-fmt line-num))))
	     (concat
	      number-str
	      loc
	      (and ref
		   (concat (make-string
			    (- (+ 6 max-width)
			       (+ (length loc) (length number-str))) ? )
			   (format "(%s)" ref))))))
	 num-start refs)))))


;;;; For Tables
;;
;; `org-export-table-has-special-column-p' and and
;; `org-export-table-row-is-special-p' are predicates used to look for
;; meta-information about the table structure.
;;
;; `org-table-has-header-p' tells when the rows before the first rule
;;  should be considered as table's header.
;;
;; `org-export-table-cell-width', `org-export-table-cell-alignment'
;; and `org-export-table-cell-borders' extract information from
;; a table-cell element.
;;
;; `org-export-table-dimensions' gives the number on rows and columns
;; in the table, ignoring horizontal rules and special columns.
;; `org-export-table-cell-address', given a table-cell object, returns
;; the absolute address of a cell. On the other hand,
;; `org-export-get-table-cell-at' does the contrary.
;;
;; `org-export-table-cell-starts-colgroup-p',
;; `org-export-table-cell-ends-colgroup-p',
;; `org-export-table-row-starts-rowgroup-p',
;; `org-export-table-row-ends-rowgroup-p',
;; `org-export-table-row-starts-header-p' and
;; `org-export-table-row-ends-header-p' indicate position of current
;; row or cell within the table.

(defun org-export-table-has-special-column-p (table)
  "Non-nil when TABLE has a special column.
All special columns will be ignored during export."
  ;; The table has a special column when every first cell of every row
  ;; has an empty value or contains a symbol among "/", "#", "!", "$",
  ;; "*" "_" and "^".  Though, do not consider a first row containing
  ;; only empty cells as special.
  (let ((special-column-p 'empty))
    (catch 'exit
      (mapc
       (lambda (row)
	 (when (eq (org-element-property :type row) 'standard)
	   (let ((value (org-element-contents
			 (car (org-element-contents row)))))
	     (cond ((member value '(("/") ("#") ("!") ("$") ("*") ("_") ("^")))
		    (setq special-column-p 'special))
		   ((not value))
		   (t (throw 'exit nil))))))
       (org-element-contents table))
      (eq special-column-p 'special))))

(defun org-export-table-has-header-p (table info)
  "Non-nil when TABLE has a header.

INFO is a plist used as a communication channel.

A table has a header when it contains at least two row groups."
  (let ((cache (or (plist-get info :table-header-cache)
		   (plist-get (setq info
				    (plist-put info :table-header-cache
					       (make-hash-table :test 'eq)))
			      :table-header-cache))))
    (or (gethash table cache)
	(let ((rowgroup 1) row-flag)
	  (puthash
	   table
	   (org-element-map table 'table-row
	     (lambda (row)
	       (cond
		((> rowgroup 1) t)
		((and row-flag (eq (org-element-property :type row) 'rule))
		 (incf rowgroup) (setq row-flag nil))
		((and (not row-flag) (eq (org-element-property :type row)
					 'standard))
		 (setq row-flag t) nil)))
	     info 'first-match)
	   cache)))))

(defun org-export-table-row-is-special-p (table-row info)
  "Non-nil if TABLE-ROW is considered special.

INFO is a plist used as the communication channel.

All special rows will be ignored during export."
  (when (eq (org-element-property :type table-row) 'standard)
    (let ((first-cell (org-element-contents
		       (car (org-element-contents table-row)))))
      ;; A row is special either when...
      (or
       ;; ... it starts with a field only containing "/",
       (equal first-cell '("/"))
       ;; ... the table contains a special column and the row start
       ;; with a marking character among, "^", "_", "$" or "!",
       (and (org-export-table-has-special-column-p
	     (org-export-get-parent table-row))
	    (member first-cell '(("^") ("_") ("$") ("!"))))
       ;; ... it contains only alignment cookies and empty cells.
       (let ((special-row-p 'empty))
	 (catch 'exit
	   (mapc
	    (lambda (cell)
	      (let ((value (org-element-contents cell)))
		;; Since VALUE is a secondary string, the following
		;; checks avoid expanding it with `org-export-data'.
		(cond ((not value))
		      ((and (not (cdr value))
			    (stringp (car value))
			    (string-match "\\`<[lrc]?\\([0-9]+\\)?>\\'"
					  (car value)))
		       (setq special-row-p 'cookie))
		      (t (throw 'exit nil)))))
	    (org-element-contents table-row))
	   (eq special-row-p 'cookie)))))))

(defun org-export-table-row-group (table-row info)
  "Return TABLE-ROW's group number, as an integer.

INFO is a plist used as the communication channel.

Return value is the group number, as an integer, or nil for
special rows and rows separators.  First group is also table's
header."
  (let ((cache (or (plist-get info :table-row-group-cache)
		   (plist-get (setq info
				    (plist-put info :table-row-group-cache
					       (make-hash-table :test 'eq)))
			      :table-row-group-cache))))
    (cond ((gethash table-row cache))
	  ((eq (org-element-property :type table-row) 'rule) nil)
	  (t (let ((group 0) row-flag)
	       (org-element-map (org-export-get-parent table-row) 'table-row
		 (lambda (row)
		   (if (eq (org-element-property :type row) 'rule)
		       (setq row-flag nil)
		     (unless row-flag (incf group) (setq row-flag t)))
		   (when (eq table-row row) (puthash table-row group cache)))
		 info 'first-match))))))

(defun org-export-table-cell-width (table-cell info)
  "Return TABLE-CELL contents width.

INFO is a plist used as the communication channel.

Return value is the width given by the last width cookie in the
same column as TABLE-CELL, or nil."
  (let* ((row (org-export-get-parent table-cell))
	 (table (org-export-get-parent row))
	 (cells (org-element-contents row))
	 (columns (length cells))
	 (column (- columns (length (memq table-cell cells))))
	 (cache (or (plist-get info :table-cell-width-cache)
		    (plist-get (setq info
				     (plist-put info :table-cell-width-cache
						(make-hash-table :test 'eq)))
			       :table-cell-width-cache)))
	 (width-vector (or (gethash table cache)
			   (puthash table (make-vector columns 'empty) cache)))
	 (value (aref width-vector column)))
    (if (not (eq value 'empty)) value
      (let (cookie-width)
	(dolist (row (org-element-contents table)
		     (aset width-vector column cookie-width))
	  (when (org-export-table-row-is-special-p row info)
	    ;; In a special row, try to find a width cookie at COLUMN.
	    (let* ((value (org-element-contents
			   (elt (org-element-contents row) column)))
		   (cookie (car value)))
	      ;; The following checks avoid expanding unnecessarily
	      ;; the cell with `org-export-data'.
	      (when (and value
			 (not (cdr value))
			 (stringp cookie)
			 (string-match "\\`<[lrc]?\\([0-9]+\\)?>\\'" cookie)
			 (match-string 1 cookie))
		(setq cookie-width
		      (string-to-number (match-string 1 cookie)))))))))))

(defun org-export-table-cell-alignment (table-cell info)
  "Return TABLE-CELL contents alignment.

INFO is a plist used as the communication channel.

Return alignment as specified by the last alignment cookie in the
same column as TABLE-CELL.  If no such cookie is found, a default
alignment value will be deduced from fraction of numbers in the
column (see `org-table-number-fraction' for more information).
Possible values are `left', `right' and `center'."
  ;; Load `org-table-number-fraction' and `org-table-number-regexp'.
  (require 'org-table)
  (let* ((row (org-export-get-parent table-cell))
	 (table (org-export-get-parent row))
	 (cells (org-element-contents row))
	 (columns (length cells))
	 (column (- columns (length (memq table-cell cells))))
	 (cache (or (plist-get info :table-cell-alignment-cache)
		    (plist-get (setq info
				     (plist-put info :table-cell-alignment-cache
						(make-hash-table :test 'eq)))
			       :table-cell-alignment-cache)))
	 (align-vector (or (gethash table cache)
			   (puthash table (make-vector columns nil) cache))))
    (or (aref align-vector column)
	(let ((number-cells 0)
	      (total-cells 0)
	      cookie-align
	      previous-cell-number-p)
	  (dolist (row (org-element-contents (org-export-get-parent row)))
	    (cond
	     ;; In a special row, try to find an alignment cookie at
	     ;; COLUMN.
	     ((org-export-table-row-is-special-p row info)
	      (let ((value (org-element-contents
			    (elt (org-element-contents row) column))))
		;; Since VALUE is a secondary string, the following
		;; checks avoid useless expansion through
		;; `org-export-data'.
		(when (and value
			   (not (cdr value))
			   (stringp (car value))
			   (string-match "\\`<\\([lrc]\\)?\\([0-9]+\\)?>\\'"
					 (car value))
			   (match-string 1 (car value)))
		  (setq cookie-align (match-string 1 (car value))))))
	     ;; Ignore table rules.
	     ((eq (org-element-property :type row) 'rule))
	     ;; In a standard row, check if cell's contents are
	     ;; expressing some kind of number.  Increase NUMBER-CELLS
	     ;; accordingly.  Though, don't bother if an alignment
	     ;; cookie has already defined cell's alignment.
	     ((not cookie-align)
	      (let ((value (org-export-data
			    (org-element-contents
			     (elt (org-element-contents row) column))
			    info)))
		(incf total-cells)
		;; Treat an empty cell as a number if it follows
		;; a number.
		(if (not (or (string-match org-table-number-regexp value)
			     (and (string= value "") previous-cell-number-p)))
		    (setq previous-cell-number-p nil)
		  (setq previous-cell-number-p t)
		  (incf number-cells))))))
	  ;; Return value.  Alignment specified by cookies has
	  ;; precedence over alignment deduced from cell's contents.
	  (aset align-vector
		column
		(cond ((equal cookie-align "l") 'left)
		      ((equal cookie-align "r") 'right)
		      ((equal cookie-align "c") 'center)
		      ((>= (/ (float number-cells) total-cells)
			   org-table-number-fraction)
		       'right)
		      (t 'left)))))))

(defun org-export-table-cell-borders (table-cell info)
  "Return TABLE-CELL borders.

INFO is a plist used as a communication channel.

Return value is a list of symbols, or nil.  Possible values are:
`top', `bottom', `above', `below', `left' and `right'.  Note:
`top' (resp. `bottom') only happen for a cell in the first
row (resp. last row) of the table, ignoring table rules, if any.

Returned borders ignore special rows."
  (let* ((row (org-export-get-parent table-cell))
	 (table (org-export-get-parent-table table-cell))
	 borders)
    ;; Top/above border?  TABLE-CELL has a border above when a rule
    ;; used to demarcate row groups can be found above.  Hence,
    ;; finding a rule isn't sufficient to push `above' in BORDERS:
    ;; another regular row has to be found above that rule.
    (let (rule-flag)
      (catch 'exit
	(mapc (lambda (row)
		(cond ((eq (org-element-property :type row) 'rule)
		       (setq rule-flag t))
		      ((not (org-export-table-row-is-special-p row info))
		       (if rule-flag (throw 'exit (push 'above borders))
			 (throw 'exit nil)))))
	      ;; Look at every row before the current one.
	      (cdr (memq row (reverse (org-element-contents table)))))
	;; No rule above, or rule found starts the table (ignoring any
	;; special row): TABLE-CELL is at the top of the table.
	(when rule-flag (push 'above borders))
	(push 'top borders)))
    ;; Bottom/below border? TABLE-CELL has a border below when next
    ;; non-regular row below is a rule.
    (let (rule-flag)
      (catch 'exit
	(mapc (lambda (row)
		(cond ((eq (org-element-property :type row) 'rule)
		       (setq rule-flag t))
		      ((not (org-export-table-row-is-special-p row info))
		       (if rule-flag (throw 'exit (push 'below borders))
			 (throw 'exit nil)))))
	      ;; Look at every row after the current one.
	      (cdr (memq row (org-element-contents table))))
	;; No rule below, or rule found ends the table (modulo some
	;; special row): TABLE-CELL is at the bottom of the table.
	(when rule-flag (push 'below borders))
	(push 'bottom borders)))
    ;; Right/left borders?  They can only be specified by column
    ;; groups.  Column groups are defined in a row starting with "/".
    ;; Also a column groups row only contains "<", "<>", ">" or blank
    ;; cells.
    (catch 'exit
      (let ((column (let ((cells (org-element-contents row)))
		      (- (length cells) (length (memq table-cell cells))))))
	(mapc
	 (lambda (row)
	   (unless (eq (org-element-property :type row) 'rule)
	     (when (equal (org-element-contents
			   (car (org-element-contents row)))
			  '("/"))
	       (let ((column-groups
		      (mapcar
		       (lambda (cell)
			 (let ((value (org-element-contents cell)))
			   (when (member value '(("<") ("<>") (">") nil))
			     (car value))))
		       (org-element-contents row))))
		 ;; There's a left border when previous cell, if
		 ;; any, ends a group, or current one starts one.
		 (when (or (and (not (zerop column))
				(member (elt column-groups (1- column))
					'(">" "<>")))
			   (member (elt column-groups column) '("<" "<>")))
		   (push 'left borders))
		 ;; There's a right border when next cell, if any,
		 ;; starts a group, or current one ends one.
		 (when (or (and (/= (1+ column) (length column-groups))
				(member (elt column-groups (1+ column))
					'("<" "<>")))
			   (member (elt column-groups column) '(">" "<>")))
		   (push 'right borders))
		 (throw 'exit nil)))))
	 ;; Table rows are read in reverse order so last column groups
	 ;; row has precedence over any previous one.
	 (reverse (org-element-contents table)))))
    ;; Return value.
    borders))

(defun org-export-table-cell-starts-colgroup-p (table-cell info)
  "Non-nil when TABLE-CELL is at the beginning of a column group.
INFO is a plist used as a communication channel."
  ;; A cell starts a column group either when it is at the beginning
  ;; of a row (or after the special column, if any) or when it has
  ;; a left border.
  (or (eq (org-element-map (org-export-get-parent table-cell) 'table-cell
	    'identity info 'first-match)
	  table-cell)
      (memq 'left (org-export-table-cell-borders table-cell info))))

(defun org-export-table-cell-ends-colgroup-p (table-cell info)
  "Non-nil when TABLE-CELL is at the end of a column group.
INFO is a plist used as a communication channel."
  ;; A cell ends a column group either when it is at the end of a row
  ;; or when it has a right border.
  (or (eq (car (last (org-element-contents
			 (org-export-get-parent table-cell))))
	     table-cell)
      (memq 'right (org-export-table-cell-borders table-cell info))))

(defun org-export-table-row-starts-rowgroup-p (table-row info)
  "Non-nil when TABLE-ROW is at the beginning of a row group.
INFO is a plist used as a communication channel."
  (unless (or (eq (org-element-property :type table-row) 'rule)
	      (org-export-table-row-is-special-p table-row info))
    (let ((borders (org-export-table-cell-borders
		    (car (org-element-contents table-row)) info)))
      (or (memq 'top borders) (memq 'above borders)))))

(defun org-export-table-row-ends-rowgroup-p (table-row info)
  "Non-nil when TABLE-ROW is at the end of a row group.
INFO is a plist used as a communication channel."
  (unless (or (eq (org-element-property :type table-row) 'rule)
	      (org-export-table-row-is-special-p table-row info))
    (let ((borders (org-export-table-cell-borders
		    (car (org-element-contents table-row)) info)))
      (or (memq 'bottom borders) (memq 'below borders)))))

(defun org-export-table-row-starts-header-p (table-row info)
  "Non-nil when TABLE-ROW is the first table header's row.
INFO is a plist used as a communication channel."
  (and (org-export-table-has-header-p
	(org-export-get-parent-table table-row) info)
       (org-export-table-row-starts-rowgroup-p table-row info)
       (= (org-export-table-row-group table-row info) 1)))

(defun org-export-table-row-ends-header-p (table-row info)
  "Non-nil when TABLE-ROW is the last table header's row.
INFO is a plist used as a communication channel."
  (and (org-export-table-has-header-p
	(org-export-get-parent-table table-row) info)
       (org-export-table-row-ends-rowgroup-p table-row info)
       (= (org-export-table-row-group table-row info) 1)))

(defun org-export-table-row-number (table-row info)
  "Return TABLE-ROW number.
INFO is a plist used as a communication channel.  Return value is
zero-based and ignores separators.  The function returns nil for
special columns and separators."
  (when (and (eq (org-element-property :type table-row) 'standard)
	     (not (org-export-table-row-is-special-p table-row info)))
    (let ((number 0))
      (org-element-map (org-export-get-parent-table table-row) 'table-row
	(lambda (row)
	  (cond ((eq row table-row) number)
		((eq (org-element-property :type row) 'standard)
		 (incf number) nil)))
	info 'first-match))))

(defun org-export-table-dimensions (table info)
  "Return TABLE dimensions.

INFO is a plist used as a communication channel.

Return value is a CONS like (ROWS . COLUMNS) where
ROWS (resp. COLUMNS) is the number of exportable
rows (resp. columns)."
  (let (first-row (columns 0) (rows 0))
    ;; Set number of rows, and extract first one.
    (org-element-map table 'table-row
      (lambda (row)
	(when (eq (org-element-property :type row) 'standard)
	  (incf rows)
	  (unless first-row (setq first-row row)))) info)
    ;; Set number of columns.
    (org-element-map first-row 'table-cell (lambda (cell) (incf columns)) info)
    ;; Return value.
    (cons rows columns)))

(defun org-export-table-cell-address (table-cell info)
  "Return address of a regular TABLE-CELL object.

TABLE-CELL is the cell considered.  INFO is a plist used as
a communication channel.

Address is a CONS cell (ROW . COLUMN), where ROW and COLUMN are
zero-based index.  Only exportable cells are considered.  The
function returns nil for other cells."
  (let* ((table-row (org-export-get-parent table-cell))
	 (row-number (org-export-table-row-number table-row info)))
    (when row-number
      (cons row-number
	    (let ((col-count 0))
	      (org-element-map table-row 'table-cell
		(lambda (cell)
		  (if (eq cell table-cell) col-count (incf col-count) nil))
		info 'first-match))))))

(defun org-export-get-table-cell-at (address table info)
  "Return regular table-cell object at ADDRESS in TABLE.

Address is a CONS cell (ROW . COLUMN), where ROW and COLUMN are
zero-based index.  TABLE is a table type element.  INFO is
a plist used as a communication channel.

If no table-cell, among exportable cells, is found at ADDRESS,
return nil."
  (let ((column-pos (cdr address)) (column-count 0))
    (org-element-map
	;; Row at (car address) or nil.
	(let ((row-pos (car address)) (row-count 0))
	  (org-element-map table 'table-row
	    (lambda (row)
	      (cond ((eq (org-element-property :type row) 'rule) nil)
		    ((= row-count row-pos) row)
		    (t (incf row-count) nil)))
	    info 'first-match))
	'table-cell
      (lambda (cell)
	(if (= column-count column-pos) cell
	  (incf column-count) nil))
      info 'first-match)))


;;;; For Tables Of Contents
;;
;; `org-export-collect-headlines' builds a list of all exportable
;; headline elements, maybe limited to a certain depth.  One can then
;; easily parse it and transcode it.
;;
;; Building lists of tables, figures or listings is quite similar.
;; Once the generic function `org-export-collect-elements' is defined,
;; `org-export-collect-tables', `org-export-collect-figures' and
;; `org-export-collect-listings' can be derived from it.

(defun org-export-collect-headlines (info &optional n)
  "Collect headlines in order to build a table of contents.

INFO is a plist used as a communication channel.

When optional argument N is an integer, it specifies the depth of
the table of contents.  Otherwise, it is set to the value of the
last headline level.  See `org-export-headline-levels' for more
information.

Return a list of all exportable headlines as parsed elements.
Footnote sections, if any, will be ignored."
  (let ((limit (plist-get info :headline-levels)))
    (setq n (if (wholenump n) (min n limit) limit))
    (org-element-map (plist-get info :parse-tree) 'headline
      #'(lambda (headline)
	  (unless (org-element-property :footnote-section-p headline)
	    (let ((level (org-export-get-relative-level headline info)))
	      (and (<= level n) headline))))
      info)))

(defun org-export-collect-elements (type info &optional predicate)
  "Collect referenceable elements of a determined type.

TYPE can be a symbol or a list of symbols specifying element
types to search.  Only elements with a caption are collected.

INFO is a plist used as a communication channel.

When non-nil, optional argument PREDICATE is a function accepting
one argument, an element of type TYPE.  It returns a non-nil
value when that element should be collected.

Return a list of all elements found, in order of appearance."
  (org-element-map (plist-get info :parse-tree) type
    (lambda (element)
      (and (org-element-property :caption element)
	   (or (not predicate) (funcall predicate element))
	   element))
    info))

(defun org-export-collect-tables (info)
  "Build a list of tables.
INFO is a plist used as a communication channel.

Return a list of table elements with a caption."
  (org-export-collect-elements 'table info))

(defun org-export-collect-figures (info predicate)
  "Build a list of figures.

INFO is a plist used as a communication channel.  PREDICATE is
a function which accepts one argument: a paragraph element and
whose return value is non-nil when that element should be
collected.

A figure is a paragraph type element, with a caption, verifying
PREDICATE.  The latter has to be provided since a \"figure\" is
a vague concept that may depend on back-end.

Return a list of elements recognized as figures."
  (org-export-collect-elements 'paragraph info predicate))

(defun org-export-collect-listings (info)
  "Build a list of src blocks.

INFO is a plist used as a communication channel.

Return a list of src-block elements with a caption."
  (org-export-collect-elements 'src-block info))


;;;; Smart Quotes
;;
;; The main function for the smart quotes sub-system is
;; `org-export-activate-smart-quotes', which replaces every quote in
;; a given string from the parse tree with its "smart" counterpart.
;;
;; Dictionary for smart quotes is stored in
;; `org-export-smart-quotes-alist'.
;;
;; Internally, regexps matching potential smart quotes (checks at
;; string boundaries are also necessary) are defined in
;; `org-export-smart-quotes-regexps'.

(defconst org-export-smart-quotes-alist
  '(("da"
     ;; one may use: »...«, "...", ›...‹, or '...'.
     ;; http://sproget.dk/raad-og-regler/retskrivningsregler/retskrivningsregler/a7-40-60/a7-58-anforselstegn/
     ;; LaTeX quotes require Babel!
     (opening-double-quote :utf-8 "»" :html "&raquo;" :latex ">>"
			   :texinfo "@guillemetright{}")
     (closing-double-quote :utf-8 "«" :html "&laquo;" :latex "<<"
			   :texinfo "@guillemetleft{}")
     (opening-single-quote :utf-8 "›" :html "&rsaquo;" :latex "\\frq{}"
			   :texinfo "@guilsinglright{}")
     (closing-single-quote :utf-8 "‹" :html "&lsaquo;" :latex "\\flq{}"
			   :texinfo "@guilsingleft{}")
     (apostrophe :utf-8 "’" :html "&rsquo;"))
    ("de"
     (opening-double-quote :utf-8 "„" :html "&bdquo;" :latex "\"`"
			   :texinfo "@quotedblbase{}")
     (closing-double-quote :utf-8 "“" :html "&ldquo;" :latex "\"'"
			   :texinfo "@quotedblleft{}")
     (opening-single-quote :utf-8 "‚" :html "&sbquo;" :latex "\\glq{}"
			   :texinfo "@quotesinglbase{}")
     (closing-single-quote :utf-8 "‘" :html "&lsquo;" :latex "\\grq{}"
			   :texinfo "@quoteleft{}")
     (apostrophe :utf-8 "’" :html "&rsquo;"))
    ("en"
     (opening-double-quote :utf-8 "“" :html "&ldquo;" :latex "``" :texinfo "``")
     (closing-double-quote :utf-8 "”" :html "&rdquo;" :latex "''" :texinfo "''")
     (opening-single-quote :utf-8 "‘" :html "&lsquo;" :latex "`" :texinfo "`")
     (closing-single-quote :utf-8 "’" :html "&rsquo;" :latex "'" :texinfo "'")
     (apostrophe :utf-8 "’" :html "&rsquo;"))
    ("es"
     (opening-double-quote :utf-8 "«" :html "&laquo;" :latex "\\guillemotleft{}"
			   :texinfo "@guillemetleft{}")
     (closing-double-quote :utf-8 "»" :html "&raquo;" :latex "\\guillemotright{}"
			   :texinfo "@guillemetright{}")
     (opening-single-quote :utf-8 "“" :html "&ldquo;" :latex "``" :texinfo "``")
     (closing-single-quote :utf-8 "”" :html "&rdquo;" :latex "''" :texinfo "''")
     (apostrophe :utf-8 "’" :html "&rsquo;"))
    ("fr"
     (opening-double-quote :utf-8 "« " :html "&laquo;&nbsp;" :latex "\\og "
			   :texinfo "@guillemetleft{}@tie{}")
     (closing-double-quote :utf-8 " »" :html "&nbsp;&raquo;" :latex "\\fg{}"
			   :texinfo "@tie{}@guillemetright{}")
     (opening-single-quote :utf-8 "« " :html "&laquo;&nbsp;" :latex "\\og "
			   :texinfo "@guillemetleft{}@tie{}")
     (closing-single-quote :utf-8 " »" :html "&nbsp;&raquo;" :latex "\\fg{}"
			   :texinfo "@tie{}@guillemetright{}")
     (apostrophe :utf-8 "’" :html "&rsquo;"))
    ("no"
     ;; https://nn.wikipedia.org/wiki/Sitatteikn
     (opening-double-quote :utf-8 "«" :html "&laquo;" :latex "\\guillemotleft{}"
			   :texinfo "@guillemetleft{}")
     (closing-double-quote :utf-8 "»" :html "&raquo;" :latex "\\guillemotright{}"
			   :texinfo "@guillemetright{}")
     (opening-single-quote :utf-8 "‘" :html "&lsquo;" :latex "`" :texinfo "`")
     (closing-single-quote :utf-8 "’" :html "&rsquo;" :latex "'" :texinfo "'")
     (apostrophe :utf-8 "’" :html "&rsquo;"))
    ("nb"
     ;; https://nn.wikipedia.org/wiki/Sitatteikn
     (opening-double-quote :utf-8 "«" :html "&laquo;" :latex "\\guillemotleft{}"
			   :texinfo "@guillemetleft{}")
     (closing-double-quote :utf-8 "»" :html "&raquo;" :latex "\\guillemotright{}"
			   :texinfo "@guillemetright{}")
     (opening-single-quote :utf-8 "‘" :html "&lsquo;" :latex "`" :texinfo "`")
     (closing-single-quote :utf-8 "’" :html "&rsquo;" :latex "'" :texinfo "'")
     (apostrophe :utf-8 "’" :html "&rsquo;"))
    ("nn"
     ;; https://nn.wikipedia.org/wiki/Sitatteikn
     (opening-double-quote :utf-8 "«" :html "&laquo;" :latex "\\guillemotleft{}"
			   :texinfo "@guillemetleft{}")
     (closing-double-quote :utf-8 "»" :html "&raquo;" :latex "\\guillemotright{}"
			   :texinfo "@guillemetright{}")
     (opening-single-quote :utf-8 "‘" :html "&lsquo;" :latex "`" :texinfo "`")
     (closing-single-quote :utf-8 "’" :html "&rsquo;" :latex "'" :texinfo "'")
     (apostrophe :utf-8 "’" :html "&rsquo;"))
    ("ru"
     ;; http://ru.wikipedia.org/wiki/%D0%9A%D0%B0%D0%B2%D1%8B%D1%87%D0%BA%D0%B8#.D0.9A.D0.B0.D0.B2.D1.8B.D1.87.D0.BA.D0.B8.2C_.D0.B8.D1.81.D0.BF.D0.BE.D0.BB.D1.8C.D0.B7.D1.83.D0.B5.D0.BC.D1.8B.D0.B5_.D0.B2_.D1.80.D1.83.D1.81.D1.81.D0.BA.D0.BE.D0.BC_.D1.8F.D0.B7.D1.8B.D0.BA.D0.B5
     ;; http://www.artlebedev.ru/kovodstvo/sections/104/
     (opening-double-quote :utf-8 "«" :html "&laquo;" :latex "{}<<"
    			   :texinfo "@guillemetleft{}")
     (closing-double-quote :utf-8 "»" :html "&raquo;" :latex ">>{}"
    			   :texinfo "@guillemetright{}")
     (opening-single-quote :utf-8 "„" :html "&bdquo;" :latex "\\glqq{}"
    			   :texinfo "@quotedblbase{}")
     (closing-single-quote :utf-8 "“" :html "&ldquo;" :latex "\\grqq{}"
    			   :texinfo "@quotedblleft{}")
     (apostrophe :utf-8 "’" :html: "&#39;"))
    ("sv"
     ;; based on https://sv.wikipedia.org/wiki/Citattecken
     (opening-double-quote :utf-8 "”" :html "&rdquo;" :latex "’’" :texinfo "’’")
     (closing-double-quote :utf-8 "”" :html "&rdquo;" :latex "’’" :texinfo "’’")
     (opening-single-quote :utf-8 "’" :html "&rsquo;" :latex "’" :texinfo "`")
     (closing-single-quote :utf-8 "’" :html "&rsquo;" :latex "’" :texinfo "'")
     (apostrophe :utf-8 "’" :html "&rsquo;"))
    )
  "Smart quotes translations.

Alist whose CAR is a language string and CDR is an alist with
quote type as key and a plist associating various encodings to
their translation as value.

A quote type can be any symbol among `opening-double-quote',
`closing-double-quote', `opening-single-quote',
`closing-single-quote' and `apostrophe'.

Valid encodings include `:utf-8', `:html', `:latex' and
`:texinfo'.

If no translation is found, the quote character is left as-is.")

(defconst org-export-smart-quotes-regexps
  (list
   ;; Possible opening quote at beginning of string.
   "\\`\\([\"']\\)\\(\\w\\|\\s.\\|\\s_\\|\\s(\\)"
   ;; Possible closing quote at beginning of string.
   "\\`\\([\"']\\)\\(\\s-\\|\\s)\\|\\s.\\)"
   ;; Possible apostrophe at beginning of string.
   "\\`\\('\\)\\S-"
   ;; Opening single and double quotes.
   "\\(?:\\s-\\|\\s(\\)\\([\"']\\)\\(?:\\w\\|\\s.\\|\\s_\\)"
   ;; Closing single and double quotes.
   "\\(?:\\w\\|\\s.\\|\\s_\\)\\([\"']\\)\\(?:\\s-\\|\\s)\\|\\s.\\)"
   ;; Apostrophe.
   "\\S-\\('\\)\\S-"
   ;; Possible opening quote at end of string.
   "\\(?:\\s-\\|\\s(\\)\\([\"']\\)\\'"
   ;; Possible closing quote at end of string.
   "\\(?:\\w\\|\\s.\\|\\s_\\)\\([\"']\\)\\'"
   ;; Possible apostrophe at end of string.
   "\\S-\\('\\)\\'")
  "List of regexps matching a quote or an apostrophe.
In every regexp, quote or apostrophe matched is put in group 1.")

(defun org-export-activate-smart-quotes (s encoding info &optional original)
  "Replace regular quotes with \"smart\" quotes in string S.

ENCODING is a symbol among `:html', `:latex', `:texinfo' and
`:utf-8'.  INFO is a plist used as a communication channel.

The function has to retrieve information about string
surroundings in parse tree.  It can only happen with an
unmodified string.  Thus, if S has already been through another
process, a non-nil ORIGINAL optional argument will provide that
original string.

Return the new string."
  (if (equal s "") ""
    (let* ((prev (org-export-get-previous-element (or original s) info))
	   ;; Try to be flexible when computing number of blanks
	   ;; before object.  The previous object may be a string
	   ;; introduced by the back-end and not completely parsed.
	   (pre-blank (and prev
			   (or (org-element-property :post-blank prev)
			       ;; A string with missing `:post-blank'
			       ;; property.
			       (and (stringp prev)
				    (string-match " *\\'" prev)
				    (length (match-string 0 prev)))
			       ;; Fallback value.
			       0)))
	   (next (org-export-get-next-element (or original s) info))
	   (get-smart-quote
	    (lambda (q type)
	      ;; Return smart quote associated to a give quote Q, as
	      ;; a string.  TYPE is a symbol among `open', `close' and
	      ;; `apostrophe'.
	      (let ((key (case type
			   (apostrophe 'apostrophe)
			   (open (if (equal "'" q) 'opening-single-quote
				   'opening-double-quote))
			   (otherwise (if (equal "'" q) 'closing-single-quote
					'closing-double-quote)))))
		(or (plist-get
		     (cdr (assq key
				(cdr (assoc (plist-get info :language)
					    org-export-smart-quotes-alist))))
		     encoding)
		    q)))))
      (if (or (equal "\"" s) (equal "'" s))
	  ;; Only a quote: no regexp can match.  We have to check both
	  ;; sides and decide what to do.
	  (cond ((and (not prev) (not next)) s)
		((not prev) (funcall get-smart-quote s 'open))
		((and (not next) (zerop pre-blank))
		 (funcall get-smart-quote s 'close))
		((not next) s)
		((zerop pre-blank) (funcall get-smart-quote s 'apostrophe))
		(t (funcall get-smart-quote 'open)))
	;; 1. Replace quote character at the beginning of S.
	(cond
	 ;; Apostrophe?
	 ((and prev (zerop pre-blank)
	       (string-match (nth 2 org-export-smart-quotes-regexps) s))
	  (setq s (replace-match
		   (funcall get-smart-quote (match-string 1 s) 'apostrophe)
		   nil t s 1)))
	 ;; Closing quote?
	 ((and prev (zerop pre-blank)
	       (string-match (nth 1 org-export-smart-quotes-regexps) s))
	  (setq s (replace-match
		   (funcall get-smart-quote (match-string 1 s) 'close)
		   nil t s 1)))
	 ;; Opening quote?
	 ((and (or (not prev) (> pre-blank 0))
	       (string-match (nth 0 org-export-smart-quotes-regexps) s))
	  (setq s (replace-match
		   (funcall get-smart-quote (match-string 1 s) 'open)
		   nil t s 1))))
	;; 2. Replace quotes in the middle of the string.
	(setq s (replace-regexp-in-string
		 ;; Opening quotes.
		 (nth 3 org-export-smart-quotes-regexps)
		 (lambda (text)
		   (funcall get-smart-quote (match-string 1 text) 'open))
		 s nil t 1))
	(setq s (replace-regexp-in-string
		 ;; Closing quotes.
		 (nth 4 org-export-smart-quotes-regexps)
		 (lambda (text)
		   (funcall get-smart-quote (match-string 1 text) 'close))
		 s nil t 1))
	(setq s (replace-regexp-in-string
		 ;; Apostrophes.
		 (nth 5 org-export-smart-quotes-regexps)
		 (lambda (text)
		   (funcall get-smart-quote (match-string 1 text) 'apostrophe))
		 s nil t 1))
	;; 3. Replace quote character at the end of S.
	(cond
	 ;; Apostrophe?
	 ((and next (string-match (nth 8 org-export-smart-quotes-regexps) s))
	  (setq s (replace-match
		   (funcall get-smart-quote (match-string 1 s) 'apostrophe)
		   nil t s 1)))
	 ;; Closing quote?
	 ((and (not next)
	       (string-match (nth 7 org-export-smart-quotes-regexps) s))
	  (setq s (replace-match
		   (funcall get-smart-quote (match-string 1 s) 'close)
		   nil t s 1)))
	 ;; Opening quote?
	 ((and next (string-match (nth 6 org-export-smart-quotes-regexps) s))
	  (setq s (replace-match
		   (funcall get-smart-quote (match-string 1 s) 'open)
		   nil t s 1))))
	;; Return string with smart quotes.
	s))))

;;;; Topology
;;
;; Here are various functions to retrieve information about the
;; neighborhood of a given element or object.  Neighbors of interest
;; are direct parent (`org-export-get-parent'), parent headline
;; (`org-export-get-parent-headline'), first element containing an
;; object, (`org-export-get-parent-element'), parent table
;; (`org-export-get-parent-table'), previous element or object
;; (`org-export-get-previous-element') and next element or object
;; (`org-export-get-next-element').
;;
;; `org-export-get-genealogy' returns the full genealogy of a given
;; element or object, from closest parent to full parse tree.

<<<<<<< HEAD
=======
;; defsubst org-export-get-parent must be defined before first use
>>>>>>> 3d973cdc
(defun org-export-get-genealogy (blob)
  "Return full genealogy relative to a given element or object.

BLOB is the element or object being considered.

Ancestors are returned from closest to farthest, the last one
being the full parse tree."
  (let (genealogy (parent blob))
    (while (setq parent (org-element-property :parent parent))
      (push parent genealogy))
    (nreverse genealogy)))

(defun org-export-get-parent-headline (blob)
  "Return BLOB parent headline or nil.
BLOB is the element or object being considered."
  (let ((parent blob))
    (while (and (setq parent (org-element-property :parent parent))
		(not (eq (org-element-type parent) 'headline))))
    parent))

(defun org-export-get-parent-element (object)
  "Return first element containing OBJECT or nil.
OBJECT is the object to consider."
  (let ((parent object))
    (while (and (setq parent (org-element-property :parent parent))
		(memq (org-element-type parent) org-element-all-objects)))
    parent))

(defun org-export-get-parent-table (object)
  "Return OBJECT parent table or nil.
OBJECT is either a `table-cell' or `table-element' type object."
  (let ((parent object))
    (while (and (setq parent (org-element-property :parent parent))
		(not (eq (org-element-type parent) 'table))))
    parent))

(defun org-export-get-previous-element (blob info &optional n)
  "Return previous element or object.

BLOB is an element or object.  INFO is a plist used as
a communication channel.  Return previous exportable element or
object, a string, or nil.

When optional argument N is a positive integer, return a list
containing up to N siblings before BLOB, from farthest to
closest.  With any other non-nil value, return a list containing
all of them."
  (let* ((secondary (org-element-secondary-p blob))
	 (parent (org-export-get-parent blob))
	 (siblings
	  (if secondary (org-element-property secondary parent)
	    (org-element-contents parent)))
	 prev)
    (catch 'exit
      (dolist (obj (cdr (memq blob (reverse siblings))) prev)
	(cond ((memq obj (plist-get info :ignore-list)))
	      ((null n) (throw 'exit obj))
	      ((not (wholenump n)) (push obj prev))
	      ((zerop n) (throw 'exit prev))
	      (t (decf n) (push obj prev)))))))

(defun org-export-get-next-element (blob info &optional n)
  "Return next element or object.

BLOB is an element or object.  INFO is a plist used as
a communication channel.  Return next exportable element or
object, a string, or nil.

When optional argument N is a positive integer, return a list
containing up to N siblings after BLOB, from closest to farthest.
With any other non-nil value, return a list containing all of
them."
  (let* ((secondary (org-element-secondary-p blob))
	 (parent (org-export-get-parent blob))
	 (siblings
	  (cdr (memq blob
		     (if secondary (org-element-property secondary parent)
		       (org-element-contents parent)))))
	 next)
    (catch 'exit
      (dolist (obj siblings (nreverse next))
	(cond ((memq obj (plist-get info :ignore-list)))
	      ((null n) (throw 'exit obj))
	      ((not (wholenump n)) (push obj next))
	      ((zerop n) (throw 'exit (nreverse next)))
	      (t (decf n) (push obj next)))))))


;;;; Translation
;;
;; `org-export-translate' translates a string according to the language
;; specified by the LANGUAGE keyword.  `org-export-dictionary' contains
;; the dictionary used for the translation.

(defconst org-export-dictionary
  '(("%e %n: %c"
     ("fr" :default "%e %n : %c" :html "%e&nbsp;%n&nbsp;: %c"))
    ("Author"
     ("ca" :default "Autor")
     ("cs" :default "Autor")
     ("da" :default "Forfatter")
     ("de" :default "Autor")
     ("eo" :html "A&#365;toro")
     ("es" :default "Autor")
     ("et" :default "Autor")
     ("fi" :html "Tekij&auml;")
     ("fr" :default "Auteur")
     ("hu" :default "Szerz&otilde;")
     ("is" :html "H&ouml;fundur")
     ("it" :default "Autore")
     ("ja" :default "著者" :html "&#33879;&#32773;")
     ("nl" :default "Auteur")
     ("no" :default "Forfatter")
     ("nb" :default "Forfatter")
     ("nn" :default "Forfattar")
     ("pl" :default "Autor")
     ("ru" :html "&#1040;&#1074;&#1090;&#1086;&#1088;" :utf-8 "Автор")
     ("sv" :html "F&ouml;rfattare")
     ("uk" :html "&#1040;&#1074;&#1090;&#1086;&#1088;" :utf-8 "Автор")
     ("zh-CN" :html "&#20316;&#32773;" :utf-8 "作者")
     ("zh-TW" :html "&#20316;&#32773;" :utf-8 "作者"))
    ("Continued from previous page"
     ("de" :default "Fortsetzung von vorheriger Seite")
     ("es" :default "Continúa de la página anterior")
     ("fr" :default "Suite de la page précédente")
     ("it" :default "Continua da pagina precedente")
     ("ja" :default "前ページからの続き")
     ("nl" :default "Vervolg van vorige pagina")
     ("pt" :default "Continuação da página anterior")
     ("ru" :html "(&#1055;&#1088;&#1086;&#1076;&#1086;&#1083;&#1078;&#1077;&#1085;&#1080;&#1077;)"
      :utf-8 "(Продолжение)"))
    ("Continued on next page"
     ("de" :default "Fortsetzung nächste Seite")
     ("es" :default "Continúa en la siguiente página")
     ("fr" :default "Suite page suivante")
     ("it" :default "Continua alla pagina successiva")
     ("ja" :default "次ページに続く")
     ("nl" :default "Vervolg op volgende pagina")
     ("pt" :default "Continua na página seguinte")
     ("ru" :html "(&#1055;&#1088;&#1086;&#1076;&#1086;&#1083;&#1078;&#1077;&#1085;&#1080;&#1077; &#1089;&#1083;&#1077;&#1076;&#1091;&#1077;&#1090;)"
      :utf-8 "(Продолжение следует)"))
    ("Date"
     ("ca" :default "Data")
     ("cs" :default "Datum")
     ("da" :default "Dato")
     ("de" :default "Datum")
     ("eo" :default "Dato")
     ("es" :default "Fecha")
     ("et" :html "Kuup&#228;ev" :utf-8 "Kuupäev")
     ("fi" :html "P&auml;iv&auml;m&auml;&auml;r&auml;")
     ("hu" :html "D&aacute;tum")
     ("is" :default "Dagsetning")
     ("it" :default "Data")
     ("ja" :default "日付" :html "&#26085;&#20184;")
     ("nl" :default "Datum")
     ("no" :default "Dato")
     ("nb" :default "Dato")
     ("nn" :default "Dato")
     ("pl" :default "Data")
     ("ru" :html "&#1044;&#1072;&#1090;&#1072;" :utf-8 "Дата")
     ("sv" :default "Datum")
     ("uk" :html "&#1044;&#1072;&#1090;&#1072;" :utf-8 "Дата")
     ("zh-CN" :html "&#26085;&#26399;" :utf-8 "日期")
     ("zh-TW" :html "&#26085;&#26399;" :utf-8 "日期"))
    ("Equation"
     ("da" :default "Ligning")
     ("de" :default "Gleichung")
     ("es" :html "Ecuaci&oacute;n" :default "Ecuación")
     ("et" :html "V&#245;rrand" :utf-8 "Võrrand")
     ("fr" :ascii "Equation" :default "Équation")
     ("ja" :default "方程式")
     ("no" :default "Ligning")
     ("nb" :default "Ligning")
     ("nn" :default "Likning")
     ("ru" :html "&#1059;&#1088;&#1072;&#1074;&#1085;&#1077;&#1085;&#1080;&#1077;"
      :utf-8 "Уравнение")
     ("sv" :default "Ekvation")
     ("zh-CN" :html "&#26041;&#31243;" :utf-8 "方程"))
    ("Figure"
     ("da" :default "Figur")
     ("de" :default "Abbildung")
     ("es" :default "Figura")
     ("et" :default "Joonis")
     ("ja" :default "図" :html "&#22259;")
     ("no" :default "Illustrasjon")
     ("nb" :default "Illustrasjon")
     ("nn" :default "Illustrasjon")
     ("ru" :html "&#1056;&#1080;&#1089;&#1091;&#1085;&#1086;&#1082;" :utf-8 "Рисунок")
     ("sv" :default "Illustration")
     ("zh-CN" :html "&#22270;" :utf-8 "图"))
    ("Figure %d:"
     ("da" :default "Figur %d")
     ("de" :default "Abbildung %d:")
     ("es" :default "Figura %d:")
     ("et" :default "Joonis %d:")
     ("fr" :default "Figure %d :" :html "Figure&nbsp;%d&nbsp;:")
     ("ja" :default "図%d: " :html "&#22259;%d: ")
     ("no" :default "Illustrasjon %d")
     ("nb" :default "Illustrasjon %d")
     ("nn" :default "Illustrasjon %d")
     ("ru" :html "&#1056;&#1080;&#1089;. %d.:" :utf-8 "Рис. %d.:")
     ("sv" :default "Illustration %d")
     ("zh-CN" :html "&#22270;%d&nbsp;" :utf-8 "图%d "))
    ("Footnotes"
     ("ca" :html "Peus de p&agrave;gina")
     ("cs" :default "Pozn\xe1mky pod carou")
     ("da" :default "Fodnoter")
     ("de" :html "Fu&szlig;noten" :default "Fußnoten")
     ("eo" :default "Piednotoj")
     ("es" :html "Nota al pie de p&aacute;gina" :default "Nota al pie de página")
     ("et" :html "Allm&#228;rkused" :utf-8 "Allmärkused")
     ("fi" :default "Alaviitteet")
     ("fr" :default "Notes de bas de page")
     ("hu" :html "L&aacute;bjegyzet")
     ("is" :html "Aftanm&aacute;lsgreinar")
     ("it" :html "Note a pi&egrave; di pagina")
     ("ja" :default "脚注" :html "&#33050;&#27880;")
     ("nl" :default "Voetnoten")
     ("no" :default "Fotnoter")
     ("nb" :default "Fotnoter")
     ("nn" :default "Fotnotar")
     ("pl" :default "Przypis")
     ("ru" :html "&#1057;&#1085;&#1086;&#1089;&#1082;&#1080;" :utf-8 "Сноски")
     ("sv" :default "Fotnoter")
     ("uk" :html "&#1055;&#1088;&#1080;&#1084;&#1110;&#1090;&#1082;&#1080;"
      :utf-8 "Примітки")
     ("zh-CN" :html "&#33050;&#27880;" :utf-8 "脚注")
     ("zh-TW" :html "&#33139;&#35387;" :utf-8 "腳註"))
    ("List of Listings"
     ("da" :default "Programmer")
     ("de" :default "Programmauflistungsverzeichnis")
     ("es" :default "Indice de Listados de programas")
     ("et" :default "Loendite nimekiri")
     ("fr" :default "Liste des programmes")
     ("ja" :default "ソースコード目次")
     ("no" :default "Dataprogrammer")
     ("nb" :default "Dataprogrammer")
     ("ru" :html "&#1057;&#1087;&#1080;&#1089;&#1086;&#1082; &#1088;&#1072;&#1089;&#1087;&#1077;&#1095;&#1072;&#1090;&#1086;&#1082;"
      :utf-8 "Список распечаток")
     ("zh-CN" :html "&#20195;&#30721;&#30446;&#24405;" :utf-8 "代码目录"))
    ("List of Tables"
     ("da" :default "Tabeller")
     ("de" :default "Tabellenverzeichnis")
     ("es" :default "Indice de tablas")
     ("et" :default "Tabelite nimekiri")
     ("fr" :default "Liste des tableaux")
     ("ja" :default "表目次")
     ("no" :default "Tabeller")
     ("nb" :default "Tabeller")
     ("nn" :default "Tabeller")
     ("ru" :html "&#1057;&#1087;&#1080;&#1089;&#1086;&#1082; &#1090;&#1072;&#1073;&#1083;&#1080;&#1094;"
      :utf-8 "Список таблиц")
     ("sv" :default "Tabeller")
     ("zh-CN" :html "&#34920;&#26684;&#30446;&#24405;" :utf-8 "表格目录"))
    ("Listing %d:"
     ("da" :default "Program %d")
     ("de" :default "Programmlisting %d")
     ("es" :default "Listado de programa %d")
     ("et" :default "Loend %d")
     ("fr" :default "Programme %d :" :html "Programme&nbsp;%d&nbsp;:")
     ("ja" :default "ソースコード%d:")
     ("no" :default "Dataprogram %d")
     ("nb" :default "Dataprogram %d")
     ("ru" :html "&#1056;&#1072;&#1089;&#1087;&#1077;&#1095;&#1072;&#1090;&#1082;&#1072; %d.:"
      :utf-8 "Распечатка %d.:")
     ("zh-CN" :html "&#20195;&#30721;%d&nbsp;" :utf-8 "代码%d "))
    ("References"
     ("fr" :ascii "References" :default "Références")
     ("de" :default "Quellen"))
    ("See section %s"
     ("da" :default "jævnfør afsnit %s")
     ("de" :default "siehe Abschnitt %s")
     ("es" :default "vea seccion %s")
     ("et" :html "Vaata peat&#252;kki %s" :utf-8 "Vaata peatükki %s")
     ("fr" :default "cf. section %s")
     ("ja" :default "セクション %s を参照")
     ("ru" :html "&#1057;&#1084;. &#1088;&#1072;&#1079;&#1076;&#1077;&#1083; %s"
      :utf-8 "См. раздел %s")
     ("zh-CN" :html "&#21442;&#35265;&#31532;%s&#33410;" :utf-8 "参见第%s节"))
    ("Table"
     ("de" :default "Tabelle")
     ("es" :default "Tabla")
     ("et" :default "Tabel")
     ("fr" :default "Tableau")
     ("ja" :default "表" :html "&#34920;")
     ("ru" :html "&#1058;&#1072;&#1073;&#1083;&#1080;&#1094;&#1072;" :utf-8 "Таблица")
     ("zh-CN" :html "&#34920;" :utf-8 "表"))
    ("Table %d:"
     ("da" :default "Tabel %d")
     ("de" :default "Tabelle %d")
     ("es" :default "Tabla %d")
     ("et" :default "Tabel %d")
     ("fr" :default "Tableau %d :")
     ("ja" :default "表%d:" :html "&#34920;%d:")
     ("no" :default "Tabell %d")
     ("nb" :default "Tabell %d")
     ("nn" :default "Tabell %d")
     ("ru" :html "&#1058;&#1072;&#1073;&#1083;&#1080;&#1094;&#1072; %d.:"
      :utf-8 "Таблица %d.:")
     ("sv" :default "Tabell %d")
     ("zh-CN" :html "&#34920;%d&nbsp;" :utf-8 "表%d "))
    ("Table of Contents"
     ("ca" :html "&Iacute;ndex")
     ("cs" :default "Obsah")
     ("da" :default "Indhold")
     ("de" :default "Inhaltsverzeichnis")
     ("eo" :default "Enhavo")
     ("es" :html "&Iacute;ndice")
     ("et" :default "Sisukord")
     ("fi" :html "Sis&auml;llysluettelo")
     ("fr" :ascii "Sommaire" :default "Table des matières")
     ("hu" :html "Tartalomjegyz&eacute;k")
     ("is" :default "Efnisyfirlit")
     ("it" :default "Indice")
     ("ja" :default "目次" :html "&#30446;&#27425;")
     ("nl" :default "Inhoudsopgave")
     ("no" :default "Innhold")
     ("nb" :default "Innhold")
     ("nn" :default "Innhald")
     ("pl" :html "Spis tre&#x015b;ci")
     ("ru" :html "&#1057;&#1086;&#1076;&#1077;&#1088;&#1078;&#1072;&#1085;&#1080;&#1077;"
      :utf-8 "Содержание")
     ("sv" :html "Inneh&aring;ll")
     ("uk" :html "&#1047;&#1084;&#1110;&#1089;&#1090;" :utf-8 "Зміст")
     ("zh-CN" :html "&#30446;&#24405;" :utf-8 "目录")
     ("zh-TW" :html "&#30446;&#37636;" :utf-8 "目錄"))
    ("Unknown reference"
     ("da" :default "ukendt reference")
     ("de" :default "Unbekannter Verweis")
     ("es" :default "referencia desconocida")
     ("et" :default "Tundmatu viide")
     ("fr" :ascii "Destination inconnue" :default "Référence inconnue")
     ("ja" :default "不明な参照先")
     ("ru" :html "&#1053;&#1077;&#1080;&#1079;&#1074;&#1077;&#1089;&#1090;&#1085;&#1072;&#1103; &#1089;&#1089;&#1099;&#1083;&#1082;&#1072;"
      :utf-8 "Неизвестная ссылка")
     ("zh-CN" :html "&#26410;&#30693;&#24341;&#29992;" :utf-8 "未知引用")))
  "Dictionary for export engine.

Alist whose CAR is the string to translate and CDR is an alist
whose CAR is the language string and CDR is a plist whose
properties are possible charsets and values translated terms.

It is used as a database for `org-export-translate'. Since this
function returns the string as-is if no translation was found,
the variable only needs to record values different from the
entry.")

(defun org-export-translate (s encoding info)
  "Translate string S according to language specification.

ENCODING is a symbol among `:ascii', `:html', `:latex', `:latin1'
and `:utf-8'.  INFO is a plist used as a communication channel.

Translation depends on `:language' property. Return the
translated string. If no translation is found, try to fall back
to `:default' encoding. If it fails, return S."
  (let* ((lang (plist-get info :language))
	 (translations (cdr (assoc lang
				   (cdr (assoc s org-export-dictionary))))))
    (or (plist-get translations encoding)
	(plist-get translations :default)
	s)))



;;; Asynchronous Export
;;
;; `org-export-async-start' is the entry point for asynchronous
;; export.  It recreates current buffer (including visibility,
;; narrowing and visited file) in an external Emacs process, and
;; evaluates a command there.  It then applies a function on the
;; returned results in the current process.
;;
;; At a higher level, `org-export-to-buffer' and `org-export-to-file'
;; allow to export to a buffer or a file, asynchronously or not.
;;
;; `org-export-output-file-name' is an auxiliary function meant to be
;; used with `org-export-to-file'.  With a given extension, it tries
;; to provide a canonical file name to write export output to.
;;
;; Asynchronously generated results are never displayed directly.
;; Instead, they are stored in `org-export-stack-contents'.  They can
;; then be retrieved by calling `org-export-stack'.
;;
;; Export Stack is viewed through a dedicated major mode
;;`org-export-stack-mode' and tools: `org-export-stack-refresh',
;;`org-export-stack-delete', `org-export-stack-view' and
;;`org-export-stack-clear'.
;;
;; For back-ends, `org-export-add-to-stack' add a new source to stack.
;; It should be used whenever `org-export-async-start' is called.

(defmacro org-export-async-start  (fun &rest body)
  "Call function FUN on the results returned by BODY evaluation.

BODY evaluation happens in an asynchronous process, from a buffer
which is an exact copy of the current one.

Use `org-export-add-to-stack' in FUN in order to register results
in the stack.

This is a low level function.  See also `org-export-to-buffer'
and `org-export-to-file' for more specialized functions."
  (declare (indent 1) (debug t))
  (org-with-gensyms (process temp-file copy-fun proc-buffer coding)
    ;; Write the full sexp evaluating BODY in a copy of the current
    ;; buffer to a temporary file, as it may be too long for program
    ;; args in `start-process'.
    `(with-temp-message "Initializing asynchronous export process"
       (let ((,copy-fun (org-export--generate-copy-script (current-buffer)))
             (,temp-file (make-temp-file "org-export-process"))
             (,coding buffer-file-coding-system))
         (with-temp-file ,temp-file
           (insert
            ;; Null characters (from variable values) are inserted
            ;; within the file.  As a consequence, coding system for
            ;; buffer contents will not be recognized properly.  So,
            ;; we make sure it is the same as the one used to display
            ;; the original buffer.
            (format ";; -*- coding: %s; -*-\n%S"
                    ,coding
                    `(with-temp-buffer
                       (when org-export-async-debug '(setq debug-on-error t))
                       ;; Ignore `kill-emacs-hook' and code evaluation
                       ;; queries from Babel as we need a truly
                       ;; non-interactive process.
                       (setq kill-emacs-hook nil
                             org-babel-confirm-evaluate-answer-no t)
                       ;; Initialize export framework.
                       (require 'ox)
                       ;; Re-create current buffer there.
                       (funcall ,,copy-fun)
                       (restore-buffer-modified-p nil)
                       ;; Sexp to evaluate in the buffer.
                       (print (progn ,,@body))))))
         ;; Start external process.
         (let* ((process-connection-type nil)
                (,proc-buffer (generate-new-buffer-name "*Org Export Process*"))
                (,process
		 (apply
		  #'start-process
		  (append
		   (list "org-export-process"
			 ,proc-buffer
			 (expand-file-name invocation-name invocation-directory)
			 "--batch")
		   (if org-export-async-init-file
		       (list "-Q" "-l" org-export-async-init-file)
		     (list "-l" user-init-file))
		   (list "-l" ,temp-file)))))
           ;; Register running process in stack.
           (org-export-add-to-stack (get-buffer ,proc-buffer) nil ,process)
           ;; Set-up sentinel in order to catch results.
           (let ((handler ,fun))
             (set-process-sentinel
              ,process
              `(lambda (p status)
                 (let ((proc-buffer (process-buffer p)))
                   (when (eq (process-status p) 'exit)
                     (unwind-protect
                         (if (zerop (process-exit-status p))
                             (unwind-protect
                                 (let ((results
                                        (with-current-buffer proc-buffer
                                          (goto-char (point-max))
                                          (backward-sexp)
                                          (read (current-buffer)))))
                                   (funcall ,handler results))
                               (unless org-export-async-debug
                                 (and (get-buffer proc-buffer)
                                      (kill-buffer proc-buffer))))
                           (org-export-add-to-stack proc-buffer nil p)
                           (ding)
                           (message "Process '%s' exited abnormally" p))
                       (unless org-export-async-debug
                         (delete-file ,,temp-file)))))))))))))

;;;###autoload
(defun org-export-to-buffer
  (backend buffer
	   &optional async subtreep visible-only body-only ext-plist
	   post-process)
  "Call `org-export-as' with output to a specified buffer.

BACKEND is either an export back-end, as returned by, e.g.,
`org-export-create-backend', or a symbol referring to
a registered back-end.

BUFFER is the name of the output buffer.  If it already exists,
it will be erased first, otherwise, it will be created.

A non-nil optional argument ASYNC means the process should happen
asynchronously.  The resulting buffer should then be accessible
through the `org-export-stack' interface.  When ASYNC is nil, the
buffer is displayed if `org-export-show-temporary-export-buffer'
is non-nil.

Optional arguments SUBTREEP, VISIBLE-ONLY, BODY-ONLY and
EXT-PLIST are similar to those used in `org-export-as', which
see.

Optional argument POST-PROCESS is a function which should accept
no argument.  It is always called within the current process,
from BUFFER, with point at its beginning.  Export back-ends can
use it to set a major mode there, e.g,

  \(defun org-latex-export-as-latex
    \(&optional async subtreep visible-only body-only ext-plist)
    \(interactive)
    \(org-export-to-buffer 'latex \"*Org LATEX Export*\"
      async subtreep visible-only body-only ext-plist (lambda () (LaTeX-mode))))

This function returns BUFFER."
  (declare (indent 2))
  (if async
      (org-export-async-start
	  `(lambda (output)
	     (with-current-buffer (get-buffer-create ,buffer)
	       (erase-buffer)
	       (setq buffer-file-coding-system ',buffer-file-coding-system)
	       (insert output)
	       (goto-char (point-min))
	       (org-export-add-to-stack (current-buffer) ',backend)
	       (ignore-errors (funcall ,post-process))))
	`(org-export-as
	  ',backend ,subtreep ,visible-only ,body-only ',ext-plist))
    (let ((output
	   (org-export-as backend subtreep visible-only body-only ext-plist))
	  (buffer (get-buffer-create buffer))
	  (encoding buffer-file-coding-system))
      (when (and (org-string-nw-p output) (org-export--copy-to-kill-ring-p))
	(org-kill-new output))
      (with-current-buffer buffer
	(erase-buffer)
	(setq buffer-file-coding-system encoding)
	(insert output)
	(goto-char (point-min))
	(and (functionp post-process) (funcall post-process)))
      (when org-export-show-temporary-export-buffer
	(switch-to-buffer-other-window buffer))
      buffer)))

;;;###autoload
(defun org-export-to-file
  (backend file &optional async subtreep visible-only body-only ext-plist
	   post-process)
  "Call `org-export-as' with output to a specified file.

BACKEND is either an export back-end, as returned by, e.g.,
`org-export-create-backend', or a symbol referring to
a registered back-end.  FILE is the name of the output file, as
a string.

A non-nil optional argument ASYNC means the process should happen
asynchronously.  The resulting buffer will then be accessible
through the `org-export-stack' interface.

Optional arguments SUBTREEP, VISIBLE-ONLY, BODY-ONLY and
EXT-PLIST are similar to those used in `org-export-as', which
see.

Optional argument POST-PROCESS is called with FILE as its
argument and happens asynchronously when ASYNC is non-nil.  It
has to return a file name, or nil.  Export back-ends can use this
to send the output file through additional processing, e.g,

  \(defun org-latex-export-to-latex
    \(&optional async subtreep visible-only body-only ext-plist)
    \(interactive)
    \(let ((outfile (org-export-output-file-name \".tex\" subtreep)))
      \(org-export-to-file 'latex outfile
        async subtreep visible-only body-only ext-plist
        \(lambda (file) (org-latex-compile file)))

The function returns either a file name returned by POST-PROCESS,
or FILE."
  (declare (indent 2))
  (if (not (file-writable-p file)) (error "Output file not writable")
    (let ((encoding (or org-export-coding-system buffer-file-coding-system)))
      (if async
          (org-export-async-start
	      `(lambda (file)
		 (org-export-add-to-stack (expand-file-name file) ',backend))
	    `(let ((output
		    (org-export-as
		     ',backend ,subtreep ,visible-only ,body-only
		     ',ext-plist)))
	       (with-temp-buffer
		 (insert output)
		 (let ((coding-system-for-write ',encoding))
		   (write-file ,file)))
	       (or (ignore-errors (funcall ',post-process ,file)) ,file)))
        (let ((output (org-export-as
                       backend subtreep visible-only body-only ext-plist)))
          (with-temp-buffer
            (insert output)
            (let ((coding-system-for-write encoding))
	      (write-file file)))
          (when (and (org-export--copy-to-kill-ring-p) (org-string-nw-p output))
            (org-kill-new output))
          ;; Get proper return value.
          (or (and (functionp post-process) (funcall post-process file))
	      file))))))

(defun org-export-output-file-name (extension &optional subtreep pub-dir)
  "Return output file's name according to buffer specifications.

EXTENSION is a string representing the output file extension,
with the leading dot.

With a non-nil optional argument SUBTREEP, try to determine
output file's name by looking for \"EXPORT_FILE_NAME\" property
of subtree at point.

When optional argument PUB-DIR is set, use it as the publishing
directory.

When optional argument VISIBLE-ONLY is non-nil, don't export
contents of hidden elements.

Return file name as a string."
  (let* ((visited-file (buffer-file-name (buffer-base-buffer)))
	 (base-name
	  ;; File name may come from EXPORT_FILE_NAME subtree
	  ;; property, assuming point is at beginning of said
	  ;; sub-tree.
	  (file-name-sans-extension
	   (or (and subtreep
		    (org-entry-get
		     (save-excursion
		       (ignore-errors (org-back-to-heading) (point)))
		     "EXPORT_FILE_NAME" t))
	       ;; File name may be extracted from buffer's associated
	       ;; file, if any.
	       (and visited-file (file-name-nondirectory visited-file))
	       ;; Can't determine file name on our own: Ask user.
	       (let ((read-file-name-function
		      (and org-completion-use-ido 'ido-read-file-name)))
		 (read-file-name
		  "Output file: " pub-dir nil nil nil
		  (lambda (name)
		    (string= (file-name-extension name t) extension)))))))
	 (output-file
	  ;; Build file name.  Enforce EXTENSION over whatever user
	  ;; may have come up with.  PUB-DIR, if defined, always has
	  ;; precedence over any provided path.
	  (cond
	   (pub-dir
	    (concat (file-name-as-directory pub-dir)
		    (file-name-nondirectory base-name)
		    extension))
	   ((file-name-absolute-p base-name) (concat base-name extension))
	   (t (concat (file-name-as-directory ".") base-name extension)))))
    ;; If writing to OUTPUT-FILE would overwrite original file, append
    ;; EXTENSION another time to final name.
    (if (and visited-file (org-file-equal-p visited-file output-file))
	(concat output-file extension)
      output-file)))

(defun org-export-add-to-stack (source backend &optional process)
  "Add a new result to export stack if not present already.

SOURCE is a buffer or a file name containing export results.
BACKEND is a symbol representing export back-end used to generate
it.

Entries already pointing to SOURCE and unavailable entries are
removed beforehand.  Return the new stack."
  (setq org-export-stack-contents
	(cons (list source backend (or process (current-time)))
	      (org-export-stack-remove source))))

(defun org-export-stack ()
  "Menu for asynchronous export results and running processes."
  (interactive)
  (let ((buffer (get-buffer-create "*Org Export Stack*")))
    (set-buffer buffer)
    (when (zerop (buffer-size)) (org-export-stack-mode))
    (org-export-stack-refresh)
    (pop-to-buffer buffer))
  (message "Type \"q\" to quit, \"?\" for help"))

(defun org-export--stack-source-at-point ()
  "Return source from export results at point in stack."
  (let ((source (car (nth (1- (org-current-line)) org-export-stack-contents))))
    (if (not source) (error "Source unavailable, please refresh buffer")
      (let ((source-name (if (stringp source) source (buffer-name source))))
	(if (save-excursion
	      (beginning-of-line)
	      (looking-at (concat ".* +" (regexp-quote source-name) "$")))
	    source
	  ;; SOURCE is not consistent with current line.  The stack
	  ;; view is outdated.
	  (error "Source unavailable; type `g' to update buffer"))))))

(defun org-export-stack-clear ()
  "Remove all entries from export stack."
  (interactive)
  (setq org-export-stack-contents nil))

(defun org-export-stack-refresh (&rest dummy)
  "Refresh the asynchronous export stack.
DUMMY is ignored.  Unavailable sources are removed from the list.
Return the new stack."
  (let ((inhibit-read-only t))
    (org-preserve-lc
     (erase-buffer)
     (insert (concat
	      (let ((counter 0))
		(mapconcat
		 (lambda (entry)
		   (let ((proc-p (processp (nth 2 entry))))
		     (concat
		      ;; Back-end.
		      (format " %-12s  " (or (nth 1 entry) ""))
		      ;; Age.
		      (let ((data (nth 2 entry)))
			(if proc-p (format " %6s  " (process-status data))
			  ;; Compute age of the results.
			  (org-format-seconds
			   "%4h:%.2m  "
			   (float-time (time-since data)))))
		      ;; Source.
		      (format " %s"
			      (let ((source (car entry)))
				(if (stringp source) source
				  (buffer-name source)))))))
		 ;; Clear stack from exited processes, dead buffers or
		 ;; non-existent files.
		 (setq org-export-stack-contents
		       (org-remove-if-not
			(lambda (el)
			  (if (processp (nth 2 el))
			      (buffer-live-p (process-buffer (nth 2 el)))
			    (let ((source (car el)))
			      (if (bufferp source) (buffer-live-p source)
				(file-exists-p source)))))
			org-export-stack-contents)) "\n")))))))

(defun org-export-stack-remove (&optional source)
  "Remove export results at point from stack.
If optional argument SOURCE is non-nil, remove it instead."
  (interactive)
  (let ((source (or source (org-export--stack-source-at-point))))
    (setq org-export-stack-contents
	  (org-remove-if (lambda (el) (equal (car el) source))
			 org-export-stack-contents))))

(defun org-export-stack-view (&optional in-emacs)
  "View export results at point in stack.
With an optional prefix argument IN-EMACS, force viewing files
within Emacs."
  (interactive "P")
  (let ((source (org-export--stack-source-at-point)))
    (cond ((processp source)
	   (org-switch-to-buffer-other-window (process-buffer source)))
	  ((bufferp source) (org-switch-to-buffer-other-window source))
	  (t (org-open-file source in-emacs)))))

(defvar org-export-stack-mode-map
  (let ((km (make-sparse-keymap)))
    (define-key km " " 'next-line)
    (define-key km "n" 'next-line)
    (define-key km "\C-n" 'next-line)
    (define-key km [down] 'next-line)
    (define-key km "p" 'previous-line)
    (define-key km "\C-p" 'previous-line)
    (define-key km "\C-?" 'previous-line)
    (define-key km [up] 'previous-line)
    (define-key km "C" 'org-export-stack-clear)
    (define-key km "v" 'org-export-stack-view)
    (define-key km (kbd "RET") 'org-export-stack-view)
    (define-key km "d" 'org-export-stack-remove)
    km)
  "Keymap for Org Export Stack.")

(define-derived-mode org-export-stack-mode special-mode "Org-Stack"
  "Mode for displaying asynchronous export stack.

Type \\[org-export-stack] to visualize the asynchronous export
stack.

In an Org Export Stack buffer, use \\<org-export-stack-mode-map>\\[org-export-stack-view] to view export output
on current line, \\[org-export-stack-remove] to remove it from the stack and \\[org-export-stack-clear] to clear
stack completely.

Removing entries in an Org Export Stack buffer doesn't affect
files or buffers, only the display.

\\{org-export-stack-mode-map}"
  (abbrev-mode 0)
  (auto-fill-mode 0)
  (setq buffer-read-only t
	buffer-undo-list t
	truncate-lines t
	header-line-format
	'(:eval
	  (format "  %-12s | %6s | %s" "Back-End" "Age" "Source")))
  (org-add-hook 'post-command-hook 'org-export-stack-refresh nil t)
  (set (make-local-variable 'revert-buffer-function)
       'org-export-stack-refresh))



;;; The Dispatcher
;;
;; `org-export-dispatch' is the standard interactive way to start an
;; export process.  It uses `org-export--dispatch-ui' as a subroutine
;; for its interface, which, in turn, delegates response to key
;; pressed to `org-export--dispatch-action'.

;;;###autoload
(defun org-export-dispatch (&optional arg)
  "Export dispatcher for Org mode.

It provides an access to common export related tasks in a buffer.
Its interface comes in two flavors: standard and expert.

While both share the same set of bindings, only the former
displays the valid keys associations in a dedicated buffer.
Scrolling (resp. line-wise motion) in this buffer is done with
SPC and DEL (resp. C-n and C-p) keys.

Set variable `org-export-dispatch-use-expert-ui' to switch to one
flavor or the other.

When ARG is \\[universal-argument], repeat the last export action, with the same set
of options used back then, on the current buffer.

When ARG is \\[universal-argument] \\[universal-argument], display the asynchronous export stack."
  (interactive "P")
  (let* ((input
	  (cond ((equal arg '(16)) '(stack))
		((and arg org-export-dispatch-last-action))
		(t (save-window-excursion
		     (unwind-protect
			 (progn
			   ;; Remember where we are
			   (move-marker org-export-dispatch-last-position
					(point)
					(org-base-buffer (current-buffer)))
			   ;; Get and store an export command
			   (setq org-export-dispatch-last-action
				 (org-export--dispatch-ui
				  (list org-export-initial-scope
					(and org-export-in-background 'async))
				  nil
				  org-export-dispatch-use-expert-ui)))
		       (and (get-buffer "*Org Export Dispatcher*")
			    (kill-buffer "*Org Export Dispatcher*")))))))
	 (action (car input))
	 (optns (cdr input)))
    (unless (memq 'subtree optns)
      (move-marker org-export-dispatch-last-position nil))
    (case action
      ;; First handle special hard-coded actions.
      (template (org-export-insert-default-template nil optns))
      (stack (org-export-stack))
      (publish-current-file
       (org-publish-current-file (memq 'force optns) (memq 'async optns)))
      (publish-current-project
       (org-publish-current-project (memq 'force optns) (memq 'async optns)))
      (publish-choose-project
       (org-publish (assoc (org-icompleting-read
			    "Publish project: "
			    org-publish-project-alist nil t)
			   org-publish-project-alist)
		    (memq 'force optns)
		    (memq 'async optns)))
      (publish-all (org-publish-all (memq 'force optns) (memq 'async optns)))
      (otherwise
       (save-excursion
	 (when arg
	   ;; Repeating command, maybe move cursor to restore subtree
	   ;; context.
	   (if (eq (marker-buffer org-export-dispatch-last-position)
		   (org-base-buffer (current-buffer)))
	       (goto-char org-export-dispatch-last-position)
	     ;; We are in a different buffer, forget position.
	     (move-marker org-export-dispatch-last-position nil)))
	 (funcall action
		  ;; Return a symbol instead of a list to ease
		  ;; asynchronous export macro use.
		  (and (memq 'async optns) t)
		  (and (memq 'subtree optns) t)
		  (and (memq 'visible optns) t)
		  (and (memq 'body optns) t)))))))

(defun org-export--dispatch-ui (options first-key expertp)
  "Handle interface for `org-export-dispatch'.

OPTIONS is a list containing current interactive options set for
export.  It can contain any of the following symbols:
`body'    toggles a body-only export
`subtree' restricts export to current subtree
`visible' restricts export to visible part of buffer.
`force'   force publishing files.
`async'   use asynchronous export process

FIRST-KEY is the key pressed to select the first level menu.  It
is nil when this menu hasn't been selected yet.

EXPERTP, when non-nil, triggers expert UI.  In that case, no help
buffer is provided, but indications about currently active
options are given in the prompt.  Moreover, \[?] allows to switch
back to standard interface."
  (let* ((fontify-key
	  (lambda (key &optional access-key)
	    ;; Fontify KEY string.  Optional argument ACCESS-KEY, when
	    ;; non-nil is the required first-level key to activate
	    ;; KEY.  When its value is t, activate KEY independently
	    ;; on the first key, if any.  A nil value means KEY will
	    ;; only be activated at first level.
	    (if (or (eq access-key t) (eq access-key first-key))
		(org-propertize key 'face 'org-warning)
	      key)))
	 (fontify-value
	  (lambda (value)
	    ;; Fontify VALUE string.
	    (org-propertize value 'face 'font-lock-variable-name-face)))
	 ;; Prepare menu entries by extracting them from registered
	 ;; back-ends and sorting them by access key and by ordinal,
	 ;; if any.
	 (entries
	  (sort (sort (delq nil
			    (mapcar 'org-export-backend-menu
				    org-export--registered-backends))
		      (lambda (a b)
			(let ((key-a (nth 1 a))
			      (key-b (nth 1 b)))
			  (cond ((and (numberp key-a) (numberp key-b))
				 (< key-a key-b))
				((numberp key-b) t)))))
		'car-less-than-car))
	 ;; Compute a list of allowed keys based on the first key
	 ;; pressed, if any.  Some keys
	 ;; (?^B, ?^V, ?^S, ?^F, ?^A, ?&, ?# and ?q) are always
	 ;; available.
	 (allowed-keys
	  (nconc (list 2 22 19 6 1)
		 (if (not first-key) (org-uniquify (mapcar 'car entries))
		   (let (sub-menu)
		     (dolist (entry entries (sort (mapcar 'car sub-menu) '<))
		       (when (eq (car entry) first-key)
			 (setq sub-menu (append (nth 2 entry) sub-menu))))))
		 (cond ((eq first-key ?P) (list ?f ?p ?x ?a))
		       ((not first-key) (list ?P)))
		 (list ?& ?#)
		 (when expertp (list ??))
		 (list ?q)))
	 ;; Build the help menu for standard UI.
	 (help
	  (unless expertp
	    (concat
	     ;; Options are hard-coded.
	     (format "[%s] Body only:    %s           [%s] Visible only:     %s
\[%s] Export scope: %s       [%s] Force publishing: %s
\[%s] Async export: %s\n\n"
		     (funcall fontify-key "C-b" t)
		     (funcall fontify-value
			      (if (memq 'body options) "On " "Off"))
		     (funcall fontify-key "C-v" t)
		     (funcall fontify-value
			      (if (memq 'visible options) "On " "Off"))
		     (funcall fontify-key "C-s" t)
		     (funcall fontify-value
			      (if (memq 'subtree options) "Subtree" "Buffer "))
		     (funcall fontify-key "C-f" t)
		     (funcall fontify-value
			      (if (memq 'force options) "On " "Off"))
		     (funcall fontify-key "C-a" t)
		     (funcall fontify-value
			      (if (memq 'async options) "On " "Off")))
	     ;; Display registered back-end entries.  When a key
	     ;; appears for the second time, do not create another
	     ;; entry, but append its sub-menu to existing menu.
	     (let (last-key)
	       (mapconcat
		(lambda (entry)
		  (let ((top-key (car entry)))
		    (concat
		     (unless (eq top-key last-key)
		       (setq last-key top-key)
		       (format "\n[%s] %s\n"
			       (funcall fontify-key (char-to-string top-key))
			       (nth 1 entry)))
		     (let ((sub-menu (nth 2 entry)))
		       (unless (functionp sub-menu)
			 ;; Split sub-menu into two columns.
			 (let ((index -1))
			   (concat
			    (mapconcat
			     (lambda (sub-entry)
			       (incf index)
			       (format
				(if (zerop (mod index 2)) "    [%s] %-26s"
				  "[%s] %s\n")
				(funcall fontify-key
					 (char-to-string (car sub-entry))
					 top-key)
				(nth 1 sub-entry)))
			     sub-menu "")
			    (when (zerop (mod index 2)) "\n"))))))))
		entries ""))
	     ;; Publishing menu is hard-coded.
	     (format "\n[%s] Publish
    [%s] Current file              [%s] Current project
    [%s] Choose project            [%s] All projects\n\n\n"
		     (funcall fontify-key "P")
		     (funcall fontify-key "f" ?P)
		     (funcall fontify-key "p" ?P)
		     (funcall fontify-key "x" ?P)
		     (funcall fontify-key "a" ?P))
	     (format "[%s] Export stack                  [%s] Insert template\n"
		     (funcall fontify-key "&" t)
		     (funcall fontify-key "#" t))
	     (format "[%s] %s"
		     (funcall fontify-key "q" t)
		     (if first-key "Main menu" "Exit")))))
	 ;; Build prompts for both standard and expert UI.
	 (standard-prompt (unless expertp "Export command: "))
	 (expert-prompt
	  (when expertp
	    (format
	     "Export command (C-%s%s%s%s%s) [%s]: "
	     (if (memq 'body options) (funcall fontify-key "b" t) "b")
	     (if (memq 'visible options) (funcall fontify-key "v" t) "v")
	     (if (memq 'subtree options) (funcall fontify-key "s" t) "s")
	     (if (memq 'force options) (funcall fontify-key "f" t) "f")
	     (if (memq 'async options) (funcall fontify-key "a" t) "a")
	     (mapconcat (lambda (k)
			  ;; Strip control characters.
			  (unless (< k 27) (char-to-string k)))
			allowed-keys "")))))
    ;; With expert UI, just read key with a fancy prompt.  In standard
    ;; UI, display an intrusive help buffer.
    (if expertp
	(org-export--dispatch-action
	 expert-prompt allowed-keys entries options first-key expertp)
      ;; At first call, create frame layout in order to display menu.
      (unless (get-buffer "*Org Export Dispatcher*")
	(delete-other-windows)
	(org-switch-to-buffer-other-window
	 (get-buffer-create "*Org Export Dispatcher*"))
	(setq cursor-type nil
	      header-line-format "Use SPC, DEL, C-n or C-p to navigate.")
	;; Make sure that invisible cursor will not highlight square
	;; brackets.
	(set-syntax-table (copy-syntax-table))
	(modify-syntax-entry ?\[ "w"))
      ;; At this point, the buffer containing the menu exists and is
      ;; visible in the current window.  So, refresh it.
      (with-current-buffer "*Org Export Dispatcher*"
	;; Refresh help.  Maintain display continuity by re-visiting
	;; previous window position.
	(let ((pos (window-start)))
	  (erase-buffer)
	  (insert help)
	  (set-window-start nil pos)))
      (org-fit-window-to-buffer)
      (org-export--dispatch-action
       standard-prompt allowed-keys entries options first-key expertp))))

(defun org-export--dispatch-action
  (prompt allowed-keys entries options first-key expertp)
  "Read a character from command input and act accordingly.

PROMPT is the displayed prompt, as a string.  ALLOWED-KEYS is
a list of characters available at a given step in the process.
ENTRIES is a list of menu entries.  OPTIONS, FIRST-KEY and
EXPERTP are the same as defined in `org-export--dispatch-ui',
which see.

Toggle export options when required.  Otherwise, return value is
a list with action as CAR and a list of interactive export
options as CDR."
  (let (key)
    ;; Scrolling: when in non-expert mode, act on motion keys (C-n,
    ;; C-p, SPC, DEL).
    (while (and (setq key (read-char-exclusive prompt))
		(not expertp)
		(memq key '(14 16 ?\s ?\d)))
      (case key
	(14 (if (not (pos-visible-in-window-p (point-max)))
		(ignore-errors (scroll-up 1))
	      (message "End of buffer")
	      (sit-for 1)))
	(16 (if (not (pos-visible-in-window-p (point-min)))
		(ignore-errors (scroll-down 1))
	      (message "Beginning of buffer")
	      (sit-for 1)))
	(?\s (if (not (pos-visible-in-window-p (point-max)))
		 (scroll-up nil)
	       (message "End of buffer")
	       (sit-for 1)))
	(?\d (if (not (pos-visible-in-window-p (point-min)))
		 (scroll-down nil)
	       (message "Beginning of buffer")
	       (sit-for 1)))))
    (cond
     ;; Ignore undefined associations.
     ((not (memq key allowed-keys))
      (ding)
      (unless expertp (message "Invalid key") (sit-for 1))
      (org-export--dispatch-ui options first-key expertp))
     ;; q key at first level aborts export.  At second level, cancel
     ;; first key instead.
     ((eq key ?q) (if (not first-key) (error "Export aborted")
		    (org-export--dispatch-ui options nil expertp)))
     ;; Help key: Switch back to standard interface if expert UI was
     ;; active.
     ((eq key ??) (org-export--dispatch-ui options first-key nil))
     ;; Send request for template insertion along with export scope.
     ((eq key ?#) (cons 'template (memq 'subtree options)))
     ;; Switch to asynchronous export stack.
     ((eq key ?&) '(stack))
     ;; Toggle options: C-b (2) C-v (22) C-s (19) C-f (6) C-a (1).
     ((memq key '(2 22 19 6 1))
      (org-export--dispatch-ui
       (let ((option (case key (2 'body) (22 'visible) (19 'subtree)
			   (6 'force) (1 'async))))
	 (if (memq option options) (remq option options)
	   (cons option options)))
       first-key expertp))
     ;; Action selected: Send key and options back to
     ;; `org-export-dispatch'.
     ((or first-key (functionp (nth 2 (assq key entries))))
      (cons (cond
	     ((not first-key) (nth 2 (assq key entries)))
	     ;; Publishing actions are hard-coded.  Send a special
	     ;; signal to `org-export-dispatch'.
	     ((eq first-key ?P)
	      (case key
		(?f 'publish-current-file)
		(?p 'publish-current-project)
		(?x 'publish-choose-project)
		(?a 'publish-all)))
	     ;; Return first action associated to FIRST-KEY + KEY
	     ;; path. Indeed, derived backends can share the same
	     ;; FIRST-KEY.
	     (t (catch 'found
		  (mapc (lambda (entry)
			  (let ((match (assq key (nth 2 entry))))
			    (when match (throw 'found (nth 2 match)))))
			(member (assq first-key entries) entries)))))
	    options))
     ;; Otherwise, enter sub-menu.
     (t (org-export--dispatch-ui options key expertp)))))



(provide 'ox)

;; Local variables:
;; generated-autoload-file: "org-loaddefs.el"
;; End:

;;; ox.el ends here<|MERGE_RESOLUTION|>--- conflicted
+++ resolved
@@ -88,12 +88,6 @@
 (defvar org-publish-project-alist)
 (defvar org-table-number-fraction)
 (defvar org-table-number-regexp)
-
-
-(defsubst org-export-get-parent (blob)
-  "Return BLOB parent or nil.
-BLOB is the element or object considered."
-  (org-element-property :parent blob))
 
  
@@ -5236,10 +5230,8 @@
 ;; `org-export-get-genealogy' returns the full genealogy of a given
 ;; element or object, from closest parent to full parse tree.
 
-<<<<<<< HEAD
-=======
 ;; defsubst org-export-get-parent must be defined before first use
->>>>>>> 3d973cdc
+
 (defun org-export-get-genealogy (blob)
   "Return full genealogy relative to a given element or object.
 
