;;; org-compat.el --- Compatibility Code for Older Emacsen -*- lexical-binding: t; -*-

;; Copyright (C) 2004-2017 Free Software Foundation, Inc.

;; Author: Carsten Dominik <carsten at orgmode dot org>
;; Keywords: outlines, hypermedia, calendar, wp
;; Homepage: http://orgmode.org
;;
;; This file is part of GNU Emacs.
;;
;; GNU Emacs is free software: you can redistribute it and/or modify
;; it under the terms of the GNU General Public License as published by
;; the Free Software Foundation, either version 3 of the License, or
;; (at your option) any later version.

;; GNU Emacs is distributed in the hope that it will be useful,
;; but WITHOUT ANY WARRANTY; without even the implied warranty of
;; MERCHANTABILITY or FITNESS FOR A PARTICULAR PURPOSE.  See the
;; GNU General Public License for more details.

;; You should have received a copy of the GNU General Public License
;; along with GNU Emacs.  If not, see <http://www.gnu.org/licenses/>.
;;;;;;;;;;;;;;;;;;;;;;;;;;;;;;;;;;;;;;;;;;;;;;;;;;;;;;;;;;;;;;;;;;;;;;;;;;;;;
;;
;;; Commentary:

;; This file contains code needed for compatibility with older
;; versions of GNU Emacs.

;;; Code:

(require 'cl-lib)
(require 'org-macs)

(declare-function org-at-table.el-p "org" (&optional table-type))
(declare-function org-element-at-point "org-element" ())
(declare-function org-element-type "org-element" (element))
(declare-function org-end-of-subtree "org" (&optional invisible-ok to-heading))
(declare-function org-link-set-parameters "org" (type &rest rest))
(declare-function org-table-end (&optional table-type))
(declare-function outline-next-heading "outline" ())
(declare-function table--at-cell-p "table" (position &optional object at-column))

(defvar org-table-any-border-regexp)
(defvar org-table-dataline-regexp)
(defvar org-table-tab-recognizes-table.el)
(defvar org-table1-hline-regexp)

;;; Emacs < 25.1 compatibility

(when (< emacs-major-version 25)
  (defalias 'outline-hide-entry 'hide-entry)
  (defalias 'outline-hide-sublevels 'hide-sublevels)
  (defalias 'outline-hide-subtree 'hide-subtree)
  (defalias 'outline-show-all 'show-all)
  (defalias 'outline-show-branches 'show-branches)
  (defalias 'outline-show-children 'show-children)
  (defalias 'outline-show-entry 'show-entry)
  (defalias 'outline-show-subtree 'show-subtree)
  (defalias 'xref-find-definitions 'find-tag)
  (defalias 'format-message 'format)
  (defalias 'gui-get-selection 'x-get-selection))

(unless (fboundp 'directory-name-p)
  (defun directory-name-p (name)
    "Return non-nil if NAME ends with a directory separator character."
    (let ((len (length name))
	  (lastc ?.))
      (if (> len 0)
	  (setq lastc (aref name (1- len))))
      (or (= lastc ?/)
	  (and (memq system-type '(windows-nt ms-dos))
	       (= lastc ?\\))))))

(unless (fboundp 'directory-files-recursively)
  (defun directory-files-recursively (dir regexp &optional include-directories)
    "Return list of all files under DIR that have file names matching REGEXP.
This function works recursively.  Files are returned in \"depth first\"
order, and files from each directory are sorted in alphabetical order.
Each file name appears in the returned list in its absolute form.
Optional argument INCLUDE-DIRECTORIES non-nil means also include in the
output directories whose names match REGEXP."
    (let ((result nil)
	  (files nil)
	  ;; When DIR is "/", remote file names like "/method:" could
	  ;; also be offered.  We shall suppress them.
	  (tramp-mode (and tramp-mode (file-remote-p (expand-file-name dir)))))
      (dolist (file (sort (file-name-all-completions "" dir)
			  'string<))
	(unless (member file '("./" "../"))
	  (if (directory-name-p file)
	      (let* ((leaf (substring file 0 (1- (length file))))
		     (full-file (expand-file-name leaf dir)))
		;; Don't follow symlinks to other directories.
		(unless (file-symlink-p full-file)
		  (setq result
			(nconc result (directory-files-recursively
				       full-file regexp include-directories))))
		(when (and include-directories
			   (string-match regexp leaf))
		  (setq result (nconc result (list full-file)))))
	    (when (string-match regexp file)
	      (push (expand-file-name file dir) files)))))
      (nconc result (nreverse files)))))


;;; Obsolete aliases (remove them after the next major release).

;;;; XEmacs compatibility, now removed.
(define-obsolete-function-alias 'org-activate-mark 'activate-mark)
(define-obsolete-function-alias 'org-add-hook 'add-hook "Org 9.0")
(define-obsolete-function-alias 'org-bound-and-true-p 'bound-and-true-p "Org 9.0")
(define-obsolete-function-alias 'org-decompose-region 'decompose-region "Org 9.0")
(define-obsolete-function-alias 'org-defvaralias 'defvaralias "Org 9.0")
(define-obsolete-function-alias 'org-detach-overlay 'delete-overlay "Org 9.0")
(define-obsolete-function-alias 'org-file-equal-p 'file-equal-p "Org 9.0")
(define-obsolete-function-alias 'org-float-time 'float-time "Org 9.0")
(define-obsolete-function-alias 'org-indent-line-to 'indent-line-to "Org 9.0")
(define-obsolete-function-alias 'org-indent-to-column 'indent-to-column "Org 9.0")
(define-obsolete-function-alias 'org-looking-at-p 'looking-at-p "Org 9.0")
(define-obsolete-function-alias 'org-looking-back 'looking-back "Org 9.0")
(define-obsolete-function-alias 'org-match-string-no-properties 'match-string-no-properties "Org 9.0")
(define-obsolete-function-alias 'org-propertize 'propertize "Org 9.0")
(define-obsolete-function-alias 'org-select-frame-set-input-focus 'select-frame-set-input-focus "Org 9.0")

(defmacro org-re (s)
  "Replace posix classes in regular expression S."
  (declare (debug (form))
           (obsolete "you can safely remove it." "Org 9.0"))
  s)

;;;; Functions from cl-lib that Org used to have its own implementation of.
(define-obsolete-function-alias 'org-count 'cl-count "Org 9.0")
(define-obsolete-function-alias 'org-every 'cl-every "Org 9.0")
(define-obsolete-function-alias 'org-find-if 'cl-find-if "Org 9.0")
(define-obsolete-function-alias 'org-reduce 'cl-reduce "Org 9.0")
(define-obsolete-function-alias 'org-remove-if 'cl-remove-if "Org 9.0")
(define-obsolete-function-alias 'org-remove-if-not 'cl-remove-if-not "Org 9.0")
(define-obsolete-function-alias 'org-some 'cl-some "Org 9.0")
(define-obsolete-function-alias 'org-floor* 'cl-floor "Org 9.0")

(defun org-sublist (list start end)
  "Return a section of LIST, from START to END.
Counting starts at 1."
  (cl-subseq list (1- start) end))
(make-obsolete 'org-sublist
               "use cl-subseq (note the 0-based counting)."
               "Org 9.0")


;;;; Functions available since Emacs 24.3
(define-obsolete-function-alias 'org-buffer-narrowed-p 'buffer-narrowed-p "Org 9.0")
(define-obsolete-function-alias 'org-called-interactively-p 'called-interactively-p "Org 9.0")
(define-obsolete-function-alias 'org-char-to-string 'char-to-string "Org 9.0")
(define-obsolete-function-alias 'org-delete-directory 'delete-directory "Org 9.0")
(define-obsolete-function-alias 'org-format-seconds 'format-seconds "Org 9.0")
(define-obsolete-function-alias 'org-link-escape-browser 'url-encode-url "Org 9.0")
(define-obsolete-function-alias 'org-no-warnings 'with-no-warnings "Org 9.0")
(define-obsolete-function-alias 'org-number-sequence 'number-sequence "Org 9.0")
(define-obsolete-function-alias 'org-pop-to-buffer-same-window 'pop-to-buffer-same-window "Org 9.0")
(define-obsolete-function-alias 'org-string-match-p 'string-match-p "Org 9.0")

;;;; Functions and variables from previous releases now obsolete.
(define-obsolete-function-alias 'org-element-remove-indentation
  'org-remove-indentation "Org 9.0")
(define-obsolete-variable-alias 'org-latex-create-formula-image-program
  'org-preview-latex-default-process "Org 9.0")
(define-obsolete-variable-alias 'org-latex-preview-ltxpng-directory
  'org-preview-latex-image-directory "Org 9.0")
(define-obsolete-function-alias 'org-table-p 'org-at-table-p "Org 9.0")
(define-obsolete-function-alias 'org-on-heading-p 'org-at-heading-p "Org 9.0")
(define-obsolete-function-alias 'org-at-regexp-p 'org-in-regexp "Org 8.3")
(define-obsolete-function-alias 'org-image-file-name-regexp
  'image-file-name-regexp "Org 9.0")
(define-obsolete-function-alias 'org-completing-read-no-i
  'completing-read "Org 9.0")
(define-obsolete-function-alias 'org-icompleting-read
  'completing-read "Org 9.0")
(define-obsolete-function-alias 'org-iread-file-name 'read-file-name "Org 9.0")
(define-obsolete-function-alias 'org-days-to-time
  'org-time-stamp-to-now "Org 8.2")
(define-obsolete-variable-alias 'org-agenda-ignore-drawer-properties
  'org-agenda-ignore-properties "Org 9.0")
(define-obsolete-function-alias 'org-preview-latex-fragment
  'org-toggle-latex-fragment "Org 8.3")
(define-obsolete-function-alias 'org-export-get-genealogy
  'org-element-lineage "Org 9.0")
(define-obsolete-variable-alias 'org-latex-with-hyperref
  'org-latex-hyperref-template "Org 9.0")
(define-obsolete-variable-alias 'hfy-optimisations 'hfy-optimizations "Org 9.0")
(define-obsolete-variable-alias 'org-export-htmlized-org-css-url
  'org-org-htmlized-css-url "Org 8.2")
(define-obsolete-function-alias 'org-list-parse-list 'org-list-to-lisp "Org 9.0")
(define-obsolete-function-alias 'org-agenda-todayp
  'org-agenda-today-p "Org 9.0")
(define-obsolete-function-alias 'org-babel-examplize-region
  'org-babel-examplify-region "Org 9.0")
(define-obsolete-variable-alias 'org-babel-capitalize-example-region-markers
  'org-babel-uppercase-example-markers "Org 9.1")

(define-obsolete-function-alias 'org-babel-trim 'org-trim "Org 9.0")
(define-obsolete-variable-alias 'org-html-style 'org-html-head "24.4")
(define-obsolete-function-alias 'org-insert-columns-dblock
  'org-columns-insert-dblock "Org 9.0")
(define-obsolete-variable-alias 'org-export-babel-evaluate
  'org-export-use-babel "Org 9.1")
(define-obsolete-function-alias 'org-activate-bracket-links
  'org-activate-links "Org 9.0")
(define-obsolete-function-alias 'org-activate-plain-links 'ignore "Org 9.0")
(define-obsolete-function-alias 'org-activate-angle-links 'ignore "Org 9.0")

(defun org-in-fixed-width-region-p ()
  "Non-nil if point in a fixed-width region."
  (save-match-data
    (eq 'fixed-width (org-element-type (org-element-at-point)))))
(make-obsolete 'org-in-fixed-width-region-p
               "use `org-element' library"
               "Org 9.0")

(defun org-compatible-face (inherits specs)
  "Make a compatible face specification.
If INHERITS is an existing face and if the Emacs version supports
it, just inherit the face.  If INHERITS is not given and SPECS
is, use SPECS to define the face."
  (declare (indent 1))
  (if (facep inherits)
      (list (list t :inherit inherits))
    specs))
(make-obsolete 'org-compatible-face "you can remove it." "Org 9.0")

(defun org-add-link-type (type &optional follow export)
  "Add a new TYPE link.
FOLLOW and EXPORT are two functions.

FOLLOW should take the link path as the single argument and do whatever
is necessary to follow the link, for example find a file or display
a mail message.

EXPORT should format the link path for export to one of the export formats.
It should be a function accepting three arguments:

  path    the path of the link, the text after the prefix (like \"http:\")
  desc    the description of the link, if any
  format  the export format, a symbol like `html' or `latex' or `ascii'.

The function may use the FORMAT information to return different values
depending on the format.  The return value will be put literally into
the exported file.  If the return value is nil, this means Org should
do what it normally does with links which do not have EXPORT defined.

Org mode has a built-in default for exporting links.  If you are happy with
this default, there is no need to define an export function for the link
type.  For a simple example of an export function, see `org-bbdb.el'.

If TYPE already exists, update it with the arguments.
See `org-link-parameters' for documentation on the other parameters."
  (org-link-set-parameters type :follow follow :export export)
  (message "Created %s link." type))

(make-obsolete 'org-add-link-type "use `org-link-set-parameters' instead." "Org 9.0")

(defun org-table-recognize-table.el ()
  "If there is a table.el table nearby, recognize it and move into it."
  (when (and org-table-tab-recognizes-table.el (org-at-table.el-p))
    (beginning-of-line)
    (unless (or (looking-at org-table-dataline-regexp)
                (not (looking-at org-table1-hline-regexp)))
      (forward-line)
      (when (looking-at org-table-any-border-regexp)
        (forward-line -2)))
    (if (re-search-forward "|" (org-table-end t) t)
        (progn
          (require 'table)
          (if (table--at-cell-p (point)) t
            (message "recognizing table.el table...")
            (table-recognize-table)
            (message "recognizing table.el table...done")))
      (error "This should not happen"))))

;; Not used by Org core since commit 6d1e3082, Feb 2010.
(make-obsolete 'org-table-recognize-table.el
               "please notify the org mailing list if you use this function."
               "Org 9.0")

(defun org-remove-angle-brackets (s)
  (org-unbracket-string "<" ">" s))
(make-obsolete 'org-remove-angle-brackets 'org-unbracket-string "Org 9.0")

(defun org-remove-double-quotes (s)
  (org-unbracket-string "\"" "\"" s))
(make-obsolete 'org-remove-double-quotes 'org-unbracket-string "Org 9.0")

(defcustom org-publish-sitemap-file-entry-format "%t"
  "Format string for site-map file entry.
You could use brackets to delimit on what part the link will be.

%t is the title.
%a is the author.
%d is the date formatted using `org-publish-sitemap-date-format'."
  :group 'org-export-publish
  :type 'string)
(make-obsolete-variable
 'org-publish-sitemap-file-entry-format
 "set `:sitemap-format-entry' in `org-publish-project-alist' instead."
 "Org 9.1")

(defvar org-agenda-skip-regexp)
(defun org-agenda-skip-entry-when-regexp-matches ()
  "Check if the current entry contains match for `org-agenda-skip-regexp'.
If yes, it returns the end position of this entry, causing agenda commands
to skip the entry but continuing the search in the subtree.  This is a
function that can be put into `org-agenda-skip-function' for the duration
of a command."
  (declare (obsolete "use `org-agenda-skip-if' instead." "Org 9.1"))
  (let ((end (save-excursion (org-end-of-subtree t)))
	skip)
    (save-excursion
      (setq skip (re-search-forward org-agenda-skip-regexp end t)))
    (and skip end)))

(defun org-agenda-skip-subtree-when-regexp-matches ()
  "Check if the current subtree contains match for `org-agenda-skip-regexp'.
If yes, it returns the end position of this tree, causing agenda commands
to skip this subtree.  This is a function that can be put into
`org-agenda-skip-function' for the duration of a command."
  (declare (obsolete "use `org-agenda-skip-if' instead." "Org 9.1"))
  (let ((end (save-excursion (org-end-of-subtree t)))
	skip)
    (save-excursion
      (setq skip (re-search-forward org-agenda-skip-regexp end t)))
    (and skip end)))

(defun org-agenda-skip-entry-when-regexp-matches-in-subtree ()
  "Check if the current subtree contains match for `org-agenda-skip-regexp'.
If yes, it returns the end position of the current entry (NOT the tree),
causing agenda commands to skip the entry but continuing the search in
the subtree.  This is a function that can be put into
`org-agenda-skip-function' for the duration of a command.  An important
use of this function is for the stuck project list."
  (declare (obsolete "use `org-agenda-skip-if' instead." "Org 9.1"))
  (let ((end (save-excursion (org-end-of-subtree t)))
	(entry-end (save-excursion (outline-next-heading) (1- (point))))
	skip)
    (save-excursion
      (setq skip (re-search-forward org-agenda-skip-regexp end t)))
    (and skip entry-end)))

(define-obsolete-function-alias 'org-minutes-to-clocksum-string
  'org-duration-from-minutes "Org 9.1")

(define-obsolete-function-alias 'org-hh:mm-string-to-minutes
  'org-duration-to-minutes "Org 9.1")

(define-obsolete-function-alias 'org-duration-string-to-minutes
  'org-duration-to-minutes "Org 9.1")

(make-obsolete-variable 'org-time-clocksum-format
  "set `org-duration-format' instead." "Org 9.1")

(make-obsolete-variable 'org-time-clocksum-use-fractional
  "set `org-duration-format' instead." "Org 9.1")

(make-obsolete-variable 'org-time-clocksum-fractional-format
  "set `org-duration-format' instead." "Org 9.1")

(make-obsolete-variable 'org-time-clocksum-use-effort-durations
  "set `org-duration-units' instead." "Org 9.1")

(define-obsolete-function-alias 'org-babel-number-p
  'org-babel--string-to-number "Org 9.0")

<<<<<<< HEAD
(define-obsolete-variable-alias 'org-usenet-links-prefer-google
  'org-gnus-prefer-web-links "Org 9.1")

(define-obsolete-variable-alias 'org-texinfo-def-table-markup
  'org-texinfo-table-default-markup "Org 9.1")
=======
;;; The function was made obsolete by commit 65399674d5 of 2013-02-22.
;;; This make-obsolete call was added 2016-09-01.
(make-obsolete 'org-capture-import-remember-templates
	       "use the `org-capture-templates' variable instead."
	       "Org 9.0")
>>>>>>> 796a7822


;;;; Obsolete link types

(eval-after-load 'org
  '(progn
     (org-link-set-parameters "file+emacs") ;since Org 9.0
     (org-link-set-parameters "file+sys"))) ;since Org 9.0



;;; Miscellaneous functions

(defun org-version-check (version feature level)
  (let* ((v1 (mapcar 'string-to-number (split-string version "[.]")))
         (v2 (mapcar 'string-to-number (split-string emacs-version "[.]")))
         (rmaj (or (nth 0 v1) 99))
         (rmin (or (nth 1 v1) 99))
         (rbld (or (nth 2 v1) 99))
         (maj (or (nth 0 v2) 0))
         (min (or (nth 1 v2) 0))
         (bld (or (nth 2 v2) 0)))
    (if (or (< maj rmaj)
            (and (= maj rmaj)
                 (< min rmin))
            (and (= maj rmaj)
                 (= min rmin)
                 (< bld rbld)))
        (if (eq level :predicate)
            ;; just return if we have the version
            nil
          (let ((msg (format "Emacs %s or greater is recommended for %s"
                             version feature)))
            (display-warning 'org msg level)
            t))
      t)))

(defun org-get-x-clipboard (value)
  "Get the value of the X or Windows clipboard."
  (cond ((and (eq window-system 'x)
              (fboundp 'gui-get-selection)) ;Silence byte-compiler.
         (org-no-properties
          (ignore-errors
            (or (gui-get-selection value 'UTF8_STRING)
                (gui-get-selection value 'COMPOUND_TEXT)
                (gui-get-selection value 'STRING)
                (gui-get-selection value 'TEXT)))))
        ((and (eq window-system 'w32) (fboundp 'w32-get-clipboard-data))
         (w32-get-clipboard-data))))

(defun org-add-props (string plist &rest props)
  "Add text properties to entire string, from beginning to end.
PLIST may be a list of properties, PROPS are individual properties and values
that will be added to PLIST.  Returns the string that was modified."
  (add-text-properties
   0 (length string) (if props (append plist props) plist) string)
  string)
(put 'org-add-props 'lisp-indent-function 2)

(defun org-fit-window-to-buffer (&optional window max-height min-height
                                           shrink-only)
  "Fit WINDOW to the buffer, but only if it is not a side-by-side window.
WINDOW defaults to the selected window.  MAX-HEIGHT and MIN-HEIGHT are
passed through to `fit-window-to-buffer'.  If SHRINK-ONLY is set, call
`shrink-window-if-larger-than-buffer' instead, the height limit is
ignored in this case."
  (cond ((if (fboundp 'window-full-width-p)
             (not (window-full-width-p window))
           ;; do nothing if another window would suffer
           (> (frame-width) (window-width window))))
        ((and (fboundp 'fit-window-to-buffer) (not shrink-only))
         (fit-window-to-buffer window max-height min-height))
        ((fboundp 'shrink-window-if-larger-than-buffer)
         (shrink-window-if-larger-than-buffer window)))
  (or window (selected-window)))

;; `set-transient-map' is only in Emacs >= 24.4
(defalias 'org-set-transient-map
  (if (fboundp 'set-transient-map)
      'set-transient-map
    'set-temporary-overlay-map))

;;; Region compatibility

(defvar org-ignore-region nil
  "Non-nil means temporarily disable the active region.")

(defun org-region-active-p ()
  "Non-nil when the region active.
Unlike to `use-region-p', this function also checks
`org-ignore-region'."
  (and (not org-ignore-region) (use-region-p)))

(defun org-cursor-to-region-beginning ()
  (when (and (org-region-active-p)
             (> (point) (region-beginning)))
    (exchange-point-and-mark)))

;;; Invisibility compatibility

(defun org-remove-from-invisibility-spec (arg)
  "Remove elements from `buffer-invisibility-spec'."
  (if (fboundp 'remove-from-invisibility-spec)
      (remove-from-invisibility-spec arg)
    (if (consp buffer-invisibility-spec)
        (setq buffer-invisibility-spec
              (delete arg buffer-invisibility-spec)))))

(defun org-in-invisibility-spec-p (arg)
  "Is ARG a member of `buffer-invisibility-spec'?"
  (if (consp buffer-invisibility-spec)
      (member arg buffer-invisibility-spec)))

(defun org-move-to-column (column &optional force _buffer)
  "Move to column COLUMN.
Pass COLUMN and FORCE to `move-to-column'."
  (let ((buffer-invisibility-spec
         (if (listp buffer-invisibility-spec)
             (remove '(org-filtered) buffer-invisibility-spec)
           buffer-invisibility-spec)))
    (move-to-column column force)))

(defmacro org-find-library-dir (library)
  `(file-name-directory (or (locate-library ,library) "")))

(defun org-count-lines (s)
  "How many lines in string S?"
  (let ((start 0) (n 1))
    (while (string-match "\n" s start)
      (setq start (match-end 0) n (1+ n)))
    (if (and (> (length s) 0) (= (aref s (1- (length s))) ?\n))
        (setq n (1- n)))
    n))

(defun org-kill-new (string &rest args)
  (remove-text-properties 0 (length string) '(line-prefix t wrap-prefix t)
                          string)
  (apply 'kill-new string args))

;; `font-lock-ensure' is only available from 24.4.50 on
(defalias 'org-font-lock-ensure
  (if (fboundp 'font-lock-ensure)
      #'font-lock-ensure
    (lambda (&optional _beg _end)
      (with-no-warnings (font-lock-fontify-buffer)))))

;; `file-local-name' was added in Emacs 26.1.
(defalias 'org-babel-local-file-name
  (if (fboundp 'file-local-name)
      'file-local-name
    (lambda (file)
      "Return the local name component of FILE."
      (or (file-remote-p file 'localname) file))))

(defmacro org-no-popups (&rest body)
  "Suppress popup windows.
Let-bind some variables to nil around BODY to achieve the desired
effect, which variables to use depends on the Emacs version."
  (if (org-version-check "24.2.50" "" :predicate)
      `(let (pop-up-frames display-buffer-alist)
         ,@body)
    `(let (pop-up-frames special-display-buffer-names special-display-regexps special-display-function)
       ,@body)))

;;;###autoload
(defmacro org-check-version ()
  "Try very hard to provide sensible version strings."
  (let* ((org-dir        (org-find-library-dir "org"))
         (org-version.el (concat org-dir "org-version.el"))
         (org-fixup.el   (concat org-dir "../mk/org-fixup.el")))
    (if (require 'org-version org-version.el 'noerror)
        '(progn
           (autoload 'org-release     "org-version.el")
           (autoload 'org-git-version "org-version.el"))
      (if (require 'org-fixup org-fixup.el 'noerror)
          '(org-fixup)
        ;; provide fallback definitions and complain
        (warn "Could not define org version correctly.  Check installation!")
        '(progn
           (defun org-release () "N/A")
           (defun org-git-version () "N/A !!check installation!!"))))))

(defmacro org-with-silent-modifications (&rest body)
  (if (fboundp 'with-silent-modifications)
      `(with-silent-modifications ,@body)
    `(org-unmodified ,@body)))
(def-edebug-spec org-with-silent-modifications (body))

;; Functions for Emacs < 24.4 compatibility
(defun org-define-error (name message)
  "Define NAME as a new error signal.
MESSAGE is a string that will be output to the echo area if such
an error is signaled without being caught by a `condition-case'.
Implements `define-error' for older emacsen."
  (if (fboundp 'define-error) (define-error name message)
    (put name 'error-conditions
         (copy-sequence (cons name (get 'error 'error-conditions))))))

(unless (fboundp 'string-suffix-p)
  ;; From Emacs subr.el.
  (defun string-suffix-p (suffix string  &optional ignore-case)
    "Return non-nil if SUFFIX is a suffix of STRING.
If IGNORE-CASE is non-nil, the comparison is done without paying
attention to case differences."
    (let ((start-pos (- (length string) (length suffix))))
      (and (>= start-pos 0)
           (eq t (compare-strings suffix nil nil
                                  string start-pos nil ignore-case))))))

(provide 'org-compat)

;;; org-compat.el ends here<|MERGE_RESOLUTION|>--- conflicted
+++ resolved
@@ -370,19 +370,17 @@
 (define-obsolete-function-alias 'org-babel-number-p
   'org-babel--string-to-number "Org 9.0")
 
-<<<<<<< HEAD
 (define-obsolete-variable-alias 'org-usenet-links-prefer-google
   'org-gnus-prefer-web-links "Org 9.1")
 
 (define-obsolete-variable-alias 'org-texinfo-def-table-markup
   'org-texinfo-table-default-markup "Org 9.1")
-=======
+
 ;;; The function was made obsolete by commit 65399674d5 of 2013-02-22.
 ;;; This make-obsolete call was added 2016-09-01.
 (make-obsolete 'org-capture-import-remember-templates
 	       "use the `org-capture-templates' variable instead."
 	       "Org 9.0")
->>>>>>> 796a7822
 
 
 ;;;; Obsolete link types
