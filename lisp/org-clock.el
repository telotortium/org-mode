--- conflicted
+++ resolved
@@ -2458,19 +2458,11 @@
 	 (ws (or (plist-get params :wstart) 1))
 	 (ms (or (plist-get params :mstart) 1))
 	 (link (plist-get params :link))
-<<<<<<< HEAD
-	 (maxlevel (or (plist-get params :maxlevel) 3))
-	 (emph (plist-get params :emphasize))
-	 (level-p (plist-get params :level))
-=======
-	 (org-time-clocksum-use-effort-durations
-	  (plist-get params :effort-durations))
 	 (maxlevel (or (plist-get params :maxlevel) 3))
 	 (emph (plist-get params :emphasize))
 	 (compact? (plist-get params :compact))
 	 (narrow (or (plist-get params :narrow) (and compact? '40!)))
 	 (level? (and (not compact?) (plist-get params :level)))
->>>>>>> b897ab72
 	 (timestamp (plist-get params :timestamp))
 	 (properties (plist-get params :properties))
 	 (ntcol (if compact? 1
@@ -2586,58 +2578,13 @@
 			     (format org-clock-file-time-cell-format
 				     (nth 8 lwords))
 			     " | *%s*|\n")
-<<<<<<< HEAD
-		     (file-name-nondirectory (car tbl))
-		     (if level-p   "| " "") ; level column, maybe
-		     (if timestamp "| " "") ; timestamp column, maybe
-		     (if properties (make-string (length properties) ?|) "")  ;properties columns, maybe
-		     (org-duration-from-minutes (nth 1 tbl))))) ; the time
-
-	  ;; Get the list of node entries and iterate over it
-	  (setq entries (nth 2 tbl))
-	  (while (setq entry (pop entries))
-	    (setq level (car entry)
-		  headline (nth 1 entry)
-		  hlc (if emph (or (cdr (assoc level hlchars)) "") ""))
-	    (when narrow-cut-p
-	      (if (and (string-match (concat "\\`" org-bracket-link-regexp
-					     "\\'")
-				     headline)
-		       (match-end 3))
-		  (setq headline
-			(format "[[%s][%s]]"
-				(match-string 1 headline)
-				(org-shorten-string (match-string 3 headline)
-						    narrow)))
-		(setq headline (org-shorten-string headline narrow))))
-	    (insert-before-markers
-	     "|"                      ; start the table line
-	     (if multifile "|" "")    ; free space for file name column?
-	     (if level-p (format "%d|" (car entry)) "")   ; level, maybe
-	     (if timestamp (concat (nth 2 entry) "|") "") ; timestamp, maybe
-	     (if properties
-		 (concat
-		  (mapconcat
-		   (lambda (p) (or (cdr (assoc p (nth 4 entry))) ""))
-		   properties "|") "|") "")  ;properties columns, maybe
-	     (if indent (org-clocktable-indent-string level) "") ; indentation
-	     hlc headline hlc "|"                                ; headline
-	     (make-string (1- (min ntcol level)) ?|) ; empty fields for higher levels
-	     hlc (org-duration-from-minutes (nth 3 entry)) hlc ; time
-	     (make-string (1+ (- maxlevel level)) ?|)
-	     (if (eq formula '%)
-		 (format "%.1f |" (* 100 (/ (nth 3 entry) (float total-time))))
-	       "")
-	     "\n"			; close line
-	     )))))
-=======
 		     (file-name-nondirectory file-name)
 		     (if level?   "| " "")  ;level column, maybe
 		     (if timestamp "| " "") ;timestamp column, maybe
 		     (if properties	    ;properties columns, maybe
 			 (make-string (length properties) ?|)
 		       "")
-		     (org-minutes-to-clocksum-string file-time)))) ;time
+		     (org-duration-from-minutes file-time)))) ;time
 
 	  ;; Get the list of node entries and iterate over it
 	  (when (> maxlevel 0)
@@ -2671,13 +2618,12 @@
 		   "")
 		 hlc headline hlc "|"			 ;headline
 		 (make-string (1- (min ntcol level)) ?|) ;empty fields for higher levels
-		 hlc (org-minutes-to-clocksum-string time) hlc ; time
+		 hlc (org-duration-from-minutes time) hlc ; time
 		 (make-string (1+ (- maxlevel level)) ?|)
 		 (if (eq formula '%)
 		     (format "%.1f |" (* 100 (/ time (float total-time))))
 		   "")
 		 "\n")))))))
->>>>>>> b897ab72
     (delete-char -1)
     (cond
      ;; Possibly rescue old formula?
