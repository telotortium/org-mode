;;; ox-html.el --- HTML Back-End for Org Export Engine

;; Copyright (C) 2011-2014 Free Software Foundation, Inc.

;; Author: Carsten Dominik <carsten at orgmode dot org>
;;      Jambunathan K <kjambunathan at gmail dot com>
;; Keywords: outlines, hypermedia, calendar, wp

;; This file is part of GNU Emacs.

;; GNU Emacs is free software: you can redistribute it and/or modify
;; it under the terms of the GNU General Public License as published by
;; the Free Software Foundation, either version 3 of the License, or
;; (at your option) any later version.

;; GNU Emacs is distributed in the hope that it will be useful,
;; but WITHOUT ANY WARRANTY; without even the implied warranty of
;; MERCHANTABILITY or FITNESS FOR A PARTICULAR PURPOSE.  See the
;; GNU General Public License for more details.

;; You should have received a copy of the GNU General Public License
;; along with GNU Emacs.  If not, see <http://www.gnu.org/licenses/>.

;;; Commentary:

;; This library implements a HTML back-end for Org generic exporter.
;; See Org manual for more information.

;;; Code:

;;; Dependencies

(require 'ox)
(require 'ox-publish)
(require 'format-spec)
(eval-when-compile (require 'cl) (require 'table nil 'noerror))


;;; Function Declarations

(declare-function org-id-find-id-file "org-id" (id))
(declare-function htmlize-region "ext:htmlize" (beg end))
(declare-function org-pop-to-buffer-same-window
		  "org-compat" (&optional buffer-or-name norecord label))
(declare-function mm-url-decode-entities "mm-url" ())

;;; Define Back-End

(org-export-define-backend 'html
  '((bold . org-html-bold)
    (center-block . org-html-center-block)
    (clock . org-html-clock)
    (code . org-html-code)
    (drawer . org-html-drawer)
    (dynamic-block . org-html-dynamic-block)
    (entity . org-html-entity)
    (example-block . org-html-example-block)
    (export-block . org-html-export-block)
    (export-snippet . org-html-export-snippet)
    (fixed-width . org-html-fixed-width)
    (footnote-definition . org-html-footnote-definition)
    (footnote-reference . org-html-footnote-reference)
    (headline . org-html-headline)
    (horizontal-rule . org-html-horizontal-rule)
    (inline-src-block . org-html-inline-src-block)
    (inlinetask . org-html-inlinetask)
    (inner-template . org-html-inner-template)
    (italic . org-html-italic)
    (item . org-html-item)
    (keyword . org-html-keyword)
    (latex-environment . org-html-latex-environment)
    (latex-fragment . org-html-latex-fragment)
    (line-break . org-html-line-break)
    (link . org-html-link)
    (node-property . org-html-node-property)
    (paragraph . org-html-paragraph)
    (plain-list . org-html-plain-list)
    (plain-text . org-html-plain-text)
    (planning . org-html-planning)
    (property-drawer . org-html-property-drawer)
    (quote-block . org-html-quote-block)
    (radio-target . org-html-radio-target)
    (section . org-html-section)
    (special-block . org-html-special-block)
    (src-block . org-html-src-block)
    (statistics-cookie . org-html-statistics-cookie)
    (strike-through . org-html-strike-through)
    (subscript . org-html-subscript)
    (superscript . org-html-superscript)
    (table . org-html-table)
    (table-cell . org-html-table-cell)
    (table-row . org-html-table-row)
    (target . org-html-target)
    (template . org-html-template)
    (timestamp . org-html-timestamp)
    (underline . org-html-underline)
    (verbatim . org-html-verbatim)
    (verse-block . org-html-verse-block))
  :export-block "HTML"
  :filters-alist '((:filter-options . org-html-infojs-install-script)
		   (:filter-final-output . org-html-final-function))
  :menu-entry
  '(?h "Export to HTML"
       ((?H "As HTML buffer" org-html-export-as-html)
	(?h "As HTML file" org-html-export-to-html)
	(?o "As HTML file and open"
	    (lambda (a s v b)
	      (if a (org-html-export-to-html t s v b)
		(org-open-file (org-html-export-to-html nil s v b)))))))
  :options-alist
  '((:creator "CREATOR" nil org-html-creator-string)
    (:html-doctype "HTML_DOCTYPE" nil org-html-doctype)
    (:html-link-home "HTML_LINK_HOME" nil org-html-link-home)
    (:html-link-up "HTML_LINK_UP" nil org-html-link-up)
    (:html-head "HTML_HEAD" nil org-html-head newline)
    (:html-head-extra "HTML_HEAD_EXTRA" nil org-html-head-extra newline)
    (:html-container "HTML_CONTAINER" nil org-html-container-element)
    (:html-mathjax "HTML_MATHJAX" nil "" space)
    (:infojs-opt "INFOJS_OPT" nil nil)
    ;; Retrieve LaTeX header for fragments.
    (:latex-header "LATEX_HEADER" nil nil newline)
    (:html-extension nil nil org-html-extension)
    (:html-link-org-as-html nil nil org-html-link-org-files-as-html)
    (:html-html5-fancy nil "html5-fancy" org-html-html5-fancy)
    (:html-link-use-abs-url nil "html-link-use-abs-url" org-html-link-use-abs-url)
    (:html-postamble nil "html-postamble" org-html-postamble)
    (:html-preamble nil "html-preamble" org-html-preamble)
    (:html-head-include-default-style nil "html-style" org-html-head-include-default-style)
    (:html-head-include-scripts nil "html-scripts" org-html-head-include-scripts)
    (:html-table-attributes nil nil org-html-table-default-attributes)
    (:html-table-row-tags nil nil org-html-table-row-tags)
    (:html-xml-declaration nil nil org-html-xml-declaration)
    (:html-inline-images nil nil org-html-inline-images)
    (:with-latex nil "tex" org-html-with-latex)))


;;; Internal Variables

(defvar org-html-format-table-no-css)
(defvar htmlize-buffer-places)  ; from htmlize.el

(defvar org-html--pre/postamble-class "status"
  "CSS class used for pre/postamble")

(defconst org-html-doctype-alist
  '(("html4-strict" . "<!DOCTYPE html PUBLIC \"-//W3C//DTD HTML 4.01//EN\"
\"http://www.w3.org/TR/html4/strict.dtd\">")
    ("html4-transitional" . "<!DOCTYPE html PUBLIC \"-//W3C//DTD HTML 4.01 Transitional//EN\"
\"http://www.w3.org/TR/html4/loose.dtd\">")
    ("html4-frameset" . "<!DOCTYPE html PUBLIC \"-//W3C//DTD HTML 4.01 Frameset//EN\"
\"http://www.w3.org/TR/html4/frameset.dtd\">")

    ("xhtml-strict" . "<!DOCTYPE html PUBLIC \"-//W3C//DTD XHTML 1.0 Strict//EN\"
\"http://www.w3.org/TR/xhtml1/DTD/xhtml1-strict.dtd\">")
    ("xhtml-transitional" . "<!DOCTYPE html PUBLIC \"-//W3C//DTD XHTML 1.0 Transitional//EN\"
\"http://www.w3.org/TR/xhtml1/DTD/xhtml1-transitional.dtd\">")
    ("xhtml-frameset" . "<!DOCTYPE html PUBLIC \"-//W3C//DTD XHTML 1.0 Frameset//EN\"
\"http://www.w3.org/TR/xhtml1/DTD/xhtml1-frameset.dtd\">")
    ("xhtml-11" . "<!DOCTYPE html PUBLIC \"-//W3C//DTD XHTML 1.1//EN\"
\"http://www.w3.org/TR/xhtml1/DTD/xhtml11.dtd\">")

    ("html5" . "<!DOCTYPE html>")
    ("xhtml5" . "<!DOCTYPE html>"))
  "An alist mapping (x)html flavors to specific doctypes.")

(defconst org-html-html5-elements
  '("article" "aside" "audio" "canvas" "details" "figcaption"
    "figure" "footer" "header" "menu" "meter" "nav" "output"
    "progress" "section" "video")
  "New elements in html5.

For blocks that should contain headlines, use the HTML_CONTAINER
property on the headline itself.")

(defconst org-html-special-string-regexps
  '(("\\\\-" . "&#x00ad;")		; shy
    ("---\\([^-]\\)" . "&#x2014;\\1")	; mdash
    ("--\\([^-]\\)" . "&#x2013;\\1")	; ndash
    ("\\.\\.\\." . "&#x2026;"))		; hellip
  "Regular expressions for special string conversion.")

(defconst org-html-scripts
  "<script type=\"text/javascript\">
/*
@licstart  The following is the entire license notice for the
JavaScript code in this tag.

Copyright (C) 2012-2013 Free Software Foundation, Inc.

The JavaScript code in this tag is free software: you can
redistribute it and/or modify it under the terms of the GNU
General Public License (GNU GPL) as published by the Free Software
Foundation, either version 3 of the License, or (at your option)
any later version.  The code is distributed WITHOUT ANY WARRANTY;
without even the implied warranty of MERCHANTABILITY or FITNESS
FOR A PARTICULAR PURPOSE.  See the GNU GPL for more details.

As additional permission under GNU GPL version 3 section 7, you
may distribute non-source (e.g., minimized or compacted) forms of
that code without the copy of the GNU GPL normally required by
section 4, provided you include this license notice and a URL
through which recipients can access the Corresponding Source.


@licend  The above is the entire license notice
for the JavaScript code in this tag.
*/
<!--/*--><![CDATA[/*><!--*/
 function CodeHighlightOn(elem, id)
 {
   var target = document.getElementById(id);
   if(null != target) {
     elem.cacheClassElem = elem.className;
     elem.cacheClassTarget = target.className;
     target.className = \"code-highlighted\";
     elem.className   = \"code-highlighted\";
   }
 }
 function CodeHighlightOff(elem, id)
 {
   var target = document.getElementById(id);
   if(elem.cacheClassElem)
     elem.className = elem.cacheClassElem;
   if(elem.cacheClassTarget)
     target.className = elem.cacheClassTarget;
 }
/*]]>*///-->
</script>"
  "Basic JavaScript that is needed by HTML files produced by Org mode.")

(defconst org-html-style-default
  "<style type=\"text/css\">
 <!--/*--><![CDATA[/*><!--*/
  .title  { text-align: center; }
  .todo   { font-family: monospace; color: red; }
  .done   { color: green; }
  .tag    { background-color: #eee; font-family: monospace;
            padding: 2px; font-size: 80%; font-weight: normal; }
  .timestamp { color: #bebebe; }
  .timestamp-kwd { color: #5f9ea0; }
  .right  { margin-left: auto; margin-right: 0px;  text-align: right; }
  .left   { margin-left: 0px;  margin-right: auto; text-align: left; }
  .center { margin-left: auto; margin-right: auto; text-align: center; }
  .underline { text-decoration: underline; }
  #postamble p, #preamble p { font-size: 90%; margin: .2em; }
  p.verse { margin-left: 3%; }
  pre {
    border: 1px solid #ccc;
    box-shadow: 3px 3px 3px #eee;
    padding: 8pt;
    font-family: monospace;
    overflow: auto;
    margin: 1.2em;
  }
  pre.src {
    position: relative;
    overflow: visible;
    padding-top: 1.2em;
  }
  pre.src:before {
    display: none;
    position: absolute;
    background-color: white;
    top: -10px;
    right: 10px;
    padding: 3px;
    border: 1px solid black;
  }
  pre.src:hover:before { display: inline;}
  pre.src-sh:before    { content: 'sh'; }
  pre.src-bash:before  { content: 'sh'; }
  pre.src-emacs-lisp:before { content: 'Emacs Lisp'; }
  pre.src-R:before     { content: 'R'; }
  pre.src-perl:before  { content: 'Perl'; }
  pre.src-java:before  { content: 'Java'; }
  pre.src-sql:before   { content: 'SQL'; }

  table { border-collapse:collapse; }
  caption.t-above { caption-side: top; }
  caption.t-bottom { caption-side: bottom; }
  td, th { vertical-align:top;  }
  th.right  { text-align: center;  }
  th.left   { text-align: center;   }
  th.center { text-align: center; }
  td.right  { text-align: right;  }
  td.left   { text-align: left;   }
  td.center { text-align: center; }
  dt { font-weight: bold; }
  .footpara:nth-child(2) { display: inline; }
  .footpara { display: block; }
  .footdef  { margin-bottom: 1em; }
  .figure { padding: 1em; }
  .figure p { text-align: center; }
  .inlinetask {
    padding: 10px;
    border: 2px solid gray;
    margin: 10px;
    background: #ffffcc;
  }
  #org-div-home-and-up
   { text-align: right; font-size: 70%; white-space: nowrap; }
  textarea { overflow-x: auto; }
  .linenr { font-size: smaller }
  .code-highlighted { background-color: #ffff00; }
  .org-info-js_info-navigation { border-style: none; }
  #org-info-js_console-label
    { font-size: 10px; font-weight: bold; white-space: nowrap; }
  .org-info-js_search-highlight
    { background-color: #ffff00; color: #000000; font-weight: bold; }
  /*]]>*/-->
</style>"
  "The default style specification for exported HTML files.
You can use `org-html-head' and `org-html-head-extra' to add to
this style.  If you don't want to include this default style,
customize `org-html-head-include-default-style'.")


;;; User Configuration Variables

(defgroup org-export-html nil
  "Options for exporting Org mode files to HTML."
  :tag "Org Export HTML"
  :group 'org-export)

;;;; Handle infojs

(defvar org-html-infojs-opts-table
  '((path PATH "http://orgmode.org/org-info.js")
    (view VIEW "info")
    (toc TOC :with-toc)
    (ftoc FIXED_TOC "0")
    (tdepth TOC_DEPTH "max")
    (sdepth SECTION_DEPTH "max")
    (mouse MOUSE_HINT "underline")
    (buttons VIEW_BUTTONS "0")
    (ltoc LOCAL_TOC "1")
    (up LINK_UP :html-link-up)
    (home LINK_HOME :html-link-home))
  "JavaScript options, long form for script, default values.")

(defcustom org-html-use-infojs 'when-configured
  "Non-nil when Sebastian Rose's Java Script org-info.js should be active.
This option can be nil or t to never or always use the script.
It can also be the symbol `when-configured', meaning that the
script will be linked into the export file if and only if there
is a \"#+INFOJS_OPT:\" line in the buffer.  See also the variable
`org-html-infojs-options'."
  :group 'org-export-html
  :version "24.4"
  :package-version '(Org . "8.0")
  :type '(choice
	  (const :tag "Never" nil)
	  (const :tag "When configured in buffer" when-configured)
	  (const :tag "Always" t)))

(defcustom org-html-infojs-options
  (mapcar (lambda (x) (cons (car x) (nth 2 x))) org-html-infojs-opts-table)
  "Options settings for the INFOJS JavaScript.
Each of the options must have an entry in `org-html-infojs-opts-table'.
The value can either be a string that will be passed to the script, or
a property.  This property is then assumed to be a property that is defined
by the Export/Publishing setup of Org.
The `sdepth' and `tdepth' parameters can also be set to \"max\", which
means to use the maximum value consistent with other options."
  :group 'org-export-html
  :version "24.4"
  :package-version '(Org . "8.0")
  :type
  `(set :greedy t :inline t
	,@(mapcar
	   (lambda (x)
	     (list 'cons (list 'const (car x))
		   '(choice
		     (symbol :tag "Publishing/Export property")
		     (string :tag "Value"))))
	   org-html-infojs-opts-table)))

(defcustom org-html-infojs-template
  "<script type=\"text/javascript\" src=\"%SCRIPT_PATH\">
/**
 *
 * @source: %SCRIPT_PATH
 *
 * @licstart  The following is the entire license notice for the
 *  JavaScript code in %SCRIPT_PATH.
 *
 * Copyright (C) 2012-2013 Free Software Foundation, Inc.
 *
 *
 * The JavaScript code in this tag is free software: you can
 * redistribute it and/or modify it under the terms of the GNU
 * General Public License (GNU GPL) as published by the Free Software
 * Foundation, either version 3 of the License, or (at your option)
 * any later version.  The code is distributed WITHOUT ANY WARRANTY;
 * without even the implied warranty of MERCHANTABILITY or FITNESS
 * FOR A PARTICULAR PURPOSE.  See the GNU GPL for more details.
 *
 * As additional permission under GNU GPL version 3 section 7, you
 * may distribute non-source (e.g., minimized or compacted) forms of
 * that code without the copy of the GNU GPL normally required by
 * section 4, provided you include this license notice and a URL
 * through which recipients can access the Corresponding Source.
 *
 * @licend  The above is the entire license notice
 * for the JavaScript code in %SCRIPT_PATH.
 *
 */
</script>

<script type=\"text/javascript\">

/*
@licstart  The following is the entire license notice for the
JavaScript code in this tag.

Copyright (C) 2012-2013 Free Software Foundation, Inc.

The JavaScript code in this tag is free software: you can
redistribute it and/or modify it under the terms of the GNU
General Public License (GNU GPL) as published by the Free Software
Foundation, either version 3 of the License, or (at your option)
any later version.  The code is distributed WITHOUT ANY WARRANTY;
without even the implied warranty of MERCHANTABILITY or FITNESS
FOR A PARTICULAR PURPOSE.  See the GNU GPL for more details.

As additional permission under GNU GPL version 3 section 7, you
may distribute non-source (e.g., minimized or compacted) forms of
that code without the copy of the GNU GPL normally required by
section 4, provided you include this license notice and a URL
through which recipients can access the Corresponding Source.


@licend  The above is the entire license notice
for the JavaScript code in this tag.
*/

<!--/*--><![CDATA[/*><!--*/
%MANAGER_OPTIONS
org_html_manager.setup();  // activate after the parameters are set
/*]]>*///-->
</script>"
  "The template for the export style additions when org-info.js is used.
Option settings will replace the %MANAGER-OPTIONS cookie."
  :group 'org-export-html
  :version "24.4"
  :package-version '(Org . "8.0")
  :type 'string)

(defun org-html-infojs-install-script (exp-plist backend)
  "Install script in export options when appropriate.
EXP-PLIST is a plist containing export options.  BACKEND is the
export back-end currently used."
  (unless (or (memq 'body-only (plist-get exp-plist :export-options))
	      (not org-html-use-infojs)
	      (and (eq org-html-use-infojs 'when-configured)
		   (or (not (plist-get exp-plist :infojs-opt))
		       (string-match "\\<view:nil\\>"
				     (plist-get exp-plist :infojs-opt)))))
    (let* ((template org-html-infojs-template)
	   (ptoc (plist-get exp-plist :with-toc))
	   (hlevels (plist-get exp-plist :headline-levels))
	   (sdepth hlevels)
	   (tdepth (if (integerp ptoc) (min ptoc hlevels) hlevels))
	   (options (plist-get exp-plist :infojs-opt))
	   (table org-html-infojs-opts-table)
	   style)
      (dolist (entry table)
	(let* ((opt (car entry))
	       (var (nth 1 entry))
	       ;; Compute default values for script option OPT from
	       ;; `org-html-infojs-options' variable.
	       (default
		 (let ((default (cdr (assq opt org-html-infojs-options))))
		   (if (and (symbolp default) (not (memq default '(t nil))))
		       (plist-get exp-plist default)
		     default)))
	       ;; Value set through INFOJS_OPT keyword has precedence
	       ;; over the default one.
	       (val (if (and options
			     (string-match (format "\\<%s:\\(\\S-+\\)" opt)
					   options))
			(match-string 1 options)
		      default)))
	  (case opt
	    (path (setq template
			(replace-regexp-in-string
			 "%SCRIPT_PATH" val template t t)))
	    (sdepth (when (integerp (read val))
		      (setq sdepth (min (read val) sdepth))))
	    (tdepth (when (integerp (read val))
		      (setq tdepth (min (read val) tdepth))))
	    (otherwise (setq val
			     (cond
			      ((or (eq val t) (equal val "t")) "1")
			      ((or (eq val nil) (equal val "nil")) "0")
			      ((stringp val) val)
			      (t (format "%s" val))))
		       (push (cons var val) style)))))
      ;; Now we set the depth of the *generated* TOC to SDEPTH,
      ;; because the toc will actually determine the splitting.  How
      ;; much of the toc will actually be displayed is governed by the
      ;; TDEPTH option.
      (setq exp-plist (plist-put exp-plist :with-toc sdepth))
      ;; The table of contents should not show more sections than we
      ;; generate.
      (setq tdepth (min tdepth sdepth))
      (push (cons "TOC_DEPTH" tdepth) style)
      ;; Build style string.
      (setq style (mapconcat
		   (lambda (x) (format "org_html_manager.set(\"%s\", \"%s\");"
				  (car x)
				  (cdr x)))
		   style "\n"))
      (when (and style (> (length style) 0))
	(and (string-match "%MANAGER_OPTIONS" template)
	     (setq style (replace-match style t t template))
	     (setq exp-plist
		   (plist-put
		    exp-plist :html-head-extra
		    (concat (or (plist-get exp-plist :html-head-extra) "")
			    "\n"
			    style)))))
      ;; This script absolutely needs the table of contents, so we
      ;; change that setting.
      (unless (plist-get exp-plist :with-toc)
	(setq exp-plist (plist-put exp-plist :with-toc t)))
      ;; Return the modified property list.
      exp-plist)))

;;;; Bold, etc.

(defcustom org-html-text-markup-alist
  '((bold . "<b>%s</b>")
    (code . "<code>%s</code>")
    (italic . "<i>%s</i>")
    (strike-through . "<del>%s</del>")
    (underline . "<span class=\"underline\">%s</span>")
    (verbatim . "<code>%s</code>"))
  "Alist of HTML expressions to convert text markup.

The key must be a symbol among `bold', `code', `italic',
`strike-through', `underline' and `verbatim'.  The value is
a formatting string to wrap fontified text with.

If no association can be found for a given markup, text will be
returned as-is."
  :group 'org-export-html
  :version "24.4"
  :package-version '(Org . "8.0")
  :type '(alist :key-type (symbol :tag "Markup type")
		:value-type (string :tag "Format string"))
  :options '(bold code italic strike-through underline verbatim))

(defcustom org-html-indent nil
  "Non-nil means to indent the generated HTML.
Warning: non-nil may break indentation of source code blocks."
  :group 'org-export-html
  :version "24.4"
  :package-version '(Org . "8.0")
  :type 'boolean)

(defcustom org-html-use-unicode-chars nil
  "Non-nil means to use unicode characters instead of HTML entities."
  :group 'org-export-html
  :version "24.4"
  :package-version '(Org . "8.0")
  :type 'boolean)

;;;; Drawers

(defcustom org-html-format-drawer-function
  (lambda (name contents) contents)
  "Function called to format a drawer in HTML code.

The function must accept two parameters:
  NAME      the drawer name, like \"LOGBOOK\"
  CONTENTS  the contents of the drawer.

The function should return the string to be exported.

For example, the variable could be set to the following function
in order to mimic default behaviour:

The default value simply returns the value of CONTENTS."
  :group 'org-export-html
  :version "24.4"
  :package-version '(Org . "8.0")
  :type 'function)

;;;; Footnotes

(defcustom org-html-footnotes-section "<div id=\"footnotes\">
<h2 class=\"footnotes\">%s: </h2>
<div id=\"text-footnotes\">
%s
</div>
</div>"
  "Format for the footnotes section.
Should contain a two instances of %s.  The first will be replaced with the
language-specific word for \"Footnotes\", the second one will be replaced
by the footnotes themselves."
  :group 'org-export-html
  :type 'string)

(defcustom org-html-footnote-format "<sup>%s</sup>"
  "The format for the footnote reference.
%s will be replaced by the footnote reference itself."
  :group 'org-export-html
  :type 'string)

(defcustom org-html-footnote-separator "<sup>, </sup>"
  "Text used to separate footnotes."
  :group 'org-export-html
  :type 'string)

;;;; Headline

(defcustom org-html-toplevel-hlevel 2
  "The <H> level for level 1 headings in HTML export.
This is also important for the classes that will be wrapped around headlines
and outline structure.  If this variable is 1, the top-level headlines will
be <h1>, and the corresponding classes will be outline-1, section-number-1,
and outline-text-1.  If this is 2, all of these will get a 2 instead.
The default for this variable is 2, because we use <h1> for formatting the
document title."
  :group 'org-export-html
  :type 'integer)

(defcustom org-html-format-headline-function 'ignore
  "Function to format headline text.

This function will be called with 5 arguments:
TODO      the todo keyword (string or nil).
TODO-TYPE the type of todo (symbol: `todo', `done', nil)
PRIORITY  the priority of the headline (integer or nil)
TEXT      the main headline text (string).
TAGS      the tags (string or nil).

The function result will be used in the section format string."
  :group 'org-export-html
  :version "24.4"
  :package-version '(Org . "8.0")
  :type 'function)

;;;; HTML-specific

(defcustom org-html-allow-name-attribute-in-anchors nil
  "When nil, do not set \"name\" attribute in anchors.
By default, when appropriate, anchors are formatted with \"id\"
but without \"name\" attribute."
  :group 'org-export-html
  :version "24.4"
  :package-version '(Org . "8.0")
  :type 'boolean)

;;;; Inlinetasks

(defcustom org-html-format-inlinetask-function 'ignore
  "Function called to format an inlinetask in HTML code.

The function must accept six parameters:
  TODO      the todo keyword, as a string
  TODO-TYPE the todo type, a symbol among `todo', `done' and nil.
  PRIORITY  the inlinetask priority, as a string
  NAME      the inlinetask name, as a string.
  TAGS      the inlinetask tags, as a list of strings.
  CONTENTS  the contents of the inlinetask, as a string.

The function should return the string to be exported."
  :group 'org-export-html
  :version "24.4"
  :package-version '(Org . "8.0")
  :type 'function)

;;;; LaTeX

(defcustom org-html-with-latex org-export-with-latex
  "Non-nil means process LaTeX math snippets.

When set, the exporter will process LaTeX environments and
fragments.

This option can also be set with the +OPTIONS line,
e.g. \"tex:mathjax\".  Allowed values are:

nil            Ignore math snippets.
`verbatim'     Keep everything in verbatim
`dvipng'       Process the LaTeX fragments to images.  This will also
               include processing of non-math environments.
`imagemagick'  Convert the LaTeX fragments to pdf files and use
               imagemagick to convert pdf files to png files.
`mathjax'      Do MathJax preprocessing and arrange for MathJax.js to
               be loaded.
t              Synonym for `mathjax'."
  :group 'org-export-html
  :version "24.4"
  :package-version '(Org . "8.0")
  :type '(choice
	  (const :tag "Do not process math in any way" nil)
	  (const :tag "Use dvipng to make images" dvipng)
	  (const :tag "Use imagemagick to make images" imagemagick)
	  (const :tag "Use MathJax to display math" mathjax)
	  (const :tag "Leave math verbatim" verbatim)))

;;;; Links :: Generic

(defcustom org-html-link-org-files-as-html t
  "Non-nil means make file links to `file.org' point to `file.html'.
When `org-mode' is exporting an `org-mode' file to HTML, links to
non-html files are directly put into a href tag in HTML.
However, links to other Org-mode files (recognized by the
extension `.org.) should become links to the corresponding html
file, assuming that the linked `org-mode' file will also be
converted to HTML.
When nil, the links still point to the plain `.org' file."
  :group 'org-export-html
  :type 'boolean)

;;;; Links :: Inline images

(defcustom org-html-inline-images t
  "Non-nil means inline images into exported HTML pages.
This is done using an <img> tag.  When nil, an anchor with href is used to
link to the image."
  :group 'org-export-html
  :version "24.4"
  :package-version '(Org . "8.1")
  :type 'boolean)

(defcustom org-html-inline-image-rules
  '(("file" . "\\.\\(jpeg\\|jpg\\|png\\|gif\\|svg\\)\\'")
    ("http" . "\\.\\(jpeg\\|jpg\\|png\\|gif\\|svg\\)\\'")
    ("https" . "\\.\\(jpeg\\|jpg\\|png\\|gif\\|svg\\)\\'"))
  "Rules characterizing image files that can be inlined into HTML.
A rule consists in an association whose key is the type of link
to consider, and value is a regexp that will be matched against
link's path."
  :group 'org-export-html
  :version "24.4"
  :package-version '(Org . "8.0")
  :type '(alist :key-type (string :tag "Type")
		:value-type (regexp :tag "Path")))

;;;; Plain Text

(defcustom org-html-protect-char-alist
  '(("&" . "&amp;")
    ("<" . "&lt;")
    (">" . "&gt;"))
  "Alist of characters to be converted by `org-html-protect'."
  :group 'org-export-html
  :type '(repeat (cons (string :tag "Character")
		       (string :tag "HTML equivalent"))))

;;;; Src Block

(defcustom org-html-htmlize-output-type 'inline-css
  "Output type to be used by htmlize when formatting code snippets.
Choices are `css' to export the CSS selectors only,`inline-css'
to export the CSS attribute values inline in the HTML or `nil' to
export plain text.  We use as default `inline-css', in order to
make the resulting HTML self-containing.

However, this will fail when using Emacs in batch mode for export, because
then no rich font definitions are in place.  It will also not be good if
people with different Emacs setup contribute HTML files to a website,
because the fonts will represent the individual setups.  In these cases,
it is much better to let Org/Htmlize assign classes only, and to use
a style file to define the look of these classes.
To get a start for your css file, start Emacs session and make sure that
all the faces you are interested in are defined, for example by loading files
in all modes you want.  Then, use the command
\\[org-html-htmlize-generate-css] to extract class definitions."
  :group 'org-export-html
  :type '(choice (const css) (const inline-css) (const nil)))

(defcustom org-html-htmlize-font-prefix "org-"
  "The prefix for CSS class names for htmlize font specifications."
  :group 'org-export-html
  :type 'string)

;;;; Table

(defcustom org-html-table-default-attributes
  '(:border "2" :cellspacing "0" :cellpadding "6" :rules "groups" :frame "hsides")
  "Default attributes and values which will be used in table tags.
This is a plist where attributes are symbols, starting with
colons, and values are strings.

When exporting to HTML5, these values will be disregarded."
  :group 'org-export-html
  :version "24.4"
  :package-version '(Org . "8.0")
  :type '(plist :key-type (symbol :tag "Property")
		:value-type (string :tag "Value")))

(defcustom org-html-table-header-tags '("<th scope=\"%s\"%s>" . "</th>")
  "The opening and ending tags for table header fields.
This is customizable so that alignment options can be specified.
The first %s will be filled with the scope of the field, either row or col.
The second %s will be replaced by a style entry to align the field.
See also the variable `org-html-table-use-header-tags-for-first-column'.
See also the variable `org-html-table-align-individual-fields'."
  :group 'org-export-html
  :type '(cons (string :tag "Opening tag") (string :tag "Closing tag")))

(defcustom org-html-table-data-tags '("<td%s>" . "</td>")
  "The opening and ending tags for table data fields.
This is customizable so that alignment options can be specified.
The first %s will be filled with the scope of the field, either row or col.
The second %s will be replaced by a style entry to align the field.
See also the variable `org-html-table-align-individual-fields'."
  :group 'org-export-html
  :type '(cons (string :tag "Opening tag") (string :tag "Closing tag")))

(defcustom org-html-table-row-tags '("<tr>" . "</tr>")
  "The opening and ending tags for table rows.
This is customizable so that alignment options can be specified.
Instead of strings, these can be Lisp forms that will be
evaluated for each row in order to construct the table row tags.

During evaluation, these variables will be dynamically bound so that
you can reuse them:

       `row-number': row number (0 is the first row)
  `rowgroup-number': group number of current row
 `start-rowgroup-p': non-nil means the row starts a group
   `end-rowgroup-p': non-nil means the row ends a group
        `top-row-p': non-nil means this is the top row
     `bottom-row-p': non-nil means this is the bottom row

For example:

\(setq org-html-table-row-tags
      (cons '(cond (top-row-p \"<tr class=\\\"tr-top\\\">\")
                   (bottom-row-p \"<tr class=\\\"tr-bottom\\\">\")
                   (t (if (= (mod row-number 2) 1)
			  \"<tr class=\\\"tr-odd\\\">\"
			\"<tr class=\\\"tr-even\\\">\")))
	    \"</tr>\"))

will use the \"tr-top\" and \"tr-bottom\" classes for the top row
and the bottom row, and otherwise alternate between \"tr-odd\" and
\"tr-even\" for odd and even rows."
  :group 'org-export-html
  :type '(cons
	  (choice :tag "Opening tag"
		  (string :tag "Specify")
		  (sexp))
	  (choice :tag "Closing tag"
		  (string :tag "Specify")
		  (sexp))))

(defcustom org-html-table-align-individual-fields t
  "Non-nil means attach style attributes for alignment to each table field.
When nil, alignment will only be specified in the column tags, but this
is ignored by some browsers (like Firefox, Safari).  Opera does it right
though."
  :group 'org-export-html
  :type 'boolean)

(defcustom org-html-table-use-header-tags-for-first-column nil
  "Non-nil means format column one in tables with header tags.
When nil, also column one will use data tags."
  :group 'org-export-html
  :type 'boolean)

(defcustom org-html-table-caption-above t
  "When non-nil, place caption string at the beginning of the table.
Otherwise, place it near the end."
  :group 'org-export-html
  :type 'boolean)

;;;; Tags

(defcustom org-html-tag-class-prefix ""
  "Prefix to class names for TODO keywords.
Each tag gets a class given by the tag itself, with this prefix.
The default prefix is empty because it is nice to just use the keyword
as a class name.  But if you get into conflicts with other, existing
CSS classes, then this prefix can be very useful."
  :group 'org-export-html
  :type 'string)

;;;; Template :: Generic

(defcustom org-html-extension "html"
  "The extension for exported HTML files."
  :group 'org-export-html
  :type 'string)

(defcustom org-html-xml-declaration
  '(("html" . "<?xml version=\"1.0\" encoding=\"%s\"?>")
    ("php" . "<?php echo \"<?xml version=\\\"1.0\\\" encoding=\\\"%s\\\" ?>\"; ?>"))
  "The extension for exported HTML files.
%s will be replaced with the charset of the exported file.
This may be a string, or an alist with export extensions
and corresponding declarations.

This declaration only applies when exporting to XHTML."
  :group 'org-export-html
  :type '(choice
	  (string :tag "Single declaration")
	  (repeat :tag "Dependent on extension"
		  (cons (string :tag "Extension")
			(string :tag "Declaration")))))

(defcustom org-html-coding-system 'utf-8
  "Coding system for HTML export.
Use utf-8 as the default value."
  :group 'org-export-html
  :version "24.4"
  :package-version '(Org . "8.0")
  :type 'coding-system)

(defcustom org-html-doctype "xhtml-strict"
  "Document type definition to use for exported HTML files.
Can be set with the in-buffer HTML_DOCTYPE property or for
publishing, with :html-doctype."
  :group 'org-export-html
  :version "24.4"
  :package-version '(Org . "8.0")
  :type (append
	 '(choice)
	 (mapcar (lambda (x) `(const ,(car x))) org-html-doctype-alist)
	 '((string :tag "Custom doctype" ))))

(defcustom org-html-html5-fancy nil
  "Non-nil means using new HTML5 elements.
This variable is ignored for anything other than HTML5 export.

For compatibility with Internet Explorer, it's probably a good
idea to download some form of the html5shiv (for instance
https://code.google.com/p/html5shiv/) and add it to your
HTML_HEAD_EXTRA, so that your pages don't break for users of IE
versions 8 and below."
  :group 'org-export-html
  :version "24.4"
  :package-version '(Org . "8.0")
  :type 'boolean)

(defcustom org-html-container-element "div"
  "HTML element to use for wrapping top level sections.
Can be set with the in-buffer HTML_CONTAINER property or for
publishing, with :html-container.

Note that changing the default will prevent you from using
org-info.js for your website."
  :group 'org-export-html
  :version "24.4"
  :package-version '(Org . "8.0")
  :type 'string)

(defcustom org-html-divs
  '((preamble  "div" "preamble")
    (content   "div" "content")
    (postamble "div" "postamble"))
  "Alist of the three section elements for HTML export.
The car of each entry is one of 'preamble, 'content or 'postamble.
The cdrs of each entry are the ELEMENT_TYPE and ID for each
section of the exported document.

Note that changing the default will prevent you from using
org-info.js for your website."
  :group 'org-export-html
  :version "24.4"
  :package-version '(Org . "8.0")
  :type '(list :greedy t
	       (list :tag "Preamble"
		     (const :format "" preamble)
		     (string :tag "element") (string :tag "     id"))
	       (list :tag "Content"
		     (const :format "" content)
		     (string :tag "element") (string :tag "     id"))
	       (list :tag "Postamble" (const :format "" postamble)
		     (string :tag "     id") (string :tag "element"))))

(defconst org-html-checkbox-types
  '((unicode .
     ((on . "&#x2611;") (off . "&#x2610;") (trans . "&#x2610;")))
    (ascii .
     ((on . "<code>[X]</code>")
      (off . "<code>[&#xa0;]</code>")
      (trans . "<code>[-]</code>")))
    (html .
	  ((on . "<input type='checkbox' checked='checked' />")
	  (off . "<input type='checkbox' />")
	  (trans . "<input type='checkbox' />"))))
  "Alist of checkbox types.
The cdr of each entry is an alist list three checkbox types for
HTML export: `on', `off' and `trans'.

The choices are:
  `unicode' Unicode characters (HTML entities)
  `ascii'   ASCII characters
  `html'    HTML checkboxes

Note that only the ascii characters implement tri-state
checkboxes. The other two use the `off' checkbox for `trans'.")

(defcustom org-html-checkbox-type 'ascii
  "The type of checkboxes to use for HTML export.
See `org-html-checkbox-types' for for the values used for each
option."
  :group 'org-export-html
  :version "24.4"
  :package-version '(Org . "8.0")
  :type '(choice
	  (const :tag "ASCII characters" ascii)
	  (const :tag "Unicode characters" unicode)
	  (const :tag "HTML checkboxes" html)))

(defcustom org-html-metadata-timestamp-format "%Y-%m-%d %a %H:%M"
  "Format used for timestamps in preamble, postamble and metadata.
See `format-time-string' for more information on its components."
  :group 'org-export-html
  :version "24.4"
  :package-version '(Org . "8.0")
  :type 'string)

;;;; Template :: Mathjax

(defcustom org-html-mathjax-options
  '((path  "http://orgmode.org/mathjax/MathJax.js")
    (scale "100")
    (align "center")
    (indent "2em")
    (mathml nil))
  "Options for MathJax setup.

path        The path where to find MathJax
scale       Scaling for the HTML-CSS backend, usually between 100 and 133
align       How to align display math: left, center, or right
indent      If align is not center, how far from the left/right side?
mathml      Should a MathML player be used if available?
            This is faster and reduces bandwidth use, but currently
            sometimes has lower spacing quality.  Therefore, the default is
            nil.  When browsers get better, this switch can be flipped.

You can also customize this for each buffer, using something like

#+MATHJAX: scale:\"133\" align:\"right\" mathml:t path:\"/MathJax/\""
  :group 'org-export-html
  :type '(list :greedy t
	      (list :tag "path   (the path from where to load MathJax.js)"
		    (const :format "       " path) (string))
	      (list :tag "scale  (scaling for the displayed math)"
		    (const :format "       " scale) (string))
	      (list :tag "align  (alignment of displayed equations)"
		    (const :format "       " align) (string))
	      (list :tag "indent (indentation with left or right alignment)"
		    (const :format "       " indent) (string))
	      (list :tag "mathml (should MathML display be used is possible)"
		    (const :format "       " mathml) (boolean))))

(defcustom org-html-mathjax-template
  "<script type=\"text/javascript\" src=\"%PATH\"></script>
<script type=\"text/javascript\">
<!--/*--><![CDATA[/*><!--*/
    MathJax.Hub.Config({
        // Only one of the two following lines, depending on user settings
        // First allows browser-native MathML display, second forces HTML/CSS
        :MMLYES: config: [\"MMLorHTML.js\"], jax: [\"input/TeX\"],
        :MMLNO: jax: [\"input/TeX\", \"output/HTML-CSS\"],
        extensions: [\"tex2jax.js\",\"TeX/AMSmath.js\",\"TeX/AMSsymbols.js\",
                     \"TeX/noUndefined.js\"],
        tex2jax: {
            inlineMath: [ [\"\\\\(\",\"\\\\)\"] ],
            displayMath: [ ['$$','$$'], [\"\\\\[\",\"\\\\]\"], [\"\\\\begin{displaymath}\",\"\\\\end{displaymath}\"] ],
            skipTags: [\"script\",\"noscript\",\"style\",\"textarea\",\"pre\",\"code\"],
            ignoreClass: \"tex2jax_ignore\",
            processEscapes: false,
            processEnvironments: true,
            preview: \"TeX\"
        },
        showProcessingMessages: true,
        displayAlign: \"%ALIGN\",
        displayIndent: \"%INDENT\",

        \"HTML-CSS\": {
             scale: %SCALE,
             availableFonts: [\"STIX\",\"TeX\"],
             preferredFont: \"TeX\",
             webFont: \"TeX\",
             imageFont: \"TeX\",
             showMathMenu: true,
        },
        MMLorHTML: {
             prefer: {
                 MSIE:    \"MML\",
                 Firefox: \"MML\",
                 Opera:   \"HTML\",
                 other:   \"HTML\"
             }
        }
    });
/*]]>*///-->
</script>"
  "The MathJax setup for XHTML files."
  :group 'org-export-html
  :type 'string)

;;;; Template :: Postamble

(defcustom org-html-postamble 'auto
  "Non-nil means insert a postamble in HTML export.

When set to 'auto, check against the
`org-export-with-author/email/creator/date' variables to set the
content of the postamble.  When set to a string, use this string
as the postamble.  When t, insert a string as defined by the
formatting string in `org-html-postamble-format'.

When set to a function, apply this function and insert the
returned string.  The function takes the property list of export
options as its only argument.

Setting :html-postamble in publishing projects will take
precedence over this variable."
  :group 'org-export-html
  :type '(choice (const :tag "No postamble" nil)
		 (const :tag "Auto postamble" auto)
		 (const :tag "Default formatting string" t)
		 (string :tag "Custom formatting string")
		 (function :tag "Function (must return a string)")))

(defcustom org-html-postamble-format
  '(("en" "<p class=\"author\">Author: %a (%e)</p>
<p class=\"date\">Date: %d</p>
<p class=\"creator\">%c</p>
<p class=\"validation\">%v</p>"))
  "Alist of languages and format strings for the HTML postamble.

The first element of each list is the language code, as used for
the LANGUAGE keyword.  See `org-export-default-language'.

The second element of each list is a format string to format the
postamble itself.  This format string can contain these elements:

  %t stands for the title.
  %a stands for the author's name.
  %e stands for the author's email.
  %d stands for the date.
  %c will be replaced by `org-html-creator-string'.
  %v will be replaced by `org-html-validation-link'.
  %T will be replaced by the export time.
  %C will be replaced by the last modification time.

If you need to use a \"%\" character, you need to escape it
like that: \"%%\"."
  :group 'org-export-html
  :type '(repeat
	  (list (string :tag "Language")
		(string :tag "Format string"))))

(defcustom org-html-validation-link
  "<a href=\"http://validator.w3.org/check?uri=referer\">Validate</a>"
  "Link to HTML validation service."
  :group 'org-export-html
  :type 'string)

(defcustom org-html-creator-string
  (format "<a href=\"http://www.gnu.org/software/emacs/\">Emacs</a> %s (<a href=\"http://orgmode.org\">Org</a> mode %s)"
	  emacs-version
	  (if (fboundp 'org-version) (org-version) "unknown version"))
  "Information about the creator of the HTML document.
This option can also be set on with the CREATOR keyword."
  :group 'org-export-html
  :version "24.4"
  :package-version '(Org . "8.0")
  :type '(string :tag "Creator string"))

;;;; Template :: Preamble

(defcustom org-html-preamble t
  "Non-nil means insert a preamble in HTML export.

When t, insert a string as defined by the formatting string in
`org-html-preamble-format'.  When set to a string, use this
formatting string instead (see `org-html-postamble-format' for an
example of such a formatting string).

When set to a function, apply this function and insert the
returned string.  The function takes the property list of export
options as its only argument.

Setting :html-preamble in publishing projects will take
precedence over this variable."
  :group 'org-export-html
  :type '(choice (const :tag "No preamble" nil)
		 (const :tag "Default preamble" t)
		 (string :tag "Custom formatting string")
		 (function :tag "Function (must return a string)")))

(defcustom org-html-preamble-format '(("en" ""))
  "Alist of languages and format strings for the HTML preamble.

The first element of each list is the language code, as used for
the LANGUAGE keyword.  See `org-export-default-language'.

The second element of each list is a format string to format the
preamble itself.  This format string can contain these elements:

  %t stands for the title.
  %a stands for the author's name.
  %e stands for the author's email.
  %d stands for the date.
  %c will be replaced by `org-html-creator-string'.
  %v will be replaced by `org-html-validation-link'.
  %T will be replaced by the export time.
  %C will be replaced by the last modification time.

If you need to use a \"%\" character, you need to escape it
like that: \"%%\".

See the default value of `org-html-postamble-format' for an
example."
  :group 'org-export-html
  :type '(repeat
	  (list (string :tag "Language")
		(string :tag "Format string"))))

(defcustom org-html-link-up ""
  "Where should the \"UP\" link of exported HTML pages lead?"
  :group 'org-export-html
  :type '(string :tag "File or URL"))

(defcustom org-html-link-home ""
  "Where should the \"HOME\" link of exported HTML pages lead?"
  :group 'org-export-html
  :type '(string :tag "File or URL"))

(defcustom org-html-link-use-abs-url nil
  "Should we prepend relative links with HTML_LINK_HOME?"
  :group 'org-export-html
  :version "24.4"
  :package-version '(Org . "8.1")
  :type 'boolean)

(defcustom org-html-home/up-format
  "<div id=\"org-div-home-and-up\">
 <a accesskey=\"h\" href=\"%s\"> UP </a>
 |
 <a accesskey=\"H\" href=\"%s\"> HOME </a>
</div>"
  "Snippet used to insert the HOME and UP links.
This is a format string, the first %s will receive the UP link,
the second the HOME link.  If both `org-html-link-up' and
`org-html-link-home' are empty, the entire snippet will be
ignored."
  :group 'org-export-html
  :type 'string)

;;;; Template :: Scripts

(define-obsolete-variable-alias
  'org-html-style-include-scripts 'org-html-head-include-scripts "24.4")
(defcustom org-html-head-include-scripts t
  "Non-nil means include the JavaScript snippets in exported HTML files.
The actual script is defined in `org-html-scripts' and should
not be modified."
  :group 'org-export-html
  :version "24.4"
  :package-version '(Org . "8.0")
  :type 'boolean)

;;;; Template :: Styles

(define-obsolete-variable-alias
  'org-html-style-include-default 'org-html-head-include-default-style "24.4")
(defcustom org-html-head-include-default-style t
  "Non-nil means include the default style in exported HTML files.
The actual style is defined in `org-html-style-default' and
should not be modified.  Use `org-html-head' to use your own
style information."
  :group 'org-export-html
  :version "24.4"
  :package-version '(Org . "8.0")
  :type 'boolean)
;;;###autoload
(put 'org-html-head-include-default-style 'safe-local-variable 'booleanp)

(define-obsolete-variable-alias 'org-html-style 'org-html-head "24.4")
(defcustom org-html-head ""
  "Org-wide head definitions for exported HTML files.

This variable can contain the full HTML structure to provide a
style, including the surrounding HTML tags.  You can consider
including definitions for the following classes: title, todo,
done, timestamp, timestamp-kwd, tag, target.

For example, a valid value would be:

   <style type=\"text/css\">
    <![CDATA[
       p { font-weight: normal; color: gray; }
       h1 { color: black; }
      .title { text-align: center; }
      .todo, .timestamp-kwd { color: red; }
      .done { color: green; }
    ]]>
   </style>

If you want to refer to an external style, use something like

   <link rel=\"stylesheet\" type=\"text/css\" href=\"mystyles.css\" />

As the value of this option simply gets inserted into the HTML
<head> header, you can use it to add any arbitrary text to the
header.

You can set this on a per-file basis using #+HTML_HEAD:,
or for publication projects using the :html-head property."
  :group 'org-export-html
  :version "24.4"
  :package-version '(Org . "8.0")
  :type 'string)
;;;###autoload
(put 'org-html-head 'safe-local-variable 'stringp)

(defcustom org-html-head-extra ""
  "More head information to add in the HTML output.

You can set this on a per-file basis using #+HTML_HEAD_EXTRA:,
or for publication projects using the :html-head-extra property."
  :group 'org-export-html
  :version "24.4"
  :package-version '(Org . "8.0")
  :type 'string)
;;;###autoload
(put 'org-html-head-extra 'safe-local-variable 'stringp)

;;;; Todos

(defcustom org-html-todo-kwd-class-prefix ""
  "Prefix to class names for TODO keywords.
Each TODO keyword gets a class given by the keyword itself, with this prefix.
The default prefix is empty because it is nice to just use the keyword
as a class name.  But if you get into conflicts with other, existing
CSS classes, then this prefix can be very useful."
  :group 'org-export-html
  :type 'string)


;;; Internal Functions

(defun org-html-xhtml-p (info)
  (let ((dt (downcase (plist-get info :html-doctype))))
    (string-match-p "xhtml" dt)))

(defun org-html-html5-p (info)
  (let ((dt (downcase (plist-get info :html-doctype))))
	(member dt '("html5" "xhtml5" "<!doctype html>"))))

(defun org-html-close-tag (tag attr info)
  (concat "<" tag " " attr
	  (if (org-html-xhtml-p info) " />" ">")))

(defun org-html-doctype (info)
  "Return correct html doctype tag from `org-html-doctype-alist',
or the literal value of :html-doctype from INFO if :html-doctype
is not found in the alist.
INFO is a plist used as a communication channel."
  (let ((dt (plist-get info :html-doctype)))
    (or (cdr (assoc dt org-html-doctype-alist)) dt)))

(defun org-html--make-attribute-string (attributes)
  "Return a list of attributes, as a string.
ATTRIBUTES is a plist where values are either strings or nil. An
attributes with a nil value will be omitted from the result."
  (let (output)
    (dolist (item attributes (mapconcat 'identity (nreverse output) " "))
      (cond ((null item) (pop output))
            ((symbolp item) (push (substring (symbol-name item) 1) output))
            (t (let ((key (car output))
                     (value (replace-regexp-in-string
                             "\"" "&quot;" (org-html-encode-plain-text item))))
                 (setcar output (format "%s=\"%s\"" key value))))))))

(defun org-html--wrap-image (contents info &optional caption label)
  "Wrap CONTENTS string within an appropriate environment for images.
INFO is a plist used as a communication channel.  When optional
arguments CAPTION and LABEL are given, use them for caption and
\"id\" attribute."
  (let ((html5-fancy (and (org-html-html5-p info)
			  (plist-get info :html-html5-fancy))))
    (format (if html5-fancy "\n<figure%s>%s%s\n</figure>"
	      "\n<div%s class=\"figure\">%s%s\n</div>")
	    ;; ID.
	    (if (not (org-string-nw-p label)) ""
	      (format " id=\"%s\"" (org-export-solidify-link-text label)))
	    ;; Contents.
	    (format "\n<p>%s</p>" contents)
	    ;; Caption.
	    (if (not (org-string-nw-p caption)) ""
	      (format (if html5-fancy "\n<figcaption>%s</figcaption>"
			"\n<p>%s</p>")
		      caption)))))

(defun org-html--format-image (source attributes info)
  "Return \"img\" tag with given SOURCE and ATTRIBUTES.
SOURCE is a string specifying the location of the image.
ATTRIBUTES is a plist, as returned by
`org-export-read-attribute'.  INFO is a plist used as
a communication channel."
  (if (string= "svg" (file-name-extension source))
      (org-html--svg-image source attributes info)
    (org-html-close-tag
     "img"
     (org-html--make-attribute-string
      (org-combine-plists
       (list :src source
	     :alt (if (string-match-p "^ltxpng/" source)
		      (org-html-encode-plain-text
		       (org-find-text-property-in-string 'org-latex-src source))
		    (file-name-nondirectory source)))
       attributes))
     info)))

(defun org-html--svg-image (source attributes info)
  "Return \"object\" appropriate for embedding svg file SOURCE
with assoicated ATTRIBUTES. INFO is a plist used as a
communication channel.

The special attribute \"fallback\" can be used to specify a fallback
image file to use if the object embedding is not supported."
  (let ((fallback (plist-get attributes :fallback))
	(attrs (org-html--make-attribute-string
		(plist-put attributes :fallback nil))))
  (format "<object type=\"image/svg+xml\" data=\"%s\" %s>\n%s</object>"
	  source attrs
	  (if fallback
	      (org-html-close-tag
	       "img" (format "src=\"%s\" %s" fallback attrs) info)
	    "Sorry, your browser does not support SVG."))))

(defun org-html--textarea-block (element)
  "Transcode ELEMENT into a textarea block.
ELEMENT is either a src block or an example block."
  (let* ((code (car (org-export-unravel-code element)))
	 (attr (org-export-read-attribute :attr_html element)))
    (format "<p>\n<textarea cols=\"%s\" rows=\"%s\">\n%s</textarea>\n</p>"
	    (or (plist-get attr :width) 80)
	    (or (plist-get attr :height) (org-count-lines code))
	    code)))

(defun org-html--has-caption-p (element &optional info)
  "Non-nil when ELEMENT has a caption affiliated keyword.
INFO is a plist used as a communication channel.  This function
is meant to be used as a predicate for `org-export-get-ordinal' or
a value to `org-html-standalone-image-predicate'."
  (org-element-property :caption element))

;;;; Table

(defun org-html-htmlize-region-for-paste (beg end)
  "Convert the region between BEG and END to HTML, using htmlize.el.
This is much like `htmlize-region-for-paste', only that it uses
the settings define in the org-... variables."
  (let* ((htmlize-output-type org-html-htmlize-output-type)
	 (htmlize-css-name-prefix org-html-htmlize-font-prefix)
	 (htmlbuf (htmlize-region beg end)))
    (unwind-protect
	(with-current-buffer htmlbuf
	  (buffer-substring (plist-get htmlize-buffer-places 'content-start)
			    (plist-get htmlize-buffer-places 'content-end)))
      (kill-buffer htmlbuf))))

;;;###autoload
(defun org-html-htmlize-generate-css ()
  "Create the CSS for all font definitions in the current Emacs session.
Use this to create face definitions in your CSS style file that can then
be used by code snippets transformed by htmlize.
This command just produces a buffer that contains class definitions for all
faces used in the current Emacs session.  You can copy and paste the ones you
need into your CSS file.

If you then set `org-html-htmlize-output-type' to `css', calls
to the function `org-html-htmlize-region-for-paste' will
produce code that uses these same face definitions."
  (interactive)
  (require 'htmlize)
  (and (get-buffer "*html*") (kill-buffer "*html*"))
  (with-temp-buffer
    (let ((fl (face-list))
	  (htmlize-css-name-prefix "org-")
	  (htmlize-output-type 'css)
	  f i)
      (while (setq f (pop fl)
		   i (and f (face-attribute f :inherit)))
	(when (and (symbolp f) (or (not i) (not (listp i))))
	  (insert (org-add-props (copy-sequence "1") nil 'face f))))
      (htmlize-region (point-min) (point-max))))
  (org-pop-to-buffer-same-window "*html*")
  (goto-char (point-min))
  (if (re-search-forward "<style" nil t)
      (delete-region (point-min) (match-beginning 0)))
  (if (re-search-forward "</style>" nil t)
      (delete-region (1+ (match-end 0)) (point-max)))
  (beginning-of-line 1)
  (if (looking-at " +") (replace-match ""))
  (goto-char (point-min)))

(defun org-html--make-string (n string)
  "Build a string by concatenating N times STRING."
  (let (out) (dotimes (i n out) (setq out (concat string out)))))

(defun org-html-fix-class-name (kwd)	; audit callers of this function
  "Turn todo keyword KWD into a valid class name.
Replaces invalid characters with \"_\"."
  (save-match-data
    (while (string-match "[^a-zA-Z0-9_]" kwd)
      (setq kwd (replace-match "_" t t kwd))))
  kwd)

(defun org-html-format-footnote-reference (n def refcnt)
  "Format footnote reference N with definition DEF into HTML."
  (let ((extra (if (= refcnt 1) "" (format ".%d"  refcnt))))
    (format org-html-footnote-format
	    (let* ((id (format "fnr.%s%s" n extra))
		   (href (format " href=\"#fn.%s\"" n))
		   (attributes (concat " class=\"footref\"" href)))
	      (org-html--anchor id n attributes)))))

(defun org-html-format-footnotes-section (section-name definitions)
  "Format footnotes section SECTION-NAME."
  (if (not definitions) ""
    (format org-html-footnotes-section section-name definitions)))

(defun org-html-format-footnote-definition (fn)
  "Format the footnote definition FN."
  (let ((n (car fn)) (def (cdr fn)))
    (format
     "<div class=\"footdef\">%s %s</div>\n"
     (format org-html-footnote-format
	     (let* ((id (format "fn.%s" n))
		    (href (format " href=\"#fnr.%s\"" n))
		    (attributes (concat " class=\"footnum\"" href)))
	       (org-html--anchor id n attributes)))
     def)))

(defun org-html-footnote-section (info)
  "Format the footnote section.
INFO is a plist used as a communication channel."
  (let* ((fn-alist (org-export-collect-footnote-definitions
		    (plist-get info :parse-tree) info))
	 (fn-alist
	  (loop for (n type raw) in fn-alist collect
		(cons n (if (eq (org-element-type raw) 'org-data)
			    (org-trim (org-export-data raw info))
			  (format "<p>%s</p>"
				  (org-trim (org-export-data raw info))))))))
    (when fn-alist
      (org-html-format-footnotes-section
       (org-html--translate "Footnotes" info)
       (format
	"\n%s\n"
	(mapconcat 'org-html-format-footnote-definition fn-alist "\n"))))))


;;; Template

(defun org-html--build-meta-info (info)
  "Return meta tags for exported document.
INFO is a plist used as a communication channel."
  (let ((protect-string
	 (lambda (str)
	   (replace-regexp-in-string
	    "\"" "&quot;" (org-html-encode-plain-text str))))
	(title (org-export-data (plist-get info :title) info))
	(author (and (plist-get info :with-author)
		     (let ((auth (plist-get info :author)))
		       (and auth
			    ;; Return raw Org syntax, skipping non
			    ;; exportable objects.
			    (org-element-interpret-data
			     (org-element-map auth
				 (cons 'plain-text org-element-all-objects)
			       'identity info))))))
	(description (plist-get info :description))
	(keywords (plist-get info :keywords))
	(charset (or (and org-html-coding-system
			  (fboundp 'coding-system-get)
			  (coding-system-get org-html-coding-system
					     'mime-charset))
		     "iso-8859-1")))
    (concat
     (format "<title>%s</title>\n" title)
     (when (plist-get info :time-stamp-file)
       (format-time-string
	 (concat "<!-- " org-html-metadata-timestamp-format " -->\n")))
     (format
      (if (org-html-html5-p info)
	  (org-html-close-tag "meta" " charset=\"%s\"" info)
	(org-html-close-tag
	 "meta" " http-equiv=\"Content-Type\" content=\"text/html;charset=%s\""
	 info))
      charset) "\n"
     (org-html-close-tag "meta" " name=\"generator\" content=\"Org-mode\"" info)
     "\n"
     (and (org-string-nw-p author)
	  (concat
	   (org-html-close-tag "meta"
			       (format " name=\"author\" content=\"%s\""
				       (funcall protect-string author))
			       info)
	   "\n"))
     (and (org-string-nw-p description)
	  (concat
	   (org-html-close-tag "meta"
			       (format " name=\"description\" content=\"%s\"\n"
				       (funcall protect-string description))
			       info)
	   "\n"))
     (and (org-string-nw-p keywords)
	  (concat
	   (org-html-close-tag "meta"
			       (format " name=\"keywords\" content=\"%s\""
				       (funcall protect-string keywords))
			       info)
	   "\n")))))

(defun org-html--build-head (info)
  "Return information for the <head>..</head> of the HTML output.
INFO is a plist used as a communication channel."
  (org-element-normalize-string
   (concat
    (when (plist-get info :html-head-include-default-style)
      (org-element-normalize-string org-html-style-default))
    (org-element-normalize-string (plist-get info :html-head))
    (org-element-normalize-string (plist-get info :html-head-extra))
    (when (and (plist-get info :html-htmlized-css-url)
	       (eq org-html-htmlize-output-type 'css))
      (org-html-close-tag "link"
			  (format " rel=\"stylesheet\" href=\"%s\" type=\"text/css\""
				  (plist-get info :html-htmlized-css-url))
			  info))
    (when (plist-get info :html-head-include-scripts) org-html-scripts))))

(defun org-html--build-mathjax-config (info)
  "Insert the user setup into the mathjax template.
INFO is a plist used as a communication channel."
  (when (and (memq (plist-get info :with-latex) '(mathjax t))
	     (org-element-map (plist-get info :parse-tree)
		 '(latex-fragment latex-environment) 'identity info t))
    (let ((template org-html-mathjax-template)
	  (options org-html-mathjax-options)
	  (in-buffer (or (plist-get info :html-mathjax) ""))
	  name val (yes "   ") (no "// ") x)
      (mapc
       (lambda (e)
	 (setq name (car e) val (nth 1 e))
	 (if (string-match (concat "\\<" (symbol-name name) ":") in-buffer)
	     (setq val (car (read-from-string
			     (substring in-buffer (match-end 0))))))
	 (if (not (stringp val)) (setq val (format "%s" val)))
	 (if (string-match (concat "%" (upcase (symbol-name name))) template)
	     (setq template (replace-match val t t template))))
       options)
      (setq val (nth 1 (assq 'mathml options)))
      (if (string-match (concat "\\<mathml:") in-buffer)
	  (setq val (car (read-from-string
			  (substring in-buffer (match-end 0))))))
      ;; Exchange prefixes depending on mathml setting.
      (if (not val) (setq x yes yes no no x))
      ;; Replace cookies to turn on or off the config/jax lines.
      (if (string-match ":MMLYES:" template)
	  (setq template (replace-match yes t t template)))
      (if (string-match ":MMLNO:" template)
	  (setq template (replace-match no t t template)))
      ;; Return the modified template.
      (org-element-normalize-string template))))

(defun org-html-format-spec (info)
  "Return format specification for elements that can be
used in the preamble or postamble."
  `((?t . ,(org-export-data (plist-get info :title) info))
    (?d . ,(org-export-data (org-export-get-date info) info))
    (?T . ,(format-time-string org-html-metadata-timestamp-format))
    (?a . ,(org-export-data (plist-get info :author) info))
    (?e . ,(mapconcat
	    (lambda (e)
	      (format "<a href=\"mailto:%s\">%s</a>" e e))
	    (split-string (plist-get info :email)  ",+ *")
	    ", "))
    (?c . ,(plist-get info :creator))
    (?C . ,(let ((file (plist-get info :input-file)))
	     (format-time-string org-html-metadata-timestamp-format
				 (if file (nth 5 (file-attributes file))
				   (current-time)))))
    (?v . ,(or org-html-validation-link ""))))

(defun org-html--build-pre/postamble (type info)
  "Return document preamble or postamble as a string, or nil.
TYPE is either 'preamble or 'postamble, INFO is a plist used as a
communication channel."
  (let ((section (plist-get info (intern (format ":html-%s" type))))
	(spec (org-html-format-spec info)))
    (when section
      (let ((section-contents
	     (if (functionp section) (funcall section info)
	       (cond
		((stringp section) (format-spec section spec))
		((eq section 'auto)
		 (let ((date (cdr (assq ?d spec)))
		       (author (cdr (assq ?a spec)))
		       (email (cdr (assq ?e spec)))
		       (creator (cdr (assq ?c spec)))
		       (timestamp (cdr (assq ?T spec)))
		       (validation-link (cdr (assq ?v spec))))
		   (concat
		    (when (and (plist-get info :with-date)
			       (org-string-nw-p date))
		      (format "<p class=\"date\">%s: %s</p>\n"
			      (org-html--translate "Date" info)
			      date))
		    (when (and (plist-get info :with-author)
			       (org-string-nw-p author))
		      (format "<p class=\"author\">%s: %s</p>\n"
			      (org-html--translate "Author" info)
			      author))
		    (when (and (plist-get info :with-email)
			       (org-string-nw-p email))
		      (format "<p class=\"email\">%s: %s</p>\n"
			      (org-html--translate "Email" info)
			      email))
		    (when (plist-get info :time-stamp-file)
		      (format
		       "<p class=\"date\">%s: %s</p>\n"
		       (org-html--translate "Created" info)
		       (format-time-string org-html-metadata-timestamp-format)))
		    (when (plist-get info :with-creator)
		      (format "<p class=\"creator\">%s</p>\n" creator))
		    (format "<p class=\"validation\">%s</p>\n"
			    validation-link))))
		(t (format-spec
		    (or (cadr (assoc
			       (plist-get info :language)
			       (eval (intern
				      (format "org-html-%s-format" type)))))
			(cadr
			 (assoc
			  "en"
			  (eval
			   (intern (format "org-html-%s-format" type))))))
		    spec))))))
	(when (org-string-nw-p section-contents)
	  (concat
	   (format "<%s id=\"%s\" class=\"%s\">\n"
		   (nth 1 (assq type org-html-divs))
		   (nth 2 (assq type org-html-divs))
		   org-html--pre/postamble-class)
	   (org-element-normalize-string section-contents)
	   (format "</%s>\n" (nth 1 (assq type org-html-divs)))))))))

(defun org-html-inner-template (contents info)
  "Return body of document string after HTML conversion.
CONTENTS is the transcoded contents string.  INFO is a plist
holding export options."
  (concat
   ;; Table of contents.
   (let ((depth (plist-get info :with-toc)))
     (when depth (org-html-toc depth info)))
   ;; Document contents.
   contents
   ;; Footnotes section.
   (org-html-footnote-section info)))

(defun org-html-template (contents info)
  "Return complete document string after HTML conversion.
CONTENTS is the transcoded contents string.  INFO is a plist
holding export options."
  (concat
   (when (and (not (org-html-html5-p info)) (org-html-xhtml-p info))
     (let ((decl (or (and (stringp org-html-xml-declaration)
			      org-html-xml-declaration)
			 (cdr (assoc (plist-get info :html-extension)
				     org-html-xml-declaration))
			 (cdr (assoc "html" org-html-xml-declaration))

			 "")))
       (when (not (or (eq nil decl) (string= "" decl)))
	 (format "%s\n"
		 (format decl
		  (or (and org-html-coding-system
			   (fboundp 'coding-system-get)
			   (coding-system-get org-html-coding-system 'mime-charset))
		      "iso-8859-1"))))))
   (org-html-doctype info)
   "\n"
   (concat "<html"
	   (when (org-html-xhtml-p info)
	     (format
	      " xmlns=\"http://www.w3.org/1999/xhtml\" lang=\"%s\" xml:lang=\"%s\""
	      (plist-get info :language) (plist-get info :language)))
	   ">\n")
   "<head>\n"
   (org-html--build-meta-info info)
   (org-html--build-head info)
   (org-html--build-mathjax-config info)
   "</head>\n"
   "<body>\n"
   (let ((link-up (org-trim (plist-get info :html-link-up)))
	 (link-home (org-trim (plist-get info :html-link-home))))
     (unless (and (string= link-up "") (string= link-home ""))
       (format org-html-home/up-format
	       (or link-up link-home)
	       (or link-home link-up))))
   ;; Preamble.
   (org-html--build-pre/postamble 'preamble info)
   ;; Document contents.
   (format "<%s id=\"%s\">\n"
	   (nth 1 (assq 'content org-html-divs))
	   (nth 2 (assq 'content org-html-divs)))
   ;; Document title.
   (let ((title (plist-get info :title)))
     (format "<h1 class=\"title\">%s</h1>\n" (org-export-data (or title "") info)))
   contents
   (format "</%s>\n"
	   (nth 1 (assq 'content org-html-divs)))
   ;; Postamble.
   (org-html--build-pre/postamble 'postamble info)
   ;; Closing document.
   "</body>\n</html>"))

(defun org-html--translate (s info)
  "Translate string S according to specified language.
INFO is a plist used as a communication channel."
  (org-export-translate s :html info))

;;;; Anchor

(defun org-html--anchor (&optional id desc attributes)
  "Format a HTML anchor."
  (let* ((name (and org-html-allow-name-attribute-in-anchors id))
	 (attributes (concat (and id (format " id=\"%s\"" id))
			     (and name (format " name=\"%s\"" name))
			     attributes)))
    (format "<a%s>%s</a>" attributes (or desc ""))))

;;;; Todo

(defun org-html--todo (todo)
  "Format TODO keywords into HTML."
  (when todo
    (format "<span class=\"%s %s%s\">%s</span>"
	    (if (member todo org-done-keywords) "done" "todo")
	    org-html-todo-kwd-class-prefix (org-html-fix-class-name todo)
	    todo)))

;;;; Tags

(defun org-html--tags (tags)
  "Format TAGS into HTML."
  (when tags
    (format "<span class=\"tag\">%s</span>"
	    (mapconcat
	     (lambda (tag)
	       (format "<span class=\"%s\">%s</span>"
		       (concat org-html-tag-class-prefix
			       (org-html-fix-class-name tag))
		       tag))
	     tags "&#xa0;"))))

;;;; Headline

(defun* org-html-format-headline
  (todo todo-type priority text tags
	&key level section-number headline-label &allow-other-keys)
  "Format a headline in HTML."
  (let ((section-number
	 (when section-number
	   (format "<span class=\"section-number-%d\">%s</span> "
		   level section-number)))
	(todo (org-html--todo todo))
	(tags (org-html--tags tags)))
    (concat section-number todo (and todo " ") text
	    (and tags "&#xa0;&#xa0;&#xa0;") tags)))

;;;; Src Code

(defun org-html-fontify-code (code lang)
  "Color CODE with htmlize library.
CODE is a string representing the source code to colorize.  LANG
is the language used for CODE, as a string, or nil."
  (when code
    (cond
     ;; Case 1: No lang.  Possibly an example block.
     ((not lang)
      ;; Simple transcoding.
      (org-html-encode-plain-text code))
     ;; Case 2: No htmlize or an inferior version of htmlize
     ((not (and (require 'htmlize nil t) (fboundp 'htmlize-region-for-paste)))
      ;; Emit a warning.
      (message "Cannot fontify src block (htmlize.el >= 1.34 required)")
      ;; Simple transcoding.
      (org-html-encode-plain-text code))
     ;; Case 3: plain text explicitly set
     ((not org-html-htmlize-output-type)
      ;; Simple transcoding.
      (org-html-encode-plain-text code))
     (t
      ;; Map language
      (setq lang (or (assoc-default lang org-src-lang-modes) lang))
      (let* ((lang-mode (and lang (intern (format "%s-mode" lang)))))
	(cond
	 ;; Case 1: Language is not associated with any Emacs mode
	 ((not (functionp lang-mode))
	  ;; Simple transcoding.
	  (org-html-encode-plain-text code))
	 ;; Case 2: Default.  Fontify code.
	 (t
	  ;; htmlize
	  (setq code (with-temp-buffer
		       ;; Switch to language-specific mode.
		       (funcall lang-mode)
		       (insert code)
		       ;; Fontify buffer.
		       (font-lock-fontify-buffer)
		       ;; Remove formatting on newline characters.
		       (save-excursion
			 (let ((beg (point-min))
			       (end (point-max)))
			   (goto-char beg)
			   (while (progn (end-of-line) (< (point) end))
			     (put-text-property (point) (1+ (point)) 'face nil)
			     (forward-char 1))))
		       (org-src-mode)
		       (set-buffer-modified-p nil)
		       ;; Htmlize region.
		       (org-html-htmlize-region-for-paste
			(point-min) (point-max))))
	  ;; Strip any enclosing <pre></pre> tags.
	  (let* ((beg (and (string-match "\\`<pre[^>]*>\n*" code) (match-end 0)))
		 (end (and beg (string-match "</pre>\\'" code))))
	    (if (and beg end) (substring code beg end) code)))))))))

(defun org-html-do-format-code
  (code &optional lang refs retain-labels num-start)
  "Format CODE string as source code.
Optional arguments LANG, REFS, RETAIN-LABELS and NUM-START are,
respectively, the language of the source code, as a string, an
alist between line numbers and references (as returned by
`org-export-unravel-code'), a boolean specifying if labels should
appear in the source code, and the number associated to the first
line of code."
  (let* ((code-lines (org-split-string code "\n"))
	 (code-length (length code-lines))
	 (num-fmt
	  (and num-start
	       (format "%%%ds: "
		       (length (number-to-string (+ code-length num-start))))))
	 (code (org-html-fontify-code code lang)))
    (org-export-format-code
     code
     (lambda (loc line-num ref)
       (setq loc
	     (concat
	      ;; Add line number, if needed.
	      (when num-start
		(format "<span class=\"linenr\">%s</span>"
			(format num-fmt line-num)))
	      ;; Transcoded src line.
	      loc
	      ;; Add label, if needed.
	      (when (and ref retain-labels) (format " (%s)" ref))))
       ;; Mark transcoded line as an anchor, if needed.
       (if (not ref) loc
	 (format "<span id=\"coderef-%s\" class=\"coderef-off\">%s</span>"
		 ref loc)))
     num-start refs)))

(defun org-html-format-code (element info)
  "Format contents of ELEMENT as source code.
ELEMENT is either an example block or a src block.  INFO is
a plist used as a communication channel."
  (let* ((lang (org-element-property :language element))
	 ;; Extract code and references.
	 (code-info (org-export-unravel-code element))
	 (code (car code-info))
	 (refs (cdr code-info))
	 ;; Does the src block contain labels?
	 (retain-labels (org-element-property :retain-labels element))
	 ;; Does it have line numbers?
	 (num-start (case (org-element-property :number-lines element)
		      (continued (org-export-get-loc element info))
		      (new 0))))
    (org-html-do-format-code code lang refs retain-labels num-start)))


;;; Tables of Contents

(defun org-html-toc (depth info)
  "Build a table of contents.
DEPTH is an integer specifying the depth of the table.  INFO is a
plist used as a communication channel.  Return the table of
contents as a string, or nil if it is empty."
  (let ((toc-entries
	 (mapcar (lambda (headline)
		   (cons (org-html--format-toc-headline headline info)
			 (org-export-get-relative-level headline info)))
		 (org-export-collect-headlines info depth)))
	(outer-tag (if (and (org-html-html5-p info)
			    (plist-get info :html-html5-fancy))
		       "nav"
		     "div")))
    (when toc-entries
      (concat (format "<%s id=\"table-of-contents\">\n" outer-tag)
	      (format "<h%d>%s</h%d>\n"
		      org-html-toplevel-hlevel
		      (org-html--translate "Table of Contents" info)
		      org-html-toplevel-hlevel)
	      "<div id=\"text-table-of-contents\">"
	      (org-html--toc-text toc-entries)
	      "</div>\n"
	      (format "</%s>\n" outer-tag)))))

(defun org-html--toc-text (toc-entries)
  "Return innards of a table of contents, as a string.
TOC-ENTRIES is an alist where key is an entry title, as a string,
and value is its relative level, as an integer."
  (let* ((prev-level (1- (cdar toc-entries)))
	 (start-level prev-level))
    (concat
     (mapconcat
      (lambda (entry)
	(let ((headline (car entry))
	      (level (cdr entry)))
	  (concat
	   (let* ((cnt (- level prev-level))
		  (times (if (> cnt 0) (1- cnt) (- cnt)))
		  rtn)
	     (setq prev-level level)
	     (concat
	      (org-html--make-string
	       times (cond ((> cnt 0) "\n<ul>\n<li>")
			   ((< cnt 0) "</li>\n</ul>\n")))
	      (if (> cnt 0) "\n<ul>\n<li>" "</li>\n<li>")))
	   headline)))
      toc-entries "")
     (org-html--make-string (- prev-level start-level) "</li>\n</ul>\n"))))

(defun org-html--format-toc-headline (headline info)
  "Return an appropriate table of contents entry for HEADLINE.
INFO is a plist used as a communication channel."
  (let* ((headline-number (org-export-get-headline-number headline info))
	 (todo (and (plist-get info :with-todo-keywords)
		    (let ((todo (org-element-property :todo-keyword headline)))
		      (and todo (org-export-data todo info)))))
	 (todo-type (and todo (org-element-property :todo-type headline)))
	 (priority (and (plist-get info :with-priority)
			(org-element-property :priority headline)))
	 (text (org-export-data-with-backend
		(org-export-get-alt-title headline info)
		;; Create an anonymous back-end that will ignore any
		;; footnote-reference, link, radio-target and target
		;; in table of contents.
		(org-export-create-backend
		 :parent 'html
		 :transcoders '((footnote-reference . ignore)
				(link . (lambda (object c i) c))
				(radio-target . (lambda (object c i) c))
				(target . ignore)))
		info))
	 (tags (and (eq (plist-get info :with-tags) t)
		    (org-export-get-tags headline info))))
    (format "<a href=\"#%s\">%s</a>"
	    ;; Label.
	    (org-export-solidify-link-text
	     (or (org-element-property :CUSTOM_ID headline)
		 (concat "sec-"
			 (mapconcat #'number-to-string headline-number "-"))))
	    ;; Body.
	    (concat
	     (and (not (org-export-low-level-p headline info))
		  (org-export-numbered-headline-p headline info)
		  (concat (mapconcat #'number-to-string headline-number ".")
			  ". "))
	     (apply (if (not (eq org-html-format-headline-function 'ignore))
			(lambda (todo todo-type priority text tags &rest ignore)
			  (funcall org-html-format-headline-function
				   todo todo-type priority text tags))
		      #'org-html-format-headline)
		    todo todo-type priority text tags :section-number nil)))))

(defun org-html-list-of-listings (info)
  "Build a list of listings.
INFO is a plist used as a communication channel.  Return the list
of listings as a string, or nil if it is empty."
  (let ((lol-entries (org-export-collect-listings info)))
    (when lol-entries
      (concat "<div id=\"list-of-listings\">\n"
	      (format "<h%d>%s</h%d>\n"
		      org-html-toplevel-hlevel
		      (org-html--translate "List of Listings" info)
		      org-html-toplevel-hlevel)
	      "<div id=\"text-list-of-listings\">\n<ul>\n"
	      (let ((count 0)
		    (initial-fmt (format "<span class=\"listing-number\">%s</span>"
					 (org-html--translate "Listing %d:" info))))
		(mapconcat
		 (lambda (entry)
		   (let ((label (org-element-property :name entry))
			 (title (org-trim
				 (org-export-data
				  (or (org-export-get-caption entry t)
				      (org-export-get-caption entry))
				  info))))
		     (concat
		      "<li>"
		      (if (not label)
			  (concat (format initial-fmt (incf count)) " " title)
			(format "<a href=\"#%s\">%s %s</a>"
				(org-export-solidify-link-text label)
				(format initial-fmt (incf count))
				title))
		      "</li>")))
		 lol-entries "\n"))
	      "\n</ul>\n</div>\n</div>"))))

(defun org-html-list-of-tables (info)
  "Build a list of tables.
INFO is a plist used as a communication channel.  Return the list
of tables as a string, or nil if it is empty."
  (let ((lol-entries (org-export-collect-tables info)))
    (when lol-entries
      (concat "<div id=\"list-of-tables\">\n"
	      (format "<h%d>%s</h%d>\n"
		      org-html-toplevel-hlevel
		      (org-html--translate "List of Tables" info)
		      org-html-toplevel-hlevel)
	      "<div id=\"text-list-of-tables\">\n<ul>\n"
	      (let ((count 0)
		    (initial-fmt (format "<span class=\"table-number\">%s</span>"
					 (org-html--translate "Table %d:" info))))
		(mapconcat
		 (lambda (entry)
		   (let ((label (org-element-property :name entry))
			 (title (org-trim
				 (org-export-data
				  (or (org-export-get-caption entry t)
				      (org-export-get-caption entry))
				  info))))
		     (concat
		      "<li>"
		      (if (not label)
			  (concat (format initial-fmt (incf count)) " " title)
			(format "<a href=\"#%s\">%s %s</a>"
				(org-export-solidify-link-text label)
				(format initial-fmt (incf count))
				title))
		      "</li>")))
		 lol-entries "\n"))
	      "\n</ul>\n</div>\n</div>"))))


;;; Transcode Functions

;;;; Bold

(defun org-html-bold (bold contents info)
  "Transcode BOLD from Org to HTML.
CONTENTS is the text with bold markup.  INFO is a plist holding
contextual information."
  (format (or (cdr (assq 'bold org-html-text-markup-alist)) "%s")
	  contents))

;;;; Center Block

(defun org-html-center-block (center-block contents info)
  "Transcode a CENTER-BLOCK element from Org to HTML.
CONTENTS holds the contents of the block.  INFO is a plist
holding contextual information."
  (format "<div class=\"center\">\n%s</div>" contents))

;;;; Clock

(defun org-html-clock (clock contents info)
  "Transcode a CLOCK element from Org to HTML.
CONTENTS is nil.  INFO is a plist used as a communication
channel."
  (format "<p>
<span class=\"timestamp-wrapper\">
<span class=\"timestamp-kwd\">%s</span> <span class=\"timestamp\">%s</span>%s
</span>
</p>"
	  org-clock-string
	  (org-translate-time
	   (org-element-property :raw-value
				 (org-element-property :value clock)))
	  (let ((time (org-element-property :duration clock)))
	    (and time (format " <span class=\"timestamp\">(%s)</span>" time)))))

;;;; Code

(defun org-html-code (code contents info)
  "Transcode CODE from Org to HTML.
CONTENTS is nil.  INFO is a plist holding contextual
information."
  (format (or (cdr (assq 'code org-html-text-markup-alist)) "%s")
	  (org-html-encode-plain-text (org-element-property :value code))))

;;;; Drawer

(defun org-html-drawer (drawer contents info)
  "Transcode a DRAWER element from Org to HTML.
CONTENTS holds the contents of the block.  INFO is a plist
holding contextual information."
  (if (functionp org-html-format-drawer-function)
      (funcall org-html-format-drawer-function
	       (org-element-property :drawer-name drawer)
	       contents)
    ;; If there's no user defined function: simply
    ;; display contents of the drawer.
    contents))

;;;; Dynamic Block

(defun org-html-dynamic-block (dynamic-block contents info)
  "Transcode a DYNAMIC-BLOCK element from Org to HTML.
CONTENTS holds the contents of the block.  INFO is a plist
holding contextual information.  See `org-export-data'."
  contents)

;;;; Entity

(defun org-html-entity (entity contents info)
  "Transcode an ENTITY object from Org to HTML.
CONTENTS are the definition itself.  INFO is a plist holding
contextual information."
  (org-element-property :html entity))

;;;; Example Block

(defun org-html-example-block (example-block contents info)
  "Transcode a EXAMPLE-BLOCK element from Org to HTML.
CONTENTS is nil.  INFO is a plist holding contextual
information."
  (if (org-export-read-attribute :attr_html example-block :textarea)
      (org-html--textarea-block example-block)
    (format "<pre class=\"example\">\n%s</pre>"
	    (org-html-format-code example-block info))))

;;;; Export Snippet

(defun org-html-export-snippet (export-snippet contents info)
  "Transcode a EXPORT-SNIPPET object from Org to HTML.
CONTENTS is nil.  INFO is a plist holding contextual
information."
  (when (eq (org-export-snippet-backend export-snippet) 'html)
    (org-element-property :value export-snippet)))

;;;; Export Block

(defun org-html-export-block (export-block contents info)
  "Transcode a EXPORT-BLOCK element from Org to HTML.
CONTENTS is nil.  INFO is a plist holding contextual information."
  (when (string= (org-element-property :type export-block) "HTML")
    (org-remove-indentation (org-element-property :value export-block))))

;;;; Fixed Width

(defun org-html-fixed-width (fixed-width contents info)
  "Transcode a FIXED-WIDTH element from Org to HTML.
CONTENTS is nil.  INFO is a plist holding contextual information."
  (format "<pre class=\"example\">\n%s</pre>"
	  (org-html-do-format-code
	   (org-remove-indentation
	    (org-element-property :value fixed-width)))))

;;;; Footnote Reference

(defun org-html-footnote-reference (footnote-reference contents info)
  "Transcode a FOOTNOTE-REFERENCE element from Org to HTML.
CONTENTS is nil.  INFO is a plist holding contextual information."
  (concat
   ;; Insert separator between two footnotes in a row.
   (let ((prev (org-export-get-previous-element footnote-reference info)))
     (when (eq (org-element-type prev) 'footnote-reference)
       org-html-footnote-separator))
   (cond
    ((not (org-export-footnote-first-reference-p footnote-reference info))
     (org-html-format-footnote-reference
      (org-export-get-footnote-number footnote-reference info)
      "IGNORED" 100))
    ;; Inline definitions are secondary strings.
    ((eq (org-element-property :type footnote-reference) 'inline)
     (org-html-format-footnote-reference
      (org-export-get-footnote-number footnote-reference info)
      "IGNORED" 1))
    ;; Non-inline footnotes definitions are full Org data.
    (t (org-html-format-footnote-reference
	(org-export-get-footnote-number footnote-reference info)
	"IGNORED" 1)))))

;;;; Headline

(defun org-html-format-headline--wrap
  (headline info &optional format-function &rest extra-keys)
  "Transcode a HEADLINE element from Org to HTML.
CONTENTS holds the contents of the headline.  INFO is a plist
holding contextual information."
  (let* ((level (+ (org-export-get-relative-level headline info)
		   (1- org-html-toplevel-hlevel)))
	 (headline-number (org-export-get-headline-number headline info))
	 (section-number (and (not (org-export-low-level-p headline info))
			      (org-export-numbered-headline-p headline info)
			      (mapconcat 'number-to-string
					 headline-number ".")))
	 (todo (and (plist-get info :with-todo-keywords)
		    (let ((todo (org-element-property :todo-keyword headline)))
		      (and todo (org-export-data todo info)))))
	 (todo-type (and todo (org-element-property :todo-type headline)))
	 (priority (and (plist-get info :with-priority)
			(org-element-property :priority headline)))
	 (text (org-export-data (org-element-property :title headline) info))
	 (tags (and (plist-get info :with-tags)
		    (org-export-get-tags headline info)))
	 (headline-label (or (org-element-property :CUSTOM_ID headline)
			     (concat "sec-" (mapconcat 'number-to-string
						       headline-number "-"))))
	 (format-function
	  (cond ((functionp format-function) format-function)
		((not (eq org-html-format-headline-function 'ignore))
		 (lambda (todo todo-type priority text tags &rest ignore)
		   (funcall org-html-format-headline-function
			    todo todo-type priority text tags)))
		(t 'org-html-format-headline))))
    (apply format-function
	   todo todo-type  priority text tags
	   :headline-label headline-label :level level
	   :section-number section-number extra-keys)))

(defun org-html-headline (headline contents info)
  "Transcode a HEADLINE element from Org to HTML.
CONTENTS holds the contents of the headline.  INFO is a plist
holding contextual information."
  ;; Empty contents?
  (setq contents (or contents ""))
  (let* ((numberedp (org-export-numbered-headline-p headline info))
	 (level (org-export-get-relative-level headline info))
	 (text (org-export-data (org-element-property :title headline) info))
	 (todo (and (plist-get info :with-todo-keywords)
		    (let ((todo (org-element-property :todo-keyword headline)))
		      (and todo (org-export-data todo info)))))
	 (todo-type (and todo (org-element-property :todo-type headline)))
	 (tags (and (plist-get info :with-tags)
		    (org-export-get-tags headline info)))
	 (priority (and (plist-get info :with-priority)
			(org-element-property :priority headline)))
	 (section-number (and (org-export-numbered-headline-p headline info)
			      (mapconcat 'number-to-string
					 (org-export-get-headline-number
					  headline info) ".")))
	 ;; Create the headline text.
	 (full-text (org-html-format-headline--wrap headline info)))
    (cond
     ;; Case 1: This is a footnote section: ignore it.
     ((org-element-property :footnote-section-p headline) nil)
     ;; Case 2. This is a deep sub-tree: export it as a list item.
     ;;         Also export as items headlines for which no section
     ;;         format has been found.
     ((org-export-low-level-p headline info)
      ;; Build the real contents of the sub-tree.
      (let* ((type (if numberedp 'ordered 'unordered))
	     (itemized-body (org-html-format-list-item
			     contents type nil info nil full-text)))
	(concat
	 (and (org-export-first-sibling-p headline info)
	      (org-html-begin-plain-list type))
	 itemized-body
	 (and (org-export-last-sibling-p headline info)
	      (org-html-end-plain-list type)))))
     ;; Case 3. Standard headline.  Export it as a section.
     (t
      (let* ((section-number (mapconcat 'number-to-string
					(org-export-get-headline-number
					 headline info) "-"))
	     (ids (remove 'nil
			  (list (org-element-property :CUSTOM_ID headline)
				(concat "sec-" section-number)
				(org-element-property :ID headline))))
	     (preferred-id (car ids))
	     (extra-ids (cdr ids))
	     (extra-class (org-element-property :HTML_CONTAINER_CLASS headline))
	     (level1 (+ level (1- org-html-toplevel-hlevel)))
	     (first-content (car (org-element-contents headline))))
	(format "<%s id=\"%s\" class=\"%s\">%s%s</%s>\n"
		(org-html--container headline info)
		(format "outline-container-%s"
			(or (org-element-property :CUSTOM_ID headline)
			    (concat "sec-" section-number)))
		(concat (format "outline-%d" level1) (and extra-class " ")
			extra-class)
		(format "\n<h%d id=\"%s\">%s%s</h%d>\n"
			level1
			preferred-id
			(mapconcat
			 (lambda (x)
			   (let ((id (org-export-solidify-link-text
				      (if (org-uuidgen-p x) (concat "ID-" x)
					x))))
			     (org-html--anchor id)))
			 extra-ids "")
			full-text
			level1)
		;; When there is no section, pretend there is an empty
		;; one to get the correct <div class="outline- ...>
		;; which is needed by `org-info.js'.
		(if (not (eq (org-element-type first-content) 'section))
		    (concat (org-html-section first-content "" info)
			    contents)
		  contents)
		(org-html--container headline info)))))))

(defun org-html--container (headline info)
  (or (org-element-property :HTML_CONTAINER headline)
      (if (= 1 (org-export-get-relative-level headline info))
	  (plist-get info :html-container)
	"div")))

;;;; Horizontal Rule

(defun org-html-horizontal-rule (horizontal-rule contents info)
  "Transcode an HORIZONTAL-RULE  object from Org to HTML.
CONTENTS is nil.  INFO is a plist holding contextual information."
  (org-html-close-tag "hr" nil info))

;;;; Inline Src Block

(defun org-html-inline-src-block (inline-src-block contents info)
  "Transcode an INLINE-SRC-BLOCK element from Org to HTML.
CONTENTS holds the contents of the item.  INFO is a plist holding
contextual information."
  (let* ((org-lang (org-element-property :language inline-src-block))
	 (code (org-element-property :value inline-src-block)))
    (error "Cannot export inline src block")))

;;;; Inlinetask

(defun org-html-format-section (text class &optional id)
  "Format a section with TEXT into a HTML div with CLASS and ID."
  (let ((extra (concat (when id (format " id=\"%s\"" id)))))
    (concat (format "<div class=\"%s\"%s>\n" class extra) text "</div>\n")))

(defun org-html-inlinetask (inlinetask contents info)
  "Transcode an INLINETASK element from Org to HTML.
CONTENTS holds the contents of the block.  INFO is a plist
holding contextual information."
  (cond
   ;; If `org-html-format-inlinetask-function' is not 'ignore, call it
   ;; with appropriate arguments.
   ((not (eq org-html-format-inlinetask-function 'ignore))
    (let ((format-function
	   (function*
	    (lambda (todo todo-type priority text tags
		     &key contents &allow-other-keys)
	      (funcall org-html-format-inlinetask-function
		       todo todo-type priority text tags contents)))))
      (org-html-format-headline--wrap
       inlinetask info format-function :contents contents)))
   ;; Otherwise, use a default template.
   (t (format "<div class=\"inlinetask\">\n<b>%s</b>%s\n%s</div>"
	      (org-html-format-headline--wrap inlinetask info)
	      (org-html-close-tag "br" nil info)
	      contents))))

;;;; Italic

(defun org-html-italic (italic contents info)
  "Transcode ITALIC from Org to HTML.
CONTENTS is the text with italic markup.  INFO is a plist holding
contextual information."
  (format (or (cdr (assq 'italic org-html-text-markup-alist)) "%s") contents))

;;;; Item

(defun org-html-checkbox (checkbox info)
  "Format CHECKBOX into HTML.
INFO is a plist holding contextual information.  See
`org-html-checkbox-type' for customization options."
  (cdr (assq checkbox
	     (cdr (assq org-html-checkbox-type org-html-checkbox-types)))))

(defun org-html-format-list-item (contents type checkbox info
					     &optional term-counter-id
					     headline)
  "Format a list item into HTML."
  (let ((checkbox (concat (org-html-checkbox checkbox info)
			  (and checkbox " ")))
	(br (org-html-close-tag "br" nil info)))
    (concat
     (case type
       (ordered
	(let* ((counter term-counter-id)
	       (extra (if counter (format " value=\"%s\"" counter) "")))
	  (concat
	   (format "<li%s>" extra)
	   (when headline (concat headline br)))))
       (unordered
	(let* ((id term-counter-id)
	       (extra (if id (format " id=\"%s\"" id) "")))
	  (concat
	   (format "<li%s>" extra)
	   (when headline (concat headline br)))))
       (descriptive
	(let* ((term term-counter-id))
	  (setq term (or term "(no term)"))
	  ;; Check-boxes in descriptive lists are associated to tag.
	  (concat (format "<dt> %s </dt>"
			  (concat checkbox term))
		  "<dd>"))))
     (unless (eq type 'descriptive) checkbox)
     contents
     (case type
       (ordered "</li>")
       (unordered "</li>")
       (descriptive "</dd>")))))

(defun org-html-item (item contents info)
  "Transcode an ITEM element from Org to HTML.
CONTENTS holds the contents of the item.  INFO is a plist holding
contextual information."
  (let* ((plain-list (org-export-get-parent item))
	 (type (org-element-property :type plain-list))
	 (counter (org-element-property :counter item))
	 (checkbox (org-element-property :checkbox item))
	 (tag (let ((tag (org-element-property :tag item)))
		(and tag (org-export-data tag info)))))
    (org-html-format-list-item
     contents type checkbox info (or tag counter))))

;;;; Keyword

(defun org-html-keyword (keyword contents info)
  "Transcode a KEYWORD element from Org to HTML.
CONTENTS is nil.  INFO is a plist holding contextual information."
  (let ((key (org-element-property :key keyword))
	(value (org-element-property :value keyword)))
    (cond
     ((string= key "HTML") value)
     ((string= key "TOC")
      (let ((value (downcase value)))
	(cond
	 ((string-match "\\<headlines\\>" value)
	  (let ((depth (or (and (string-match "[0-9]+" value)
				(string-to-number (match-string 0 value)))
			   (plist-get info :with-toc))))
	    (org-html-toc depth info)))
	 ((string= "listings" value) (org-html-list-of-listings info))
	 ((string= "tables" value) (org-html-list-of-tables info))))))))

;;;; Latex Environment

(defun org-html-format-latex (latex-frag processing-type info)
  "Format a LaTeX fragment LATEX-FRAG into HTML.
PROCESSING-TYPE designates the tool used for conversion.  It is
a symbol among `mathjax', `dvipng', `imagemagick', `verbatim' nil
and t.  See `org-html-with-latex' for more information.  INFO is
a plist containing export properties."
  (let ((cache-relpath "") (cache-dir ""))
    (unless (eq processing-type 'mathjax)
      (let ((bfn (or (buffer-file-name)
		     (make-temp-name
		      (expand-file-name "latex" temporary-file-directory))))
	    (latex-header
	     (let ((header (plist-get info :latex-header)))
	       (and header
		    (concat (mapconcat
			     (lambda (line) (concat "#+LATEX_HEADER: " line))
			     (org-split-string header "\n")
			     "\n")
			    "\n")))))
	(setq cache-relpath
	      (concat "ltxpng/"
		      (file-name-sans-extension
		       (file-name-nondirectory bfn)))
	      cache-dir (file-name-directory bfn))
	;; Re-create LaTeX environment from original buffer in
	;; temporary buffer so that dvipng/imagemagick can properly
	;; turn the fragment into an image.
	(setq latex-frag (concat latex-header latex-frag))))
    (with-temp-buffer
      (insert latex-frag)
      (org-format-latex cache-relpath cache-dir nil "Creating LaTeX Image..."
			nil nil processing-type)
      (buffer-string))))

(defun org-html-latex-environment (latex-environment contents info)
  "Transcode a LATEX-ENVIRONMENT element from Org to HTML.
CONTENTS is nil.  INFO is a plist holding contextual information."
  (let ((processing-type (plist-get info :with-latex))
	(latex-frag (org-remove-indentation
		     (org-element-property :value latex-environment)))
	(attributes (org-export-read-attribute :attr_html latex-environment)))
    (case processing-type
      ((t mathjax)
       (org-html-format-latex latex-frag 'mathjax info))
      ((dvipng imagemagick)
       (let ((formula-link
	      (org-html-format-latex latex-frag processing-type info)))
	 (when (and formula-link (string-match "file:\\([^]]*\\)" formula-link))
	   ;; Do not provide a caption or a name to be consistent with
	   ;; `mathjax' handling.
	   (org-html--wrap-image
	    (org-html--format-image
	     (match-string 1 formula-link) attributes info) info))))
      (t latex-frag))))

;;;; Latex Fragment

(defun org-html-latex-fragment (latex-fragment contents info)
  "Transcode a LATEX-FRAGMENT object from Org to HTML.
CONTENTS is nil.  INFO is a plist holding contextual information."
  (let ((latex-frag (org-element-property :value latex-fragment))
	(processing-type (plist-get info :with-latex)))
    (case processing-type
      ((t mathjax)
       (org-html-format-latex latex-frag 'mathjax info))
      ((dvipng imagemagick)
       (let ((formula-link
	      (org-html-format-latex latex-frag processing-type info)))
	 (when (and formula-link (string-match "file:\\([^]]*\\)" formula-link))
	   (org-html--format-image (match-string 1 formula-link) nil info))))
      (t latex-frag))))

;;;; Line Break

(defun org-html-line-break (line-break contents info)
  "Transcode a LINE-BREAK object from Org to HTML.
CONTENTS is nil.  INFO is a plist holding contextual information."
  (concat (org-html-close-tag "br" nil info) "\n"))

;;;; Link

(defun org-html-inline-image-p (link info)
  "Non-nil when LINK is meant to appear as an image.
INFO is a plist used as a communication channel.  LINK is an
inline image when it has no description and targets an image
file (see `org-html-inline-image-rules' for more information), or
if its description is a single link targeting an image file."
  (if (not (org-element-contents link))
      (org-export-inline-image-p link org-html-inline-image-rules)
    (not
     (let ((link-count 0))
       (org-element-map (org-element-contents link)
	   (cons 'plain-text org-element-all-objects)
	 (lambda (obj)
	   (case (org-element-type obj)
	     (plain-text (org-string-nw-p obj))
	     (link (if (= link-count 1) t
		     (incf link-count)
		     (not (org-export-inline-image-p
			   obj org-html-inline-image-rules))))
	     (otherwise t)))
         info t)))))

(defvar org-html-standalone-image-predicate)
(defun org-html-standalone-image-p (element info)
  "Test if ELEMENT is a standalone image.

INFO is a plist holding contextual information.

Return non-nil, if ELEMENT is of type paragraph and its sole
content, save for white spaces, is a link that qualifies as an
inline image.

Return non-nil, if ELEMENT is of type link and its containing
paragraph has no other content save white spaces.

Return nil, otherwise.

Bind `org-html-standalone-image-predicate' to constrain paragraph
further.  For example, to check for only captioned standalone
images, set it to:

  \(lambda (paragraph) (org-element-property :caption paragraph))"
  (let ((paragraph (case (org-element-type element)
		     (paragraph element)
		     (link (org-export-get-parent element)))))
    (and (eq (org-element-type paragraph) 'paragraph)
	 (or (not (and (boundp 'org-html-standalone-image-predicate)
		       (functionp org-html-standalone-image-predicate)))
	     (funcall org-html-standalone-image-predicate paragraph))
	 (not (let ((link-count 0))
		(org-element-map (org-element-contents paragraph)
		    (cons 'plain-text org-element-all-objects)
		  (lambda (obj) (case (org-element-type obj)
			     (plain-text (org-string-nw-p obj))
			     (link
			      (or (> (incf link-count) 1)
				  (not (org-html-inline-image-p obj info))))
			     (otherwise t)))
		  info 'first-match 'link))))))

(defun org-html-link (link desc info)
  "Transcode a LINK object from Org to HTML.

DESC is the description part of the link, or the empty string.
INFO is a plist holding contextual information.  See
`org-export-data'."
  (let* ((home (when (plist-get info :html-link-home)
		 (org-trim (plist-get info :html-link-home))))
	 (use-abs-url (plist-get info :html-link-use-abs-url))
	 (link-org-files-as-html-maybe
	  (function
	   (lambda (raw-path info)
	     "Treat links to `file.org' as links to `file.html', if needed.
           See `org-html-link-org-files-as-html'."
	     (cond
	      ((and org-html-link-org-files-as-html
		    (string= ".org"
			     (downcase (file-name-extension raw-path "."))))
	       (concat (file-name-sans-extension raw-path) "."
		       (plist-get info :html-extension)))
	      (t raw-path)))))
	 (type (org-element-property :type link))
	 (raw-path (org-element-property :path link))
	 ;; Ensure DESC really exists, or set it to nil.
	 (desc (org-string-nw-p desc))
	 (path
	  (cond
<<<<<<< HEAD
	   ((member type '("http" "https" "ftp" "mailto"))
	    (org-link-escape-browser
	     (org-link-unescape (concat type "://" raw-path))))
=======
	   ((member type '("http" "https" "ftp"))
	    (org-link-escape
	     (org-link-unescape
	      (concat type "://" raw-path)) org-link-escape-chars-browser))
	   ((string= type "mailto")
	    (org-link-escape
	     (org-link-unescape
	      (concat type "://" raw-path)) org-link-escape-chars-browser))
>>>>>>> f61cd6b7
	   ((string= type "file")
	    ;; Treat links to ".org" files as ".html", if needed.
	    (setq raw-path
		  (funcall link-org-files-as-html-maybe raw-path info))
	    ;; If file path is absolute, prepend it with protocol
	    ;; component - "file://".
	    (cond ((file-name-absolute-p raw-path)
		   (setq raw-path
			 (concat "file://" (expand-file-name
					    raw-path))))
		  ((and home use-abs-url)
		   (setq raw-path (concat (file-name-as-directory home) raw-path))))
	    ;; Add search option, if any.  A search option can be
	    ;; relative to a custom-id or a headline title.  Append
	    ;; a hash sign to any unresolved option, as it might point
	    ;; to a target.
	    (let ((option (org-element-property :search-option link)))
	      (cond ((not option) raw-path)
		    ((eq (aref option 0) ?#) (concat raw-path option))
		    (t
		     (let ((destination
			    (org-publish-resolve-external-fuzzy-link
			     (org-element-property :path link) option)))
		       (concat raw-path
			       (if (not destination) (concat "#" option)
				 (concat "#sec-"
					 (mapconcat #'number-to-string
						    destination "-")))))))))
	   (t raw-path)))
	 ;; Extract attributes from parent's paragraph.  HACK: Only do
	 ;; this for the first link in parent (inner image link for
	 ;; inline images).  This is needed as long as attributes
	 ;; cannot be set on a per link basis.
	 (attributes-plist
	  (let* ((parent (org-export-get-parent-element link))
		 (link (let ((container (org-export-get-parent link)))
			 (if (and (eq (org-element-type container) 'link)
				  (org-html-inline-image-p link info))
			     container
			   link))))
	    (and (eq (org-element-map parent 'link 'identity info t) link)
		 (org-export-read-attribute :attr_html parent))))
	 (attributes
	  (let ((attr (org-html--make-attribute-string attributes-plist)))
	    (if (org-string-nw-p attr) (concat " " attr) "")))
	 protocol)
    (cond
     ;; Image file.
     ((and org-html-inline-images
	   (org-export-inline-image-p link org-html-inline-image-rules))
      (org-html--format-image path attributes-plist info))
     ;; Radio target: Transcode target's contents and use them as
     ;; link's description.
     ((string= type "radio")
      (let ((destination (org-export-resolve-radio-link link info)))
	(when destination
	  (format "<a href=\"#%s\"%s>%s</a>"
		  (org-export-solidify-link-text
		   (org-element-property :value destination))
		  attributes desc))))
     ;; Links pointing to a headline: Find destination and build
     ;; appropriate referencing command.
     ((member type '("custom-id" "fuzzy" "id"))
      (let ((destination (if (string= type "fuzzy")
			     (org-export-resolve-fuzzy-link link info)
			   (org-export-resolve-id-link link info))))
	(case (org-element-type destination)
	  ;; ID link points to an external file.
	  (plain-text
	   (let ((fragment (concat "ID-" path))
		 ;; Treat links to ".org" files as ".html", if needed.
		 (path (funcall link-org-files-as-html-maybe
				destination info)))
	     (format "<a href=\"%s#%s\"%s>%s</a>"
		     path fragment attributes (or desc destination))))
	  ;; Fuzzy link points nowhere.
	  ((nil)
	   (format "<i>%s</i>"
		   (or desc
		       (org-export-data
			(org-element-property :raw-link link) info))))
	  ;; Link points to a headline.
	  (headline
	   (let ((href
		  ;; What href to use?
		  (cond
		   ;; Case 1: Headline is linked via it's CUSTOM_ID
		   ;; property.  Use CUSTOM_ID.
		   ((string= type "custom-id")
		    (org-element-property :CUSTOM_ID destination))
		   ;; Case 2: Headline is linked via it's ID property
		   ;; or through other means.  Use the default href.
		   ((member type '("id" "fuzzy"))
		    (format "sec-%s"
			    (mapconcat 'number-to-string
				       (org-export-get-headline-number
					destination info) "-")))
		   (t (error "Shouldn't reach here"))))
		 ;; What description to use?
		 (desc
		  ;; Case 1: Headline is numbered and LINK has no
		  ;; description.  Display section number.
		  (if (and (org-export-numbered-headline-p destination info)
			   (not desc))
		      (mapconcat 'number-to-string
				 (org-export-get-headline-number
				  destination info) ".")
		    ;; Case 2: Either the headline is un-numbered or
		    ;; LINK has a custom description.  Display LINK's
		    ;; description or headline's title.
		    (or desc (org-export-data (org-element-property
					       :title destination) info)))))
	     (format "<a href=\"#%s\"%s>%s</a>"
		     (org-export-solidify-link-text href) attributes desc)))
	  ;; Fuzzy link points to a target or an element.
	  (t
	   (let* ((path (org-export-solidify-link-text path))
		  (org-html-standalone-image-predicate 'org-html--has-caption-p)
		  (number (cond
			   (desc nil)
			   ((org-html-standalone-image-p destination info)
			    (org-export-get-ordinal
			     (org-element-map destination 'link
			       'identity info t)
			     info 'link 'org-html-standalone-image-p))
			   (t (org-export-get-ordinal
			       destination info nil 'org-html--has-caption-p))))
		  (desc (cond (desc)
			      ((not number) "No description for this link")
			      ((numberp number) (number-to-string number))
			      (t (mapconcat 'number-to-string number ".")))))
	     (format "<a href=\"#%s\"%s>%s</a>" path attributes desc))))))
     ;; Coderef: replace link with the reference name or the
     ;; equivalent line number.
     ((string= type "coderef")
      (let ((fragment (concat "coderef-" path)))
	(format "<a href=\"#%s\"%s%s>%s</a>"
		fragment
		(org-trim
		 (format (concat "class=\"coderef\""
				 " onmouseover=\"CodeHighlightOn(this, '%s');\""
				 " onmouseout=\"CodeHighlightOff(this, '%s');\"")
			 fragment fragment))
		attributes
		(format (org-export-get-coderef-format path desc)
			(org-export-resolve-coderef path info)))))
     ;; Link type is handled by a special function.
     ((functionp (setq protocol (nth 2 (assoc type org-link-protocols))))
      (funcall protocol (org-link-unescape path) desc 'html))
     ;; External link with a description part.
     ((and path desc) (format "<a href=\"%s\"%s>%s</a>" path attributes desc))
     ;; External link without a description part.
     (path (format "<a href=\"%s\"%s>%s</a>" path attributes path))
     ;; No path, only description.  Try to do something useful.
     (t (format "<i>%s</i>" desc)))))

;;;; Node Property

(defun org-html-node-property (node-property contents info)
  "Transcode a NODE-PROPERTY element from Org to HTML.
CONTENTS is nil.  INFO is a plist holding contextual
information."
  (format "%s:%s"
          (org-element-property :key node-property)
          (let ((value (org-element-property :value node-property)))
            (if value (concat " " value) ""))))

;;;; Paragraph

(defun org-html-paragraph (paragraph contents info)
  "Transcode a PARAGRAPH element from Org to HTML.
CONTENTS is the contents of the paragraph, as a string.  INFO is
the plist used as a communication channel."
  (let* ((parent (org-export-get-parent paragraph))
	 (parent-type (org-element-type parent))
	 (style '((footnote-definition " class=\"footpara\"")))
	 (extra (or (cadr (assoc parent-type style)) "")))
    (cond
     ((and (eq (org-element-type parent) 'item)
	   (= (org-element-property :begin paragraph)
	      (org-element-property :contents-begin parent)))
      ;; Leading paragraph in a list item have no tags.
      contents)
     ((org-html-standalone-image-p paragraph info)
      ;; Standalone image.
      (let ((caption
	     (let ((raw (org-export-data
			 (org-export-get-caption paragraph) info))
		   (org-html-standalone-image-predicate
		    'org-html--has-caption-p))
	       (if (not (org-string-nw-p raw)) raw
		 (concat
                  "<span class=\"figure-number\">"
		  (format (org-html--translate "Figure %d:" info)
			  (org-export-get-ordinal
			   (org-element-map paragraph 'link
			     'identity info t)
			   info nil 'org-html-standalone-image-p))
		  "</span> " raw))))
	    (label (org-element-property :name paragraph)))
	(org-html--wrap-image contents info caption label)))
     ;; Regular paragraph.
     (t (format "<p%s>\n%s</p>" extra contents)))))

;;;; Plain List

;; FIXME Maybe arg1 is not needed because <li value="20"> already sets
;; the correct value for the item counter
(defun org-html-begin-plain-list (type &optional arg1)
  "Insert the beginning of the HTML list depending on TYPE.
When ARG1 is a string, use it as the start parameter for ordered
lists."
  (case type
    (ordered
     (format "<ol class=\"org-ol\"%s>"
	     (if arg1 (format " start=\"%d\"" arg1) "")))
    (unordered "<ul class=\"org-ul\">")
    (descriptive "<dl class=\"org-dl\">")))

(defun org-html-end-plain-list (type)
  "Insert the end of the HTML list depending on TYPE."
  (case type
    (ordered "</ol>")
    (unordered "</ul>")
    (descriptive "</dl>")))

(defun org-html-plain-list (plain-list contents info)
  "Transcode a PLAIN-LIST element from Org to HTML.
CONTENTS is the contents of the list.  INFO is a plist holding
contextual information."
  (let* (arg1 ;; (assoc :counter (org-element-map plain-list 'item
	 (type (org-element-property :type plain-list)))
    (format "%s\n%s%s"
	    (org-html-begin-plain-list type)
	    contents (org-html-end-plain-list type))))

;;;; Plain Text

(defun org-html-convert-special-strings (string)
  "Convert special characters in STRING to HTML."
  (let ((all org-html-special-string-regexps)
	e a re rpl start)
    (while (setq a (pop all))
      (setq re (car a) rpl (cdr a) start 0)
      (while (string-match re string start)
	(setq string (replace-match rpl t nil string))))
    string))

(defun org-html-encode-plain-text (text)
  "Convert plain text characters from TEXT to HTML equivalent.
Possible conversions are set in `org-html-protect-char-alist'."
  (mapc
   (lambda (pair)
     (setq text (replace-regexp-in-string (car pair) (cdr pair) text t t)))
   org-html-protect-char-alist)
  text)

(defun org-html-plain-text (text info)
  "Transcode a TEXT string from Org to HTML.
TEXT is the string to transcode.  INFO is a plist holding
contextual information."
  (let ((output text))
    ;; Protect following characters: <, >, &.
    (setq output (org-html-encode-plain-text output))
    ;; Handle smart quotes.  Be sure to provide original string since
    ;; OUTPUT may have been modified.
    (when (plist-get info :with-smart-quotes)
      (setq output (org-export-activate-smart-quotes output :html info text)))
    ;; Handle special strings.
    (when (plist-get info :with-special-strings)
      (setq output (org-html-convert-special-strings output)))
    ;; Handle break preservation if required.
    (when (plist-get info :preserve-breaks)
      (setq output
	    (replace-regexp-in-string
	     "\\(\\\\\\\\\\)?[ \t]*\n"
	     (concat (org-html-close-tag "br" nil info) "\n") output)))
    ;; Return value.
    output))


;; Planning

(defun org-html-planning (planning contents info)
  "Transcode a PLANNING element from Org to HTML.
CONTENTS is nil.  INFO is a plist used as a communication
channel."
  (let ((span-fmt "<span class=\"timestamp-kwd\">%s</span> <span class=\"timestamp\">%s</span>"))
    (format
     "<p><span class=\"timestamp-wrapper\">%s</span></p>"
     (mapconcat
      'identity
      (delq nil
	    (list
	     (let ((closed (org-element-property :closed planning)))
	       (when closed
		 (format span-fmt org-closed-string
			 (org-translate-time
			  (org-element-property :raw-value closed)))))
	     (let ((deadline (org-element-property :deadline planning)))
	       (when deadline
		 (format span-fmt org-deadline-string
			 (org-translate-time
			  (org-element-property :raw-value deadline)))))
	     (let ((scheduled (org-element-property :scheduled planning)))
	       (when scheduled
		 (format span-fmt org-scheduled-string
			 (org-translate-time
			  (org-element-property :raw-value scheduled)))))))
      " "))))

;;;; Property Drawer

(defun org-html-property-drawer (property-drawer contents info)
  "Transcode a PROPERTY-DRAWER element from Org to HTML.
CONTENTS holds the contents of the drawer.  INFO is a plist
holding contextual information."
  (and (org-string-nw-p contents)
       (format "<pre class=\"example\">\n%s</pre>" contents)))

;;;; Quote Block

(defun org-html-quote-block (quote-block contents info)
  "Transcode a QUOTE-BLOCK element from Org to HTML.
CONTENTS holds the contents of the block.  INFO is a plist
holding contextual information."
  (format "<blockquote>\n%s</blockquote>" contents))

;;;; Section

(defun org-html-section (section contents info)
  "Transcode a SECTION element from Org to HTML.
CONTENTS holds the contents of the section.  INFO is a plist
holding contextual information."
  (let ((parent (org-export-get-parent-headline section)))
    ;; Before first headline: no container, just return CONTENTS.
    (if (not parent) contents
      ;; Get div's class and id references.
      (let* ((class-num (+ (org-export-get-relative-level parent info)
			   (1- org-html-toplevel-hlevel)))
	     (section-number
	      (mapconcat
	       'number-to-string
	       (org-export-get-headline-number parent info) "-")))
        ;; Build return value.
	(format "<div class=\"outline-text-%d\" id=\"text-%s\">\n%s</div>"
		class-num
		(or (org-element-property :CUSTOM_ID parent) section-number)
		contents)))))

;;;; Radio Target

(defun org-html-radio-target (radio-target text info)
  "Transcode a RADIO-TARGET object from Org to HTML.
TEXT is the text of the target.  INFO is a plist holding
contextual information."
  (let ((id (org-export-solidify-link-text
	     (org-element-property :value radio-target))))
    (org-html--anchor id text)))

;;;; Special Block

(defun org-html-special-block (special-block contents info)
  "Transcode a SPECIAL-BLOCK element from Org to HTML.
CONTENTS holds the contents of the block.  INFO is a plist
holding contextual information."
  (let* ((block-type (downcase
		      (org-element-property :type special-block)))
	 (contents (or contents ""))
	 (html5-fancy (and (org-html-html5-p info)
			   (plist-get info :html-html5-fancy)
			   (member block-type org-html-html5-elements)))
	 (attributes (org-export-read-attribute :attr_html special-block)))
    (unless html5-fancy
      (let ((class (plist-get attributes :class)))
	(setq attributes (plist-put attributes :class
				    (if class (concat class " " block-type)
				      block-type)))))
    (setq attributes (org-html--make-attribute-string attributes))
    (when (not (equal attributes ""))
      (setq attributes (concat " " attributes)))
    (if html5-fancy
	(format "<%s%s>\n%s</%s>" block-type attributes
		contents block-type)
      (format "<div%s>\n%s\n</div>" attributes contents))))

;;;; Src Block

(defun org-html-src-block (src-block contents info)
  "Transcode a SRC-BLOCK element from Org to HTML.
CONTENTS holds the contents of the item.  INFO is a plist holding
contextual information."
  (if (org-export-read-attribute :attr_html src-block :textarea)
      (org-html--textarea-block src-block)
    (let ((lang (org-element-property :language src-block))
	  (caption (org-export-get-caption src-block))
	  (code (org-html-format-code src-block info))
	  (label (let ((lbl (org-element-property :name src-block)))
		   (if (not lbl) ""
		     (format " id=\"%s\""
			     (org-export-solidify-link-text lbl))))))
      (if (not lang) (format "<pre class=\"example\"%s>\n%s</pre>" label code)
	(format
	 "<div class=\"org-src-container\">\n%s%s\n</div>"
	 (if (not caption) ""
	   (format "<label class=\"org-src-name\">%s</label>"
		   (org-export-data caption info)))
	 (format "\n<pre class=\"src src-%s\"%s>%s</pre>" lang label code))))))

;;;; Statistics Cookie

(defun org-html-statistics-cookie (statistics-cookie contents info)
  "Transcode a STATISTICS-COOKIE object from Org to HTML.
CONTENTS is nil.  INFO is a plist holding contextual information."
  (let ((cookie-value (org-element-property :value statistics-cookie)))
    (format "<code>%s</code>" cookie-value)))

;;;; Strike-Through

(defun org-html-strike-through (strike-through contents info)
  "Transcode STRIKE-THROUGH from Org to HTML.
CONTENTS is the text with strike-through markup.  INFO is a plist
holding contextual information."
  (format (or (cdr (assq 'strike-through org-html-text-markup-alist)) "%s")
	  contents))

;;;; Subscript

(defun org-html-subscript (subscript contents info)
  "Transcode a SUBSCRIPT object from Org to HTML.
CONTENTS is the contents of the object.  INFO is a plist holding
contextual information."
  (format "<sub>%s</sub>" contents))

;;;; Superscript

(defun org-html-superscript (superscript contents info)
  "Transcode a SUPERSCRIPT object from Org to HTML.
CONTENTS is the contents of the object.  INFO is a plist holding
contextual information."
  (format "<sup>%s</sup>" contents))

;;;; Table Cell

(defun org-html-table-cell (table-cell contents info)
  "Transcode a TABLE-CELL element from Org to HTML.
CONTENTS is nil.  INFO is a plist used as a communication
channel."
  (let* ((table-row (org-export-get-parent table-cell))
	 (table (org-export-get-parent-table table-cell))
	 (cell-attrs
	  (if (not org-html-table-align-individual-fields) ""
	    (format (if (and (boundp 'org-html-format-table-no-css)
			     org-html-format-table-no-css)
			" align=\"%s\"" " class=\"%s\"")
		    (org-export-table-cell-alignment table-cell info)))))
    (when (or (not contents) (string= "" (org-trim contents)))
      (setq contents "&#xa0;"))
    (cond
     ((and (org-export-table-has-header-p table info)
	   (= 1 (org-export-table-row-group table-row info)))
      (concat "\n" (format (car org-html-table-header-tags) "col" cell-attrs)
	      contents (cdr org-html-table-header-tags)))
     ((and org-html-table-use-header-tags-for-first-column
	   (zerop (cdr (org-export-table-cell-address table-cell info))))
      (concat "\n" (format (car org-html-table-header-tags) "row" cell-attrs)
	      contents (cdr org-html-table-header-tags)))
     (t (concat "\n" (format (car org-html-table-data-tags) cell-attrs)
		contents (cdr org-html-table-data-tags))))))

;;;; Table Row

(defun org-html-table-row (table-row contents info)
  "Transcode a TABLE-ROW element from Org to HTML.
CONTENTS is the contents of the row.  INFO is a plist used as a
communication channel."
  ;; Rules are ignored since table separators are deduced from
  ;; borders of the current row.
  (when (eq (org-element-property :type table-row) 'standard)
    (let* ((rowgroup-number (org-export-table-row-group table-row info))
	   (row-number (org-export-table-row-number table-row info))
	   (start-rowgroup-p
	    (org-export-table-row-starts-rowgroup-p table-row info))
	   (end-rowgroup-p
	    (org-export-table-row-ends-rowgroup-p table-row info))
	   ;; `top-row-p' and `end-rowgroup-p' are not used directly
	   ;; but should be set so that `org-html-table-row-tags' can
	   ;; use them (see the docstring of this variable.)
	   (top-row-p (and (equal start-rowgroup-p '(top))
			   (equal end-rowgroup-p '(below top))))
	   (bottom-row-p (and (equal start-rowgroup-p '(above))
			      (equal end-rowgroup-p '(bottom above))))
	   (rowgroup-tags
	    (cond
	     ;; Case 1: Row belongs to second or subsequent rowgroups.
	     ((not (= 1 rowgroup-number))
	      '("<tbody>" . "\n</tbody>"))
	     ;; Case 2: Row is from first rowgroup.  Table has >=1 rowgroups.
	     ((org-export-table-has-header-p
	       (org-export-get-parent-table table-row) info)
	      '("<thead>" . "\n</thead>"))
	     ;; Case 2: Row is from first and only row group.
	     (t '("<tbody>" . "\n</tbody>")))))
      (concat
       ;; Begin a rowgroup?
       (when start-rowgroup-p (car rowgroup-tags))
       ;; Actual table row
       (concat "\n" (eval (car org-html-table-row-tags))
	       contents
	       "\n"
	       (eval (cdr org-html-table-row-tags)))
       ;; End a rowgroup?
       (when end-rowgroup-p (cdr rowgroup-tags))))))

;;;; Table

(defun org-html-table-first-row-data-cells (table info)
  "Transcode the first row of TABLE.
INFO is a plist used as a communication channel."
  (let ((table-row
	 (org-element-map table 'table-row
	   (lambda (row)
	     (unless (eq (org-element-property :type row) 'rule) row))
	   info 'first-match))
	(special-column-p (org-export-table-has-special-column-p table)))
    (if (not special-column-p) (org-element-contents table-row)
      (cdr (org-element-contents table-row)))))

(defun org-html-table--table.el-table (table info)
  "Format table.el tables into HTML.
INFO is a plist used as a communication channel."
  (when (eq (org-element-property :type table) 'table.el)
    (require 'table)
    (let ((outbuf (with-current-buffer
		      (get-buffer-create "*org-export-table*")
		    (erase-buffer) (current-buffer))))
      (with-temp-buffer
	(insert (org-element-property :value table))
	(goto-char 1)
	(re-search-forward "^[ \t]*|[^|]" nil t)
	(table-generate-source 'html outbuf))
      (with-current-buffer outbuf
	(prog1 (org-trim (buffer-string))
	  (kill-buffer) )))))

(defun org-html-table (table contents info)
  "Transcode a TABLE element from Org to HTML.
CONTENTS is the contents of the table.  INFO is a plist holding
contextual information."
  (case (org-element-property :type table)
    ;; Case 1: table.el table.  Convert it using appropriate tools.
    (table.el (org-html-table--table.el-table table info))
    ;; Case 2: Standard table.
    (t
     (let* ((label (org-element-property :name table))
	    (caption (org-export-get-caption table))
	    (number (org-export-get-ordinal
		     table info nil 'org-html--has-caption-p))
	    (attributes
	     (org-html--make-attribute-string
	      (org-combine-plists
	       (and label (list :id (org-export-solidify-link-text label)))
	       (and (not (org-html-html5-p info))
		    (plist-get info :html-table-attributes))
	       (org-export-read-attribute :attr_html table))))
	    (alignspec
	     (if (and (boundp 'org-html-format-table-no-css)
		      org-html-format-table-no-css)
		 "align=\"%s\"" "class=\"%s\""))
	    (table-column-specs
	     (function
	      (lambda (table info)
		(mapconcat
		 (lambda (table-cell)
		   (let ((alignment (org-export-table-cell-alignment
				     table-cell info)))
		     (concat
		      ;; Begin a colgroup?
		      (when (org-export-table-cell-starts-colgroup-p
			     table-cell info)
			"\n<colgroup>")
		      ;; Add a column.  Also specify it's alignment.
		      (format "\n%s"
			      (org-html-close-tag
			       "col" (concat " " (format alignspec alignment)) info))
		      ;; End a colgroup?
		      (when (org-export-table-cell-ends-colgroup-p
			     table-cell info)
			"\n</colgroup>"))))
		 (org-html-table-first-row-data-cells table info) "\n")))))
       (format "<table%s>\n%s\n%s\n%s</table>"
	       (if (equal attributes "") "" (concat " " attributes))
	       (if (not caption) ""
		 (format (if org-html-table-caption-above
			     "<caption class=\"t-above\">%s</caption>"
			   "<caption class=\"t-bottom\">%s</caption>")
			 (concat
			  "<span class=\"table-number\">"
                          (format (org-html--translate "Table %d:" info) number)
			  "</span> " (org-export-data caption info))))
	       (funcall table-column-specs table info)
	       contents)))))

;;;; Target

(defun org-html-target (target contents info)
  "Transcode a TARGET object from Org to HTML.
CONTENTS is nil.  INFO is a plist holding contextual
information."
  (let ((id (org-export-solidify-link-text
	     (org-element-property :value target))))
    (org-html--anchor id)))

;;;; Timestamp

(defun org-html-timestamp (timestamp contents info)
  "Transcode a TIMESTAMP object from Org to HTML.
CONTENTS is nil.  INFO is a plist holding contextual
information."
  (let ((value (org-html-plain-text
		(org-timestamp-translate timestamp) info)))
    (format "<span class=\"timestamp-wrapper\"><span class=\"timestamp\">%s</span></span>"
	    (replace-regexp-in-string "--" "&#x2013;" value))))

;;;; Underline

(defun org-html-underline (underline contents info)
  "Transcode UNDERLINE from Org to HTML.
CONTENTS is the text with underline markup.  INFO is a plist
holding contextual information."
  (format (or (cdr (assq 'underline org-html-text-markup-alist)) "%s")
	  contents))

;;;; Verbatim

(defun org-html-verbatim (verbatim contents info)
  "Transcode VERBATIM from Org to HTML.
CONTENTS is nil.  INFO is a plist holding contextual
information."
  (format (or (cdr (assq 'verbatim org-html-text-markup-alist)) "%s")
	  (org-html-encode-plain-text (org-element-property :value verbatim))))

;;;; Verse Block

(defun org-html-verse-block (verse-block contents info)
  "Transcode a VERSE-BLOCK element from Org to HTML.
CONTENTS is verse block contents.  INFO is a plist holding
contextual information."
  ;; Replace each newline character with line break.  Also replace
  ;; each blank line with a line break.
  (setq contents (replace-regexp-in-string
		  "^ *\\\\\\\\$" (format "%s\n" (org-html-close-tag "br" nil info))
		  (replace-regexp-in-string
		   "\\(\\\\\\\\\\)?[ \t]*\n"
		   (format "%s\n" (org-html-close-tag "br" nil info)) contents)))
  ;; Replace each white space at beginning of a line with a
  ;; non-breaking space.
  (while (string-match "^[ \t]+" contents)
    (let* ((num-ws (length (match-string 0 contents)))
	   (ws (let (out) (dotimes (i num-ws out)
			    (setq out (concat out "&#xa0;"))))))
      (setq contents (replace-match ws nil t contents))))
  (format "<p class=\"verse\">\n%s</p>" contents))


;;; Filter Functions

(defun org-html-final-function (contents backend info)
  "Filter to indent the HTML and convert HTML entities."
  (with-temp-buffer
    (insert contents)
    (set-auto-mode t)
    (if org-html-indent
	(indent-region (point-min) (point-max)))
    (when org-html-use-unicode-chars
      (require 'mm-url)
      (mm-url-decode-entities))
    (buffer-substring-no-properties (point-min) (point-max))))


;;; End-user functions

;;;###autoload
(defun org-html-export-as-html
  (&optional async subtreep visible-only body-only ext-plist)
  "Export current buffer to an HTML buffer.

If narrowing is active in the current buffer, only export its
narrowed part.

If a region is active, export that region.

A non-nil optional argument ASYNC means the process should happen
asynchronously.  The resulting buffer should be accessible
through the `org-export-stack' interface.

When optional argument SUBTREEP is non-nil, export the sub-tree
at point, extracting information from the headline properties
first.

When optional argument VISIBLE-ONLY is non-nil, don't export
contents of hidden elements.

When optional argument BODY-ONLY is non-nil, only write code
between \"<body>\" and \"</body>\" tags.

EXT-PLIST, when provided, is a property list with external
parameters overriding Org default settings, but still inferior to
file-local settings.

Export is done in a buffer named \"*Org HTML Export*\", which
will be displayed when `org-export-show-temporary-export-buffer'
is non-nil."
  (interactive)
  (org-export-to-buffer 'html "*Org HTML Export*"
    async subtreep visible-only body-only ext-plist
    (lambda () (set-auto-mode t))))

;;;###autoload
(defun org-html-convert-region-to-html ()
  "Assume the current region has org-mode syntax, and convert it to HTML.
This can be used in any buffer.  For example, you can write an
itemized list in org-mode syntax in an HTML buffer and use this
command to convert it."
  (interactive)
  (org-export-replace-region-by 'html))

;;;###autoload
(defun org-html-export-to-html
  (&optional async subtreep visible-only body-only ext-plist)
  "Export current buffer to a HTML file.

If narrowing is active in the current buffer, only export its
narrowed part.

If a region is active, export that region.

A non-nil optional argument ASYNC means the process should happen
asynchronously.  The resulting file should be accessible through
the `org-export-stack' interface.

When optional argument SUBTREEP is non-nil, export the sub-tree
at point, extracting information from the headline properties
first.

When optional argument VISIBLE-ONLY is non-nil, don't export
contents of hidden elements.

When optional argument BODY-ONLY is non-nil, only write code
between \"<body>\" and \"</body>\" tags.

EXT-PLIST, when provided, is a property list with external
parameters overriding Org default settings, but still inferior to
file-local settings.

Return output file's name."
  (interactive)
  (let* ((extension (concat "." org-html-extension))
	 (file (org-export-output-file-name extension subtreep))
	 (org-export-coding-system org-html-coding-system))
    (org-export-to-file 'html file
      async subtreep visible-only body-only ext-plist)))

;;;###autoload
(defun org-html-publish-to-html (plist filename pub-dir)
  "Publish an org file to HTML.

FILENAME is the filename of the Org file to be published.  PLIST
is the property list for the given project.  PUB-DIR is the
publishing directory.

Return output file name."
  (org-publish-org-to 'html filename
		      (concat "." (or (plist-get plist :html-extension)
				      org-html-extension "html"))
		      plist pub-dir))


(provide 'ox-html)

;; Local variables:
;; generated-autoload-file: "org-loaddefs.el"
;; End:

;;; ox-html.el ends here<|MERGE_RESOLUTION|>--- conflicted
+++ resolved
@@ -2727,20 +2727,12 @@
 	 (desc (org-string-nw-p desc))
 	 (path
 	  (cond
-<<<<<<< HEAD
-	   ((member type '("http" "https" "ftp" "mailto"))
+	   ((member type '("http" "https" "ftp"))
 	    (org-link-escape-browser
 	     (org-link-unescape (concat type "://" raw-path))))
-=======
-	   ((member type '("http" "https" "ftp"))
-	    (org-link-escape
-	     (org-link-unescape
-	      (concat type "://" raw-path)) org-link-escape-chars-browser))
 	   ((string= type "mailto")
-	    (org-link-escape
-	     (org-link-unescape
-	      (concat type "://" raw-path)) org-link-escape-chars-browser))
->>>>>>> f61cd6b7
+	    (org-link-escape-browser
+	     (org-link-unescape (concat type ":" raw-path))))
 	   ((string= type "file")
 	    ;; Treat links to ".org" files as ".html", if needed.
 	    (setq raw-path
