--- conflicted
+++ resolved
@@ -103,13 +103,9 @@
   :filters-alist '((:filter-options . org-latex-math-block-options-filter)
 		   (:filter-paragraph . org-latex-clean-invalid-line-breaks)
 		   (:filter-parse-tree org-latex-math-block-tree-filter
-<<<<<<< HEAD
 				       org-latex-matrices-tree-filter
-				       org-latex-image-link-filter))
-=======
-				       org-latex-matrices-tree-filter)
+				       org-latex-image-link-filter)
 		   (:filter-verse-block . org-latex-clean-invalid-line-breaks))
->>>>>>> 35e90ced
   :options-alist
   '((:latex-class "LATEX_CLASS" nil org-latex-default-class t)
     (:latex-class-options "LATEX_CLASS_OPTIONS" nil nil t)
