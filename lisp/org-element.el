;;; org-element.el --- Parser for Org Syntax         -*- lexical-binding: t; -*-

;; Copyright (C) 2012-2020 Free Software Foundation, Inc.

;; Author: Nicolas Goaziou <n.goaziou at gmail dot com>
;; Keywords: outlines, hypermedia, calendar, wp

;; This file is part of GNU Emacs.

;; GNU Emacs is free software: you can redistribute it and/or modify
;; it under the terms of the GNU General Public License as published by
;; the Free Software Foundation, either version 3 of the License, or
;; (at your option) any later version.

;; GNU Emacs is distributed in the hope that it will be useful,
;; but WITHOUT ANY WARRANTY; without even the implied warranty of
;; MERCHANTABILITY or FITNESS FOR A PARTICULAR PURPOSE.  See the
;; GNU General Public License for more details.

;; You should have received a copy of the GNU General Public License
;; along with GNU Emacs.  If not, see <https://www.gnu.org/licenses/>.

;;; Commentary:
;;
;; See <https://orgmode.org/worg/dev/org-syntax.html> for details about
;; Org syntax.
;;
;; Lisp-wise, a syntax object can be represented as a list.
;; It follows the pattern (TYPE PROPERTIES CONTENTS), where:
;;   TYPE is a symbol describing the object.
;;   PROPERTIES is the property list attached to it.  See docstring of
;;              appropriate parsing function to get an exhaustive list.
;;   CONTENTS is a list of syntax objects or raw strings contained
;;            in the current object, when applicable.
;;
;; For the whole document, TYPE is `org-data' and PROPERTIES is nil.
;;
;; The first part of this file defines constants for the Org syntax,
;; while the second one provide accessors and setters functions.
;;
;; The next part implements a parser and an interpreter for each
;; element and object type in Org syntax.
;;
;; The following part creates a fully recursive buffer parser.  It
;; also provides a tool to map a function to elements or objects
;; matching some criteria in the parse tree.  Functions of interest
;; are `org-element-parse-buffer', `org-element-map' and, to a lesser
;; extent, `org-element-parse-secondary-string'.
;;
;; The penultimate part is the cradle of an interpreter for the
;; obtained parse tree: `org-element-interpret-data'.
;;
;; The library ends by furnishing `org-element-at-point' function, and
;; a way to give information about document structure around point
;; with `org-element-context'.  A cache mechanism is also provided for
;; these functions.


;;; Code:

(require 'avl-tree)
(require 'cl-lib)
(require 'ol)
(require 'org)
(require 'org-compat)
(require 'org-entities)
(require 'org-footnote)
(require 'org-list)
(require 'org-macs)
(require 'org-table)

(declare-function org-at-heading-p "org" (&optional _))
(declare-function org-end-of-subtree "org" (&optional invisible-ok to-heading))
(declare-function org-escape-code-in-string "org-src" (s))
(declare-function org-macro-escape-arguments "org-macro" (&rest args))
(declare-function org-macro-extract-arguments "org-macro" (s))
(declare-function org-reduced-level "org" (l))
(declare-function org-unescape-code-in-string "org-src" (s))
(declare-function outline-next-heading "outline" ())
(declare-function outline-previous-heading "outline" ())

(defvar org-archive-tag)
(defvar org-clock-line-re)
(defvar org-closed-string)
(defvar org-comment-string)
(defvar org-complex-heading-regexp)
(defvar org-dblock-start-re)
(defvar org-deadline-string)
(defvar org-done-keywords)
(defvar org-drawer-regexp)
(defvar org-edit-src-content-indentation)
(defvar org-emph-re)
(defvar org-emphasis-regexp-components)
(defvar org-keyword-time-not-clock-regexp)
(defvar org-match-substring-regexp)
(defvar org-odd-levels-only)
(defvar org-outline-regexp-bol)
(defvar org-planning-line-re)
(defvar org-property-drawer-re)
(defvar org-property-format)
(defvar org-property-re)
(defvar org-scheduled-string)
(defvar org-src-preserve-indentation)
(defvar org-tags-column)
(defvar org-time-stamp-formats)
(defvar org-todo-regexp)
(defvar org-ts-regexp-both)
(defvar org-verbatim-re)


;;; Definitions And Rules
;;
;; Define elements, greater elements and specify recursive objects,
;; along with the affiliated keywords recognized.  Also set up
;; restrictions on recursive objects combinations.
;;
;; `org-element-update-syntax' builds proper syntax regexps according
;; to current setup.

(defvar org-element-paragraph-separate nil
  "Regexp to separate paragraphs in an Org buffer.
In the case of lines starting with \"#\" and \":\", this regexp
is not sufficient to know if point is at a paragraph ending.  See
`org-element-paragraph-parser' for more information.")

(defvar org-element--object-regexp nil
  "Regexp possibly matching the beginning of an object.
This regexp allows false positives.  Dedicated parser (e.g.,
`org-export-bold-parser') will take care of further filtering.
Radio links are not matched by this regexp, as they are treated
specially in `org-element--object-lex'.")

(defun org-element--set-regexps ()
  "Build variable syntax regexps."
  (setq org-element-paragraph-separate
	(concat "^\\(?:"
		;; Headlines, inlinetasks.
		"\\*+ " "\\|"
		;; Footnote definitions.
		"\\[fn:[-_[:word:]]+\\]" "\\|"
		;; Diary sexps.
		"%%(" "\\|"
		"[ \t]*\\(?:"
		;; Empty lines.
		"$" "\\|"
		;; Tables (any type).
		"|" "\\|"
		"\\+\\(?:-+\\+\\)+[ \t]*$" "\\|"
		;; Comments, keyword-like or block-like constructs.
		;; Blocks and keywords with dual values need to be
		;; double-checked.
		"#\\(?: \\|$\\|\\+\\(?:"
		"BEGIN_\\S-+" "\\|"
		"\\S-+\\(?:\\[.*\\]\\)?:[ \t]*\\)\\)"
		"\\|"
		;; Drawers (any type) and fixed-width areas.  Drawers
		;; need to be double-checked.
		":\\(?: \\|$\\|[-_[:word:]]+:[ \t]*$\\)" "\\|"
		;; Horizontal rules.
		"-\\{5,\\}[ \t]*$" "\\|"
		;; LaTeX environments.
		"\\\\begin{\\([A-Za-z0-9*]+\\)}" "\\|"
		;; Clock lines.
		"CLOCK:" "\\|"
		;; Lists.
		(let ((term (pcase org-plain-list-ordered-item-terminator
			      (?\) ")") (?. "\\.") (_ "[.)]")))
		      (alpha (and org-list-allow-alphabetical "\\|[A-Za-z]")))
		  (concat "\\(?:[-+*]\\|\\(?:[0-9]+" alpha "\\)" term "\\)"
			  "\\(?:[ \t]\\|$\\)"))
		"\\)\\)")
	org-element--object-regexp
	(mapconcat #'identity
		   (let ((link-types (regexp-opt (org-link-types))))
		     (list
		      ;; Sub/superscript.
		      "\\(?:[_^][-{(*+.,[:alnum:]]\\)"
		      ;; Bold, code, italic, strike-through, underline
		      ;; and verbatim.
		      (concat "[*~=+_/]"
			      (format "[^%s]"
				      (nth 2 org-emphasis-regexp-components)))
		      ;; Plain links.
		      (concat "\\<" link-types ":")
		      ;; Objects starting with "[": regular link,
		      ;; footnote reference, statistics cookie,
		      ;; timestamp (inactive).
		      (concat "\\[\\(?:"
			      "fn:" "\\|"
			      "\\[" "\\|"
			      "[0-9]\\{4\\}-[0-9]\\{2\\}-[0-9]\\{2\\}" "\\|"
			      "[0-9]*\\(?:%\\|/[0-9]*\\)\\]"
			      "\\)")
		      ;; Objects starting with "@": export snippets.
		      "@@"
		      ;; Objects starting with "{": macro.
		      "{{{"
		      ;; Objects starting with "<" : timestamp
		      ;; (active, diary), target, radio target and
		      ;; angular links.
		      (concat "<\\(?:%%\\|<\\|[0-9]\\|" link-types "\\)")
		      ;; Objects starting with "$": latex fragment.
		      "\\$"
		      ;; Objects starting with "\": line break,
		      ;; entity, latex fragment.
		      "\\\\\\(?:[a-zA-Z[(]\\|\\\\[ \t]*$\\|_ +\\)"
		      ;; Objects starting with raw text: inline Babel
		      ;; source block, inline Babel call.
		      "\\(?:call\\|src\\)_"))
		   "\\|")))

(org-element--set-regexps)

;;;###autoload
(defun org-element-update-syntax ()
  "Update parser internals."
  (interactive)
  (org-element--set-regexps)
  (org-element-cache-reset 'all))

(defconst org-element-all-elements
  '(babel-call center-block clock comment comment-block diary-sexp drawer
	       dynamic-block example-block export-block fixed-width
	       footnote-definition headline horizontal-rule inlinetask item
	       keyword latex-environment node-property paragraph plain-list
	       planning property-drawer quote-block section
	       special-block src-block table table-row verse-block)
  "Complete list of element types.")

(defconst org-element-greater-elements
  '(center-block drawer dynamic-block footnote-definition headline inlinetask
		 item plain-list property-drawer quote-block section
		 special-block table)
  "List of recursive element types aka Greater Elements.")

(defconst org-element-all-objects
  '(bold code entity export-snippet footnote-reference inline-babel-call
	 inline-src-block italic line-break latex-fragment link macro
	 radio-target statistics-cookie strike-through subscript superscript
	 table-cell target timestamp underline verbatim)
  "Complete list of object types.")

(defconst org-element-recursive-objects
  '(bold footnote-reference italic link subscript radio-target strike-through
	 superscript table-cell underline)
  "List of recursive object types.")

(defconst org-element-object-containers
  (append org-element-recursive-objects '(paragraph table-row verse-block))
  "List of object or element types that can directly contain objects.")

(defconst org-element-affiliated-keywords
  '("CAPTION" "DATA" "HEADER" "HEADERS" "LABEL" "NAME" "PLOT" "RESNAME" "RESULT"
    "RESULTS" "SOURCE" "SRCNAME" "TBLNAME")
  "List of affiliated keywords as strings.
By default, all keywords setting attributes (e.g., \"ATTR_LATEX\")
are affiliated keywords and need not to be in this list.")

(defconst org-element-keyword-translation-alist
  '(("DATA" . "NAME")  ("LABEL" . "NAME") ("RESNAME" . "NAME")
    ("SOURCE" . "NAME") ("SRCNAME" . "NAME") ("TBLNAME" . "NAME")
    ("RESULT" . "RESULTS") ("HEADERS" . "HEADER"))
  "Alist of usual translations for keywords.
The key is the old name and the value the new one.  The property
holding their value will be named after the translated name.")

(defconst org-element-multiple-keywords '("CAPTION" "HEADER")
  "List of affiliated keywords that can occur more than once in an element.

Their value will be consed into a list of strings, which will be
returned as the value of the property.

This list is checked after translations have been applied.  See
`org-element-keyword-translation-alist'.

By default, all keywords setting attributes (e.g., \"ATTR_LATEX\")
allow multiple occurrences and need not to be in this list.")

(defconst org-element-parsed-keywords '("CAPTION")
  "List of affiliated keywords whose value can be parsed.

Their value will be stored as a secondary string: a list of
strings and objects.

This list is checked after translations have been applied.  See
`org-element-keyword-translation-alist'.")

(defconst org-element--parsed-properties-alist
  (mapcar (lambda (k) (cons k (intern (concat ":" (downcase k)))))
	  org-element-parsed-keywords)
  "Alist of parsed keywords and associated properties.
This is generated from `org-element-parsed-keywords', which
see.")

(defconst org-element-dual-keywords '("CAPTION" "RESULTS")
  "List of affiliated keywords which can have a secondary value.

In Org syntax, they can be written with optional square brackets
before the colons.  For example, RESULTS keyword can be
associated to a hash value with the following:

  #+RESULTS[hash-string]: some-source

This list is checked after translations have been applied.  See
`org-element-keyword-translation-alist'.")

(defconst org-element--affiliated-re
  (format "[ \t]*#\\+\\(?:%s\\):[ \t]*"
	  (concat
	   ;; Dual affiliated keywords.
	   (format "\\(?1:%s\\)\\(?:\\[\\(.*\\)\\]\\)?"
		   (regexp-opt org-element-dual-keywords))
	   "\\|"
	   ;; Regular affiliated keywords.
	   (format "\\(?1:%s\\)"
		   (regexp-opt
		    (cl-remove-if
		     (lambda (k) (member k org-element-dual-keywords))
		     org-element-affiliated-keywords)))
	   "\\|"
	   ;; Export attributes.
	   "\\(?1:ATTR_[-_A-Za-z0-9]+\\)"))
  "Regexp matching any affiliated keyword.

Keyword name is put in match group 1.  Moreover, if keyword
belongs to `org-element-dual-keywords', put the dual value in
match group 2.

Don't modify it, set `org-element-affiliated-keywords' instead.")

(defconst org-element-object-restrictions
  (let* ((standard-set (remq 'table-cell org-element-all-objects))
	 (standard-set-no-line-break (remq 'line-break standard-set)))
    `((bold ,@standard-set)
      (footnote-reference ,@standard-set)
      (headline ,@standard-set-no-line-break)
      (inlinetask ,@standard-set-no-line-break)
      (italic ,@standard-set)
      (item ,@standard-set-no-line-break)
      (keyword ,@(remq 'footnote-reference standard-set))
      ;; Ignore all links in a link description.  Also ignore
      ;; radio-targets and line breaks.
      (link bold code entity export-snippet inline-babel-call inline-src-block
	    italic latex-fragment macro statistics-cookie strike-through
	    subscript superscript underline verbatim)
      (paragraph ,@standard-set)
      ;; Remove any variable object from radio target as it would
      ;; prevent it from being properly recognized.
      (radio-target bold code entity italic latex-fragment strike-through
		    subscript superscript underline superscript)
      (strike-through ,@standard-set)
      (subscript ,@standard-set)
      (superscript ,@standard-set)
      ;; Ignore inline babel call and inline source block as formulas
      ;; are possible.  Also ignore line breaks and statistics
      ;; cookies.
      (table-cell bold code entity export-snippet footnote-reference italic
		  latex-fragment link macro radio-target strike-through
		  subscript superscript target timestamp underline verbatim)
      (table-row table-cell)
      (underline ,@standard-set)
      (verse-block ,@standard-set)))
  "Alist of objects restrictions.

key is an element or object type containing objects and value is
a list of types that can be contained within an element or object
of such type.

For example, in a `radio-target' object, one can only find
entities, latex-fragments, subscript, superscript and text
markup.

This alist also applies to secondary string.  For example, an
`headline' type element doesn't directly contain objects, but
still has an entry since one of its properties (`:title') does.")

(defconst org-element-secondary-value-alist
  '((headline :title)
    (inlinetask :title)
    (item :tag))
  "Alist between element types and locations of secondary values.")

(defconst org-element--pair-round-table
  (let ((table (make-syntax-table)))
    (modify-syntax-entry ?\( "()" table)
    (modify-syntax-entry ?\) ")(" table)
    (dolist (char '(?\{ ?\} ?\[ ?\] ?\< ?\>) table)
      (modify-syntax-entry char " " table)))
  "Table used internally to pair only round brackets.
Other brackets are treated as spaces.")

(defconst org-element--pair-square-table
  (let ((table (make-syntax-table)))
    (modify-syntax-entry ?\[ "(]" table)
    (modify-syntax-entry ?\] ")[" table)
    (dolist (char '(?\{ ?\} ?\( ?\) ?\< ?\>) table)
      (modify-syntax-entry char " " table)))
  "Table used internally to pair only square brackets.
Other brackets are treated as spaces.")

(defconst org-element--pair-curly-table
  (let ((table (make-syntax-table)))
    (modify-syntax-entry ?\{ "(}" table)
    (modify-syntax-entry ?\} "){" table)
    (dolist (char '(?\[ ?\] ?\( ?\) ?\< ?\>) table)
      (modify-syntax-entry char " " table)))
  "Table used internally to pair only curly brackets.
Other brackets are treated as spaces.")

(defun org-element--parse-paired-brackets (char)
  "Parse paired brackets at point.
CHAR is the opening bracket to consider, as a character.  Return
contents between brackets, as a string, or nil.  Also move point
past the brackets."
  (when (eq char (char-after))
    (let ((syntax-table (pcase char
			  (?\{ org-element--pair-curly-table)
			  (?\[ org-element--pair-square-table)
			  (?\( org-element--pair-round-table)
			  (_ nil)))
	  (pos (point)))
      (when syntax-table
	(with-syntax-table syntax-table
	  (let ((end (ignore-errors (scan-lists pos 1 0))))
	    (when end
	      (goto-char end)
	      (buffer-substring-no-properties (1+ pos) (1- end)))))))))


;;; Accessors and Setters
;;
;; Provide four accessors: `org-element-type', `org-element-property'
;; `org-element-contents' and `org-element-restriction'.
;;
;; Setter functions allow modification of elements by side effect.
;; There is `org-element-put-property', `org-element-set-contents'.
;; These low-level functions are useful to build a parse tree.
;;
;; `org-element-adopt-elements', `org-element-set-element',
;; `org-element-extract-element' and `org-element-insert-before' are
;; high-level functions useful to modify a parse tree.
;;
;; `org-element-secondary-p' is a predicate used to know if a given
;; object belongs to a secondary string.  `org-element-class' tells if
;; some parsed data is an element or an object, handling pseudo
;; elements and objects.  `org-element-copy' returns an element or
;; object, stripping its parent property in the process.

(defsubst org-element-type (element)
  "Return type of ELEMENT.

The function returns the type of the element or object provided.
It can also return the following special value:
  `plain-text'       for a string
  `org-data'         for a complete document
  nil                in any other case."
  (cond
   ((not (consp element)) (and (stringp element) 'plain-text))
   ((symbolp (car element)) (car element))))

(defsubst org-element-property (property element)
  "Extract the value from the PROPERTY of an ELEMENT."
  (if (stringp element) (get-text-property 0 property element)
    (plist-get (nth 1 element) property)))

(defsubst org-element-contents (element)
  "Extract contents from an ELEMENT."
  (cond ((not (consp element)) nil)
	((symbolp (car element)) (nthcdr 2 element))
	(t element)))

(defsubst org-element-restriction (element)
  "Return restriction associated to ELEMENT.
ELEMENT can be an element, an object or a symbol representing an
element or object type."
  (cdr (assq (if (symbolp element) element (org-element-type element))
	     org-element-object-restrictions)))

(defsubst org-element-put-property (element property value)
  "In ELEMENT set PROPERTY to VALUE.
Return modified element."
  (if (stringp element) (org-add-props element nil property value)
    (setcar (cdr element) (plist-put (nth 1 element) property value))
    element))

(defsubst org-element-set-contents (element &rest contents)
  "Set ELEMENT's contents to CONTENTS.
Return ELEMENT."
  (cond ((null element) contents)
	((not (symbolp (car element))) contents)
	((cdr element) (setcdr (cdr element) contents) element)
	(t (nconc element contents))))

(defun org-element-secondary-p (object)
  "Non-nil when OBJECT directly belongs to a secondary string.
Return value is the property name, as a keyword, or nil."
  (let* ((parent (org-element-property :parent object))
	 (properties (cdr (assq (org-element-type parent)
				org-element-secondary-value-alist))))
    (catch 'exit
      (dolist (p properties)
	(and (memq object (org-element-property p parent))
	     (throw 'exit p))))))

(defsubst org-element-class (datum &optional parent)
  "Return class for ELEMENT, as a symbol.
Class is either `element' or `object'.  Optional argument PARENT
is the element or object containing DATUM.  It defaults to the
value of DATUM `:parent' property."
  (let ((type (org-element-type datum))
	(parent (or parent (org-element-property :parent datum))))
    (cond
     ;; Trivial cases.
     ((memq type org-element-all-objects) 'object)
     ((memq type org-element-all-elements) 'element)
     ;; Special cases.
     ((eq type 'org-data) 'element)
     ((eq type 'plain-text) 'object)
     ((not type) 'object)
     ;; Pseudo object or elements.  Make a guess about its class.
     ;; Basically a pseudo object is contained within another object,
     ;; a secondary string or a container element.
     ((not parent) 'element)
     (t
      (let ((parent-type (org-element-type parent)))
	(cond ((not parent-type) 'object)
	      ((memq parent-type org-element-object-containers) 'object)
	      ((org-element-secondary-p datum) 'object)
	      (t 'element)))))))

(defsubst org-element-adopt-elements (parent &rest children)
  "Append elements to the contents of another element.

PARENT is an element or object.  CHILDREN can be elements,
objects, or a strings.

The function takes care of setting `:parent' property for CHILD.
Return parent element."
  (declare (indent 1))
  (if (not children) parent
    ;; Link every child to PARENT. If PARENT is nil, it is a secondary
    ;; string: parent is the list itself.
    (dolist (child children)
      (org-element-put-property child :parent (or parent children)))
    ;; Add CHILDREN at the end of PARENT contents.
    (when parent
      (apply #'org-element-set-contents
	     parent
	     (nconc (org-element-contents parent) children)))
    ;; Return modified PARENT element.
    (or parent children)))

(defun org-element-extract-element (element)
  "Extract ELEMENT from parse tree.
Remove element from the parse tree by side-effect, and return it
with its `:parent' property stripped out."
  (let ((parent (org-element-property :parent element))
	(secondary (org-element-secondary-p element)))
    (if secondary
        (org-element-put-property
	 parent secondary
	 (delq element (org-element-property secondary parent)))
      (apply #'org-element-set-contents
	     parent
	     (delq element (org-element-contents parent))))
    ;; Return ELEMENT with its :parent removed.
    (org-element-put-property element :parent nil)))

(defun org-element-insert-before (element location)
  "Insert ELEMENT before LOCATION in parse tree.
LOCATION is an element, object or string within the parse tree.
Parse tree is modified by side effect."
  (let* ((parent (org-element-property :parent location))
	 (property (org-element-secondary-p location))
	 (siblings (if property (org-element-property property parent)
		     (org-element-contents parent)))
	 ;; Special case: LOCATION is the first element of an
	 ;; independent secondary string (e.g. :title property).  Add
	 ;; ELEMENT in-place.
	 (specialp (and (not property)
			(eq siblings parent)
			(eq (car parent) location))))
    ;; Install ELEMENT at the appropriate LOCATION within SIBLINGS.
    (cond (specialp)
	  ((or (null siblings) (eq (car siblings) location))
	   (push element siblings))
	  ((null location) (nconc siblings (list element)))
	  (t
	   (let ((index (cl-position location siblings)))
	     (unless index (error "No location found to insert element"))
	     (push element (cdr (nthcdr (1- index) siblings))))))
    ;; Store SIBLINGS at appropriate place in parse tree.
    (cond
     (specialp (setcdr parent (copy-sequence parent)) (setcar parent element))
     (property (org-element-put-property parent property siblings))
     (t (apply #'org-element-set-contents parent siblings)))
    ;; Set appropriate :parent property.
    (org-element-put-property element :parent parent)))

(defun org-element-set-element (old new)
  "Replace element or object OLD with element or object NEW.
The function takes care of setting `:parent' property for NEW."
  ;; Ensure OLD and NEW have the same parent.
  (org-element-put-property new :parent (org-element-property :parent old))
  (if (or (memq (org-element-type old) '(plain-text nil))
	  (memq (org-element-type new) '(plain-text nil)))
      ;; We cannot replace OLD with NEW since one of them is not an
      ;; object or element.  We take the long path.
      (progn (org-element-insert-before new old)
	     (org-element-extract-element old))
    ;; Since OLD is going to be changed into NEW by side-effect, first
    ;; make sure that every element or object within NEW has OLD as
    ;; parent.
    (dolist (blob (org-element-contents new))
      (org-element-put-property blob :parent old))
    ;; Transfer contents.
    (apply #'org-element-set-contents old (org-element-contents new))
    ;; Overwrite OLD's properties with NEW's.
    (setcar (cdr old) (nth 1 new))
    ;; Transfer type.
    (setcar old (car new))))

(defun org-element-create (type &optional props &rest children)
  "Create a new element of type TYPE.
Optional argument PROPS, when non-nil, is a plist defining the
properties of the element.  CHILDREN can be elements, objects or
strings."
  (apply #'org-element-adopt-elements (list type props) children))

(defun org-element-copy (datum)
  "Return a copy of DATUM.
DATUM is an element, object, string or nil.  `:parent' property
is cleared and contents are removed in the process."
  (when datum
    (let ((type (org-element-type datum)))
      (pcase type
	(`org-data (list 'org-data nil))
	(`plain-text (substring-no-properties datum))
	(`nil (copy-sequence datum))
	(_
	 (list type (plist-put (copy-sequence (nth 1 datum)) :parent nil)))))))



;;; Greater elements
;;
;; For each greater element type, we define a parser and an
;; interpreter.
;;
;; A parser returns the element or object as the list described above.
;; Most of them accepts no argument.  Though, exceptions exist.  Hence
;; every element containing a secondary string (see
;; `org-element-secondary-value-alist') will accept an optional
;; argument to toggle parsing of these secondary strings.  Moreover,
;; `item' parser requires current list's structure as its first
;; element.
;;
;; An interpreter accepts two arguments: the list representation of
;; the element or object, and its contents.  The latter may be nil,
;; depending on the element or object considered.  It returns the
;; appropriate Org syntax, as a string.
;;
;; Parsing functions must follow the naming convention:
;; org-element-TYPE-parser, where TYPE is greater element's type, as
;; defined in `org-element-greater-elements'.
;;
;; Similarly, interpreting functions must follow the naming
;; convention: org-element-TYPE-interpreter.
;;
;; With the exception of `headline' and `item' types, greater elements
;; cannot contain other greater elements of their own type.
;;
;; Beside implementing a parser and an interpreter, adding a new
;; greater element requires tweaking `org-element--current-element'.
;; Moreover, the newly defined type must be added to both
;; `org-element-all-elements' and `org-element-greater-elements'.


;;;; Center Block

(defun org-element-center-block-parser (limit affiliated)
  "Parse a center block.

LIMIT bounds the search.  AFFILIATED is a list of which CAR is
the buffer position at the beginning of the first affiliated
keyword and CDR is a plist of affiliated keywords along with
their value.

Return a list whose CAR is `center-block' and CDR is a plist
containing `:begin', `:end', `:contents-begin', `:contents-end',
`:post-blank' and `:post-affiliated' keywords.

Assume point is at the beginning of the block."
  (let ((case-fold-search t))
    (if (not (save-excursion
	       (re-search-forward "^[ \t]*#\\+END_CENTER[ \t]*$" limit t)))
	;; Incomplete block: parse it as a paragraph.
	(org-element-paragraph-parser limit affiliated)
      (let ((block-end-line (match-beginning 0)))
	(let* ((begin (car affiliated))
	       (post-affiliated (point))
	       ;; Empty blocks have no contents.
	       (contents-begin (progn (forward-line)
				      (and (< (point) block-end-line)
					   (point))))
	       (contents-end (and contents-begin block-end-line))
	       (pos-before-blank (progn (goto-char block-end-line)
					(forward-line)
					(point)))
	       (end (save-excursion
		      (skip-chars-forward " \r\t\n" limit)
		      (if (eobp) (point) (line-beginning-position)))))
	  (list 'center-block
		(nconc
		 (list :begin begin
		       :end end
		       :contents-begin contents-begin
		       :contents-end contents-end
		       :post-blank (count-lines pos-before-blank end)
		       :post-affiliated post-affiliated)
		 (cdr affiliated))))))))

(defun org-element-center-block-interpreter (_ contents)
  "Interpret a center-block element as Org syntax.
CONTENTS is the contents of the element."
  (format "#+begin_center\n%s#+end_center" contents))


;;;; Drawer

(defun org-element-drawer-parser (limit affiliated)
  "Parse a drawer.

LIMIT bounds the search.  AFFILIATED is a list of which CAR is
the buffer position at the beginning of the first affiliated
keyword and CDR is a plist of affiliated keywords along with
their value.

Return a list whose CAR is `drawer' and CDR is a plist containing
`:drawer-name', `:begin', `:end', `:contents-begin',
`:contents-end', `:post-blank' and `:post-affiliated' keywords.

Assume point is at beginning of drawer."
  (let ((case-fold-search t))
    (if (not (save-excursion (re-search-forward "^[ \t]*:END:[ \t]*$" limit t)))
	;; Incomplete drawer: parse it as a paragraph.
	(org-element-paragraph-parser limit affiliated)
      (save-excursion
	(let* ((drawer-end-line (match-beginning 0))
	       (name (progn (looking-at org-drawer-regexp)
			    (match-string-no-properties 1)))
	       (begin (car affiliated))
	       (post-affiliated (point))
	       ;; Empty drawers have no contents.
	       (contents-begin (progn (forward-line)
				      (and (< (point) drawer-end-line)
					   (point))))
	       (contents-end (and contents-begin drawer-end-line))
	       (pos-before-blank (progn (goto-char drawer-end-line)
					(forward-line)
					(point)))
	       (end (progn (skip-chars-forward " \r\t\n" limit)
			   (if (eobp) (point) (line-beginning-position)))))
	  (list 'drawer
		(nconc
		 (list :begin begin
		       :end end
		       :drawer-name name
		       :contents-begin contents-begin
		       :contents-end contents-end
		       :post-blank (count-lines pos-before-blank end)
		       :post-affiliated post-affiliated)
		 (cdr affiliated))))))))

(defun org-element-drawer-interpreter (drawer contents)
  "Interpret DRAWER element as Org syntax.
CONTENTS is the contents of the element."
  (format ":%s:\n%s:END:"
	  (org-element-property :drawer-name drawer)
	  contents))


;;;; Dynamic Block

(defun org-element-dynamic-block-parser (limit affiliated)
  "Parse a dynamic block.

LIMIT bounds the search.  AFFILIATED is a list of which CAR is
the buffer position at the beginning of the first affiliated
keyword and CDR is a plist of affiliated keywords along with
their value.

Return a list whose CAR is `dynamic-block' and CDR is a plist
containing `:block-name', `:begin', `:end', `:contents-begin',
`:contents-end', `:arguments', `:post-blank' and
`:post-affiliated' keywords.

Assume point is at beginning of dynamic block."
  (let ((case-fold-search t))
    (if (not (save-excursion
	       (re-search-forward "^[ \t]*#\\+END:?[ \t]*$" limit t)))
	;; Incomplete block: parse it as a paragraph.
	(org-element-paragraph-parser limit affiliated)
      (let ((block-end-line (match-beginning 0)))
	(save-excursion
	  (let* ((name (progn (looking-at org-dblock-start-re)
			      (match-string-no-properties 1)))
		 (arguments (match-string-no-properties 3))
		 (begin (car affiliated))
		 (post-affiliated (point))
		 ;; Empty blocks have no contents.
		 (contents-begin (progn (forward-line)
					(and (< (point) block-end-line)
					     (point))))
		 (contents-end (and contents-begin block-end-line))
		 (pos-before-blank (progn (goto-char block-end-line)
					  (forward-line)
					  (point)))
		 (end (progn (skip-chars-forward " \r\t\n" limit)
			     (if (eobp) (point) (line-beginning-position)))))
	    (list 'dynamic-block
		  (nconc
		   (list :begin begin
			 :end end
			 :block-name name
			 :arguments arguments
			 :contents-begin contents-begin
			 :contents-end contents-end
			 :post-blank (count-lines pos-before-blank end)
			 :post-affiliated post-affiliated)
		   (cdr affiliated)))))))))

(defun org-element-dynamic-block-interpreter (dynamic-block contents)
  "Interpret DYNAMIC-BLOCK element as Org syntax.
CONTENTS is the contents of the element."
  (format "#+begin: %s%s\n%s#+end:"
	  (org-element-property :block-name dynamic-block)
	  (let ((args (org-element-property :arguments dynamic-block)))
	    (if args (concat " " args) ""))
	  contents))


;;;; Footnote Definition

(defconst org-element--footnote-separator
  (concat org-outline-regexp-bol "\\|"
	  org-footnote-definition-re "\\|"
	  "^\\([ \t]*\n\\)\\{2,\\}")
  "Regexp used as a footnote definition separator.")

(defun org-element-footnote-definition-parser (limit affiliated)
  "Parse a footnote definition.

LIMIT bounds the search.  AFFILIATED is a list of which CAR is
the buffer position at the beginning of the first affiliated
keyword and CDR is a plist of affiliated keywords along with
their value.

Return a list whose CAR is `footnote-definition' and CDR is
a plist containing `:label', `:begin' `:end', `:contents-begin',
`:contents-end', `:pre-blank',`:post-blank' and
`:post-affiliated' keywords.

Assume point is at the beginning of the footnote definition."
  (save-excursion
    (let* ((label (progn (looking-at org-footnote-definition-re)
			 (match-string-no-properties 1)))
	   (begin (car affiliated))
	   (post-affiliated (point))
	   (end
	    (save-excursion
	      (end-of-line)
	      (cond
	       ((not
		 (re-search-forward org-element--footnote-separator limit t))
		limit)
	       ((eq ?\[ (char-after (match-beginning 0)))
		;; At a new footnote definition, make sure we end
		;; before any affiliated keyword above.
		(forward-line -1)
		(while (and (> (point) post-affiliated)
			    (looking-at-p org-element--affiliated-re))
		  (forward-line -1))
		(line-beginning-position 2))
	       ((eq ?* (char-after (match-beginning 0))) (match-beginning 0))
	       (t (skip-chars-forward " \r\t\n" limit)
		  (if (= limit (point)) limit (line-beginning-position))))))
	   (pre-blank 0)
	   (contents-begin
	    (progn (search-forward "]")
		   (skip-chars-forward " \r\t\n" end)
		   (cond ((= (point) end) nil)
			 ((= (line-beginning-position) post-affiliated) (point))
			 (t
			  (setq pre-blank
				(count-lines (line-beginning-position) begin))
			  (line-beginning-position)))))
	   (contents-end
	    (progn (goto-char end)
		   (skip-chars-backward " \r\t\n")
		   (line-beginning-position 2))))
      (list 'footnote-definition
	    (nconc
	     (list :label label
		   :begin begin
		   :end end
		   :contents-begin contents-begin
		   :contents-end (and contents-begin contents-end)
		   :pre-blank pre-blank
		   :post-blank (count-lines contents-end end)
		   :post-affiliated post-affiliated)
	     (cdr affiliated))))))

(defun org-element-footnote-definition-interpreter (footnote-definition contents)
  "Interpret FOOTNOTE-DEFINITION element as Org syntax.
CONTENTS is the contents of the footnote-definition."
  (let ((pre-blank
	 (min (or (org-element-property :pre-blank footnote-definition)
		  ;; 0 is specific to paragraphs at the beginning of
		  ;; the footnote definition, so we use 1 as
		  ;; a fall-back value, which is more universal.
		  1)
	      ;; Footnote ends after more than two consecutive empty
	      ;; lines: limit ourselves to 2 newline characters.
	      2)))
    (concat (format "[fn:%s]" (org-element-property :label footnote-definition))
	    (if (= pre-blank 0) (concat " " (org-trim contents))
	      (concat (make-string pre-blank ?\n) contents)))))


;;;; Headline

(defun org-element--get-node-properties ()
  "Return node properties associated to headline at point.
Upcase property names.  It avoids confusion between properties
obtained through property drawer and default properties from the
parser (e.g. `:end' and :END:).  Return value is a plist."
  (save-excursion
    (forward-line)
    (when (looking-at-p org-planning-line-re) (forward-line))
    (when (looking-at org-property-drawer-re)
      (forward-line)
      (let ((end (match-end 0)) properties)
	(while (< (line-end-position) end)
	  (looking-at org-property-re)
	  (push (match-string-no-properties 3) properties)
	  (push (intern (concat ":" (upcase (match-string 2)))) properties)
	  (forward-line))
	properties))))

(defun org-element--get-time-properties ()
  "Return time properties associated to headline at point.
Return value is a plist."
  (save-excursion
    (when (progn (forward-line) (looking-at org-planning-line-re))
      (let ((end (line-end-position)) plist)
	(while (re-search-forward org-keyword-time-not-clock-regexp end t)
	  (goto-char (match-end 1))
	  (skip-chars-forward " \t")
	  (let ((keyword (match-string 1))
		(time (org-element-timestamp-parser)))
	    (cond ((equal keyword org-scheduled-string)
		   (setq plist (plist-put plist :scheduled time)))
		  ((equal keyword org-deadline-string)
		   (setq plist (plist-put plist :deadline time)))
		  (t (setq plist (plist-put plist :closed time))))))
	plist))))

(defun org-element-headline-parser (limit &optional raw-secondary-p)
  "Parse a headline.

Return a list whose CAR is `headline' and CDR is a plist
containing `:raw-value', `:title', `:begin', `:end',
`:pre-blank', `:contents-begin' and `:contents-end', `:level',
`:priority', `:tags', `:todo-keyword', `:todo-type', `:scheduled',
`:deadline', `:closed', `:archivedp', `:commentedp'
`:footnote-section-p', `:post-blank' and `:post-affiliated'
keywords.

The plist also contains any property set in the property drawer,
with its name in upper cases and colons added at the
beginning (e.g., `:CUSTOM_ID').

LIMIT is a buffer position bounding the search.

When RAW-SECONDARY-P is non-nil, headline's title will not be
parsed as a secondary string, but as a plain string instead.

Assume point is at beginning of the headline."
  (save-excursion
    (let* ((begin (point))
	   (level (prog1 (org-reduced-level (skip-chars-forward "*"))
		    (skip-chars-forward " \t")))
	   (todo (and org-todo-regexp
		      (let (case-fold-search) (looking-at (concat org-todo-regexp " ")))
		      (progn (goto-char (match-end 0))
			     (skip-chars-forward " \t")
			     (match-string 1))))
	   (todo-type
	    (and todo (if (member todo org-done-keywords) 'done 'todo)))
	   (priority (and (looking-at "\\[#.\\][ \t]*")
			  (progn (goto-char (match-end 0))
				 (aref (match-string 0) 2))))
	   (commentedp
	    (and (let (case-fold-search) (looking-at org-comment-string))
		 (goto-char (match-end 0))))
	   (title-start (point))
	   (tags (when (re-search-forward
			"[ \t]+\\(:[[:alnum:]_@#%:]+:\\)[ \t]*$"
			(line-end-position)
			'move)
		   (goto-char (match-beginning 0))
		   (org-split-string (match-string 1) ":")))
	   (title-end (point))
	   (raw-value (org-trim
		       (buffer-substring-no-properties title-start title-end)))
	   (archivedp (member org-archive-tag tags))
	   (footnote-section-p (and org-footnote-section
				    (string= org-footnote-section raw-value)))
	   (standard-props (org-element--get-node-properties))
	   (time-props (org-element--get-time-properties))
	   (end (min (save-excursion (org-end-of-subtree t t)) limit))
	   (contents-begin (save-excursion
			     (forward-line)
			     (skip-chars-forward " \r\t\n" end)
			     (and (/= (point) end) (line-beginning-position))))
	   (contents-end (and contents-begin
			      (progn (goto-char end)
				     (skip-chars-backward " \r\t\n")
				     (line-beginning-position 2)))))
      (let ((headline
	     (list 'headline
		   (nconc
		    (list :raw-value raw-value
			  :begin begin
			  :end end
			  :pre-blank
			  (if (not contents-begin) 0
			    (1- (count-lines begin contents-begin)))
			  :contents-begin contents-begin
			  :contents-end contents-end
			  :level level
			  :priority priority
			  :tags tags
			  :todo-keyword todo
			  :todo-type todo-type
			  :post-blank
			  (if contents-end
			      (count-lines contents-end end)
			    (1- (count-lines begin end)))
			  :footnote-section-p footnote-section-p
			  :archivedp archivedp
			  :commentedp commentedp
			  :post-affiliated begin)
		    time-props
		    standard-props))))
	(org-element-put-property
	 headline :title
	 (if raw-secondary-p raw-value
	   (org-element--parse-objects
	    (progn (goto-char title-start)
		   (skip-chars-forward " \t")
		   (point))
	    (progn (goto-char title-end)
		   (skip-chars-backward " \t")
		   (point))
	    nil
	    (org-element-restriction 'headline)
	    headline)))))))

(defun org-element-headline-interpreter (headline contents)
  "Interpret HEADLINE element as Org syntax.
CONTENTS is the contents of the element."
  (let* ((level (org-element-property :level headline))
	 (todo (org-element-property :todo-keyword headline))
	 (priority (org-element-property :priority headline))
	 (title (org-element-interpret-data
		 (org-element-property :title headline)))
	 (tags (let ((tag-list (org-element-property :tags headline)))
		 (and tag-list
		      (format ":%s:" (mapconcat #'identity tag-list ":")))))
	 (commentedp (org-element-property :commentedp headline))
	 (pre-blank (or (org-element-property :pre-blank headline) 0))
	 (heading
	  (concat (make-string (if org-odd-levels-only (1- (* level 2)) level)
			       ?*)
		  (and todo (concat " " todo))
		  (and commentedp (concat " " org-comment-string))
		  (and priority (format " [#%c]" priority))
		  " "
		  (if (and org-footnote-section
			   (org-element-property :footnote-section-p headline))
		      org-footnote-section
		    title))))
    (concat
     heading
     ;; Align tags.
     (when tags
       (cond
	((zerop org-tags-column) (format " %s" tags))
	((< org-tags-column 0)
	 (concat
	  (make-string
	   (max (- (+ org-tags-column (length heading) (length tags))) 1)
	   ?\s)
	  tags))
	(t
	 (concat
	  (make-string (max (- org-tags-column (length heading)) 1) ?\s)
	  tags))))
     (make-string (1+ pre-blank) ?\n)
     contents)))


;;;; Inlinetask

(defun org-element-inlinetask-parser (limit &optional raw-secondary-p)
  "Parse an inline task.

Return a list whose CAR is `inlinetask' and CDR is a plist
containing `:title', `:begin', `:end', `:pre-blank',
`:contents-begin' and `:contents-end', `:level', `:priority',
`:raw-value', `:tags', `:todo-keyword', `:todo-type',
`:scheduled', `:deadline', `:closed', `:post-blank' and
`:post-affiliated' keywords.

The plist also contains any property set in the property drawer,
with its name in upper cases and colons added at the
beginning (e.g., `:CUSTOM_ID').

When optional argument RAW-SECONDARY-P is non-nil, inline-task's
title will not be parsed as a secondary string, but as a plain
string instead.

Assume point is at beginning of the inline task."
  (save-excursion
    (let* ((begin (point))
	   (level (prog1 (org-reduced-level (skip-chars-forward "*"))
		    (skip-chars-forward " \t")))
	   (todo (and org-todo-regexp
		      (let (case-fold-search) (looking-at org-todo-regexp))
		      (progn (goto-char (match-end 0))
			     (skip-chars-forward " \t")
			     (match-string 0))))
	   (todo-type (and todo
			   (if (member todo org-done-keywords) 'done 'todo)))
	   (priority (and (looking-at "\\[#.\\][ \t]*")
			  (progn (goto-char (match-end 0))
				 (aref (match-string 0) 2))))
	   (title-start (point))
	   (tags (when (re-search-forward
			"[ \t]+\\(:[[:alnum:]_@#%:]+:\\)[ \t]*$"
			(line-end-position)
			'move)
		   (goto-char (match-beginning 0))
		   (org-split-string (match-string 1) ":")))
	   (title-end (point))
	   (raw-value (org-trim
		       (buffer-substring-no-properties title-start title-end)))
	   (task-end (save-excursion
		       (end-of-line)
		       (and (re-search-forward org-outline-regexp-bol limit t)
			    (looking-at-p "[ \t]*END[ \t]*$")
			    (line-beginning-position))))
	   (standard-props (and task-end (org-element--get-node-properties)))
	   (time-props (and task-end (org-element--get-time-properties)))
	   (contents-begin (and task-end
				(< (point) task-end)
				(progn
				  (forward-line)
				  (skip-chars-forward " \t\n")
				  (line-beginning-position))))
	   (contents-end (and contents-begin task-end))
	   (end (progn (when task-end (goto-char task-end))
		       (forward-line)
		       (skip-chars-forward " \r\t\n" limit)
		       (if (eobp) (point) (line-beginning-position))))
	   (inlinetask
	    (list 'inlinetask
		  (nconc
		   (list :raw-value raw-value
			 :begin begin
			 :end end
			 :pre-blank
			 (if (not contents-begin) 0
			   (1- (count-lines begin contents-begin)))
			 :contents-begin contents-begin
			 :contents-end contents-end
			 :level level
			 :priority priority
			 :tags tags
			 :todo-keyword todo
			 :todo-type todo-type
			 :post-blank (1- (count-lines (or task-end begin) end))
			 :post-affiliated begin)
		   time-props
		   standard-props))))
      (org-element-put-property
       inlinetask :title
       (if raw-secondary-p raw-value
	 (org-element--parse-objects
	  (progn (goto-char title-start)
		 (skip-chars-forward " \t")
		 (point))
	  (progn (goto-char title-end)
		 (skip-chars-backward " \t")
		 (point))
	  nil
	  (org-element-restriction 'inlinetask)
	  inlinetask))))))

(defun org-element-inlinetask-interpreter (inlinetask contents)
  "Interpret INLINETASK element as Org syntax.
CONTENTS is the contents of inlinetask."
  (let* ((level (org-element-property :level inlinetask))
	 (todo (org-element-property :todo-keyword inlinetask))
	 (priority (org-element-property :priority inlinetask))
	 (title (org-element-interpret-data
		 (org-element-property :title inlinetask)))
	 (tags (let ((tag-list (org-element-property :tags inlinetask)))
		 (and tag-list
		      (format ":%s:" (mapconcat 'identity tag-list ":")))))
	 (task (concat (make-string level ?*)
		       (and todo (concat " " todo))
		       (and priority (format " [#%c]" priority))
		       (and title (concat " " title)))))
    (concat task
	    ;; Align tags.
	    (when tags
	      (cond
	       ((zerop org-tags-column) (format " %s" tags))
	       ((< org-tags-column 0)
		(concat
		 (make-string
		  (max (- (+ org-tags-column (length task) (length tags))) 1)
		  ?\s)
		 tags))
	       (t
		(concat
		 (make-string (max (- org-tags-column (length task)) 1) ?\s)
		 tags))))
	    ;; Prefer degenerate inlinetasks when there are no
	    ;; contents.
	    (when contents
	      (concat "\n"
		      contents
		      (make-string level ?*) " end")))))


;;;; Item

(defun org-element-item-parser (_ struct &optional raw-secondary-p)
  "Parse an item.

STRUCT is the structure of the plain list.

Return a list whose CAR is `item' and CDR is a plist containing
`:bullet', `:begin', `:end', `:contents-begin', `:contents-end',
`:checkbox', `:counter', `:tag', `:structure', `:pre-blank',
`:post-blank' and `:post-affiliated' keywords.

When optional argument RAW-SECONDARY-P is non-nil, item's tag, if
any, will not be parsed as a secondary string, but as a plain
string instead.

Assume point is at the beginning of the item."
  (save-excursion
    (beginning-of-line)
    (looking-at org-list-full-item-re)
    (let* ((begin (point))
	   (bullet (match-string-no-properties 1))
	   (checkbox (let ((box (match-string 3)))
		       (cond ((equal "[ ]" box) 'off)
			     ((equal "[X]" box) 'on)
			     ((equal "[-]" box) 'trans))))
	   (counter (let ((c (match-string 2)))
		      (save-match-data
			(cond
			 ((not c) nil)
			 ((string-match "[A-Za-z]" c)
			  (- (string-to-char (upcase (match-string 0 c)))
			     64))
			 ((string-match "[0-9]+" c)
			  (string-to-number (match-string 0 c)))))))
	   (end (progn (goto-char (nth 6 (assq (point) struct)))
		       (if (bolp) (point) (line-beginning-position 2))))
	   (pre-blank 0)
	   (contents-begin
	    (progn
	      (goto-char
	       ;; Ignore tags in un-ordered lists: they are just
	       ;; a part of item's body.
	       (if (and (match-beginning 4)
			(save-match-data (string-match "[.)]" bullet)))
		   (match-beginning 4)
		 (match-end 0)))
	      (skip-chars-forward " \r\t\n" end)
	      (cond ((= (point) end) nil)
		    ;; If first line isn't empty, contents really
		    ;; start at the text after item's meta-data.
		    ((= (line-beginning-position) begin) (point))
		    (t
		     (setq pre-blank
			   (count-lines (line-beginning-position) begin))
		     (line-beginning-position)))))
	   (contents-end (and contents-begin
			      (progn (goto-char end)
				     (skip-chars-backward " \r\t\n")
				     (line-beginning-position 2))))
	   (item
	    (list 'item
		  (list :bullet bullet
			:begin begin
			:end end
			:contents-begin contents-begin
			:contents-end contents-end
			:checkbox checkbox
			:counter counter
			:structure struct
			:pre-blank pre-blank
			:post-blank (count-lines (or contents-end begin) end)
			:post-affiliated begin))))
      (org-element-put-property
       item :tag
       (let ((raw (org-list-get-tag begin struct)))
	 (when raw
	   (if raw-secondary-p raw
	     (org-element--parse-objects
	      (match-beginning 4) (match-end 4) nil
	      (org-element-restriction 'item)
	      item))))))))

(defun org-element-item-interpreter (item contents)
  "Interpret ITEM element as Org syntax.
CONTENTS is the contents of the element."
  (let ((tag (pcase (org-element-property :tag item)
	       (`nil nil)
	       (tag (format "%s :: " (org-element-interpret-data tag)))))
	(bullet
	 (org-list-bullet-string
	  (cond
	   ((not (string-match-p "[0-9a-zA-Z]"
				 (org-element-property :bullet item))) "- ")
	   ((eq org-plain-list-ordered-item-terminator ?\)) "1)")
	   (t "1.")))))
    (concat
     bullet
     (pcase (org-element-property :counter item)
       (`nil nil)
       (counter (format "[@%d] " counter)))
     (pcase (org-element-property :checkbox item)
       (`on "[X] ")
       (`off "[ ] ")
       (`trans "[-] ")
       (_ nil))
     tag
     (when contents
       (let* ((ind (make-string (if tag 5 (length bullet)) ?\s))
	      (pre-blank
	       (min (or (org-element-property :pre-blank item)
			;; 0 is specific to paragraphs at the
			;; beginning of the item, so we use 1 as
			;; a fall-back value, which is more universal.
			1)
		    ;; Lists ends after more than two consecutive
		    ;; empty lines: limit ourselves to 2 newline
		    ;; characters.
		    2))
	      (contents (replace-regexp-in-string
			 "\\(^\\)[ \t]*\\S-" ind contents nil nil 1)))
	 (if (= pre-blank 0) (org-trim contents)
	   (concat (make-string pre-blank ?\n) contents)))))))


;;;; Plain List

(defun org-element--list-struct (limit)
  ;; Return structure of list at point.  Internal function.  See
  ;; `org-list-struct' for details.
  (let ((case-fold-search t)
	(top-ind limit)
	(item-re (org-item-re))
	(inlinetask-re (and (featurep 'org-inlinetask) "^\\*+ "))
	items struct)
    (save-excursion
      (catch :exit
	(while t
	  (cond
	   ;; At limit: end all items.
	   ((>= (point) limit)
	    (let ((end (progn (skip-chars-backward " \r\t\n")
			      (line-beginning-position 2))))
	      (dolist (item items) (setcar (nthcdr 6 item) end)))
	    (throw :exit (sort (nconc items struct) #'car-less-than-car)))
	   ;; At list end: end all items.
	   ((looking-at org-list-end-re)
	    (dolist (item items) (setcar (nthcdr 6 item) (point)))
	    (throw :exit (sort (nconc items struct) #'car-less-than-car)))
	   ;; At a new item: end previous sibling.
	   ((looking-at item-re)
	    (let ((ind (save-excursion (skip-chars-forward " \t")
				       (current-column))))
	      (setq top-ind (min top-ind ind))
	      (while (and items (<= ind (nth 1 (car items))))
		(let ((item (pop items)))
		  (setcar (nthcdr 6 item) (point))
		  (push item struct)))
	      (push (progn (looking-at org-list-full-item-re)
			   (let ((bullet (match-string-no-properties 1)))
			     (list (point)
				   ind
				   bullet
				   (match-string-no-properties 2) ; counter
				   (match-string-no-properties 3) ; checkbox
				   ;; Description tag.
				   (and (save-match-data
					  (string-match "[-+*]" bullet))
					(match-string-no-properties 4))
				   ;; Ending position, unknown so far.
				   nil)))
		    items))
	    (forward-line))
	   ;; Skip empty lines.
	   ((looking-at "^[ \t]*$") (forward-line))
	   ;; Skip inline tasks and blank lines along the way.
	   ((and inlinetask-re (looking-at inlinetask-re))
	    (forward-line)
	    (let ((origin (point)))
	      (when (re-search-forward inlinetask-re limit t)
		(if (looking-at-p "END[ \t]*$") (forward-line)
		  (goto-char origin)))))
	   ;; At some text line.  Check if it ends any previous item.
	   (t
	    (let ((ind (save-excursion
			 (skip-chars-forward " \t")
			 (current-column)))
		  (end (save-excursion
			 (skip-chars-backward " \r\t\n")
			 (line-beginning-position 2))))
	      (while (<= ind (nth 1 (car items)))
		(let ((item (pop items)))
		  (setcar (nthcdr 6 item) end)
		  (push item struct)
		  (unless items
		    (throw :exit (sort struct #'car-less-than-car))))))
	    ;; Skip blocks (any type) and drawers contents.
	    (cond
	     ((and (looking-at "[ \t]*#\\+BEGIN\\(:\\|_\\S-+\\)")
		   (re-search-forward
		    (format "^[ \t]*#\\+END%s[ \t]*$" (match-string 1))
		    limit t)))
	     ((and (looking-at org-drawer-regexp)
		   (re-search-forward "^[ \t]*:END:[ \t]*$" limit t))))
	    (forward-line))))))))

(defun org-element-plain-list-parser (limit affiliated structure)
  "Parse a plain list.

LIMIT bounds the search.  AFFILIATED is a list of which CAR is
the buffer position at the beginning of the first affiliated
keyword and CDR is a plist of affiliated keywords along with
their value.  STRUCTURE is the structure of the plain list being
parsed.

Return a list whose CAR is `plain-list' and CDR is a plist
containing `:type', `:begin', `:end', `:contents-begin' and
`:contents-end', `:structure', `:post-blank' and
`:post-affiliated' keywords.

Assume point is at the beginning of the list."
  (save-excursion
    (let* ((struct (or structure (org-element--list-struct limit)))
	   (type (cond ((looking-at-p "[ \t]*[A-Za-z0-9]") 'ordered)
		       ((nth 5 (assq (point) struct)) 'descriptive)
		       (t 'unordered)))
	   (contents-begin (point))
	   (begin (car affiliated))
	   (contents-end (let* ((item (assq contents-begin struct))
				(ind (nth 1 item))
				(pos (nth 6 item)))
			   (while (and (setq item (assq pos struct))
				       (= (nth 1 item) ind))
			     (setq pos (nth 6 item)))
			   pos))
	   (end (progn (goto-char contents-end)
		       (skip-chars-forward " \r\t\n" limit)
		       (if (= (point) limit) limit (line-beginning-position)))))
      ;; Return value.
      (list 'plain-list
	    (nconc
	     (list :type type
		   :begin begin
		   :end end
		   :contents-begin contents-begin
		   :contents-end contents-end
		   :structure struct
		   :post-blank (count-lines contents-end end)
		   :post-affiliated contents-begin)
	     (cdr affiliated))))))

(defun org-element-plain-list-interpreter (_ contents)
  "Interpret plain-list element as Org syntax.
CONTENTS is the contents of the element."
  (with-temp-buffer
    (insert contents)
    (goto-char (point-min))
    (org-list-repair)
    (buffer-string)))


;;;; Property Drawer

(defun org-element-property-drawer-parser (limit)
  "Parse a property drawer.

LIMIT bounds the search.

Return a list whose car is `property-drawer' and cdr is a plist
containing `:begin', `:end', `:contents-begin', `:contents-end',
`:post-blank' and `:post-affiliated' keywords.

Assume point is at the beginning of the property drawer."
  (save-excursion
    (let ((case-fold-search t)
	  (begin (point))
	  (contents-begin (line-beginning-position 2)))
      (re-search-forward "^[ \t]*:END:[ \t]*$" limit t)
      (let ((contents-end (and (> (match-beginning 0) contents-begin)
			       (match-beginning 0)))
	    (before-blank (progn (forward-line) (point)))
	    (end (progn (skip-chars-forward " \r\t\n" limit)
			(if (eobp) (point) (line-beginning-position)))))
	(list 'property-drawer
	      (list :begin begin
		    :end end
		    :contents-begin (and contents-end contents-begin)
		    :contents-end contents-end
		    :post-blank (count-lines before-blank end)
		    :post-affiliated begin))))))

(defun org-element-property-drawer-interpreter (_ contents)
  "Interpret property-drawer element as Org syntax.
CONTENTS is the properties within the drawer."
  (format ":PROPERTIES:\n%s:END:" contents))


;;;; Quote Block

(defun org-element-quote-block-parser (limit affiliated)
  "Parse a quote block.

LIMIT bounds the search.  AFFILIATED is a list of which CAR is
the buffer position at the beginning of the first affiliated
keyword and CDR is a plist of affiliated keywords along with
their value.

Return a list whose CAR is `quote-block' and CDR is a plist
containing `:begin', `:end', `:contents-begin', `:contents-end',
`:post-blank' and `:post-affiliated' keywords.

Assume point is at the beginning of the block."
  (let ((case-fold-search t))
    (if (not (save-excursion
	       (re-search-forward "^[ \t]*#\\+END_QUOTE[ \t]*$" limit t)))
	;; Incomplete block: parse it as a paragraph.
	(org-element-paragraph-parser limit affiliated)
      (let ((block-end-line (match-beginning 0)))
	(save-excursion
	  (let* ((begin (car affiliated))
		 (post-affiliated (point))
		 ;; Empty blocks have no contents.
		 (contents-begin (progn (forward-line)
					(and (< (point) block-end-line)
					     (point))))
		 (contents-end (and contents-begin block-end-line))
		 (pos-before-blank (progn (goto-char block-end-line)
					  (forward-line)
					  (point)))
		 (end (progn (skip-chars-forward " \r\t\n" limit)
			     (if (eobp) (point) (line-beginning-position)))))
	    (list 'quote-block
		  (nconc
		   (list :begin begin
			 :end end
			 :contents-begin contents-begin
			 :contents-end contents-end
			 :post-blank (count-lines pos-before-blank end)
			 :post-affiliated post-affiliated)
		   (cdr affiliated)))))))))

(defun org-element-quote-block-interpreter (_ contents)
  "Interpret quote-block element as Org syntax.
CONTENTS is the contents of the element."
  (format "#+begin_quote\n%s#+end_quote" contents))


;;;; Section

(defun org-element-section-parser (_)
  "Parse a section.

Return a list whose CAR is `section' and CDR is a plist
containing `:begin', `:end', `:contents-begin', `contents-end',
`:post-blank' and `:post-affiliated' keywords."
  (save-excursion
    ;; Beginning of section is the beginning of the first non-blank
    ;; line after previous headline.
    (let ((begin (point))
	  (end (progn (org-with-limited-levels (outline-next-heading))
		      (point)))
	  (pos-before-blank (progn (skip-chars-backward " \r\t\n")
				   (line-beginning-position 2))))
      (list 'section
	    (list :begin begin
		  :end end
		  :contents-begin begin
		  :contents-end pos-before-blank
		  :post-blank (count-lines pos-before-blank end)
		  :post-affiliated begin)))))

(defun org-element-section-interpreter (_ contents)
  "Interpret section element as Org syntax.
CONTENTS is the contents of the element."
  contents)


;;;; Special Block

(defun org-element-special-block-parser (limit affiliated)
  "Parse a special block.

LIMIT bounds the search.  AFFILIATED is a list of which CAR is
the buffer position at the beginning of the first affiliated
keyword and CDR is a plist of affiliated keywords along with
their value.

Return a list whose CAR is `special-block' and CDR is a plist
containing `:type', `:begin', `:end', `:contents-begin',
`:contents-end', `:post-blank' and `:post-affiliated' keywords.

Assume point is at the beginning of the block."
  (let* ((case-fold-search t)
	 (type (progn (looking-at "[ \t]*#\\+BEGIN_\\(\\S-+\\)")
		      (match-string-no-properties 1))))
    (if (not (save-excursion
	       (re-search-forward
		(format "^[ \t]*#\\+END_%s[ \t]*$" (regexp-quote type))
		limit t)))
	;; Incomplete block: parse it as a paragraph.
	(org-element-paragraph-parser limit affiliated)
      (let ((block-end-line (match-beginning 0)))
	(save-excursion
	  (let* ((begin (car affiliated))
		 (post-affiliated (point))
		 ;; Empty blocks have no contents.
		 (contents-begin (progn (forward-line)
					(and (< (point) block-end-line)
					     (point))))
		 (contents-end (and contents-begin block-end-line))
		 (pos-before-blank (progn (goto-char block-end-line)
					  (forward-line)
					  (point)))
		 (end (progn (skip-chars-forward " \r\t\n" limit)
			     (if (eobp) (point) (line-beginning-position)))))
	    (list 'special-block
		  (nconc
		   (list :type type
			 :begin begin
			 :end end
			 :contents-begin contents-begin
			 :contents-end contents-end
			 :post-blank (count-lines pos-before-blank end)
			 :post-affiliated post-affiliated)
		   (cdr affiliated)))))))))

(defun org-element-special-block-interpreter (special-block contents)
  "Interpret SPECIAL-BLOCK element as Org syntax.
CONTENTS is the contents of the element."
  (let ((block-type (org-element-property :type special-block)))
    (format "#+begin_%s\n%s#+end_%s" block-type contents block-type)))



;;; Elements
;;
;; For each element, a parser and an interpreter are also defined.
;; Both follow the same naming convention used for greater elements.
;;
;; Also, as for greater elements, adding a new element type is done
;; through the following steps: implement a parser and an interpreter,
;; tweak `org-element--current-element' so that it recognizes the new
;; type and add that new type to `org-element-all-elements'.


;;;; Babel Call

(defun org-element-babel-call-parser (limit affiliated)
  "Parse a babel call.

LIMIT bounds the search.  AFFILIATED is a list of which car is
the buffer position at the beginning of the first affiliated
keyword and cdr is a plist of affiliated keywords along with
their value.

Return a list whose car is `babel-call' and cdr is a plist
containing `:call', `:inside-header', `:arguments',
`:end-header', `:begin', `:end', `:value', `:post-blank' and
`:post-affiliated' as keywords."
  (save-excursion
    (let* ((begin (car affiliated))
	   (post-affiliated (point))
	   (before-blank (line-beginning-position 2))
	   (value (progn (search-forward ":" before-blank t)
			 (skip-chars-forward " \t")
			 (org-trim
			  (buffer-substring-no-properties
			   (point) (line-end-position)))))
	   (call
	    (or (org-string-nw-p
		 (buffer-substring-no-properties
		  (point) (progn (skip-chars-forward "^[]()" before-blank)
				 (point))))))
	   (inside-header (org-element--parse-paired-brackets ?\[))
	   (arguments (org-string-nw-p
		       (org-element--parse-paired-brackets ?\()))
	   (end-header
	    (org-string-nw-p
	     (org-trim
	      (buffer-substring-no-properties (point) (line-end-position)))))
	   (end (progn (forward-line)
		       (skip-chars-forward " \r\t\n" limit)
		       (if (eobp) (point) (line-beginning-position)))))
      (list 'babel-call
	    (nconc
	     (list :call call
		   :inside-header inside-header
		   :arguments arguments
		   :end-header end-header
		   :begin begin
		   :end end
		   :value value
		   :post-blank (count-lines before-blank end)
		   :post-affiliated post-affiliated)
	     (cdr affiliated))))))

(defun org-element-babel-call-interpreter (babel-call _)
  "Interpret BABEL-CALL element as Org syntax."
  (concat "#+call: "
	  (org-element-property :call babel-call)
	  (let ((h (org-element-property :inside-header babel-call)))
	    (and h (format "[%s]" h)))
	  (concat "(" (org-element-property :arguments babel-call) ")")
	  (let ((h (org-element-property :end-header babel-call)))
	    (and h (concat " " h)))))


;;;; Clock

(defun org-element-clock-parser (limit)
  "Parse a clock.

LIMIT bounds the search.

Return a list whose CAR is `clock' and CDR is a plist containing
`:status', `:value', `:time', `:begin', `:end', `:post-blank' and
`:post-affiliated' as keywords."
  (save-excursion
    (let* ((case-fold-search nil)
	   (begin (point))
	   (value (progn (search-forward "CLOCK:" (line-end-position) t)
			 (skip-chars-forward " \t")
			 (org-element-timestamp-parser)))
	   (duration (and (search-forward " => " (line-end-position) t)
			  (progn (skip-chars-forward " \t")
				 (looking-at "\\(\\S-+\\)[ \t]*$"))
			  (match-string-no-properties 1)))
	   (status (if duration 'closed 'running))
	   (post-blank (let ((before-blank (progn (forward-line) (point))))
			 (skip-chars-forward " \r\t\n" limit)
			 (skip-chars-backward " \t")
			 (unless (bolp) (end-of-line))
			 (count-lines before-blank (point))))
	   (end (point)))
      (list 'clock
	    (list :status status
		  :value value
		  :duration duration
		  :begin begin
		  :end end
		  :post-blank post-blank
		  :post-affiliated begin)))))

(defun org-element-clock-interpreter (clock _)
  "Interpret CLOCK element as Org syntax."
  (concat "CLOCK: "
	  (org-element-timestamp-interpreter
	   (org-element-property :value clock) nil)
	  (let ((duration (org-element-property :duration clock)))
	    (and duration
		 (concat " => "
			 (apply 'format
				"%2s:%02s"
				(org-split-string duration ":")))))))


;;;; Comment

(defun org-element-comment-parser (limit)
  "Parse a comment.

LIMIT bounds the search.

Return a list whose CAR is `comment' and CDR is a plist
containing `:begin', `:end', `:value', `:post-blank',
`:post-affiliated' keywords.

Assume point is at comment beginning."
  (save-excursion
    (let* ((begin (point))
	   (value (prog2 (looking-at "[ \t]*# ?")
		      (buffer-substring-no-properties
		       (match-end 0) (line-end-position))
		    (forward-line)))
	   (com-end
	    ;; Get comments ending.
	    (progn
	      (while (and (< (point) limit) (looking-at "[ \t]*#\\( \\|$\\)"))
		;; Accumulate lines without leading hash and first
		;; whitespace.
		(setq value
		      (concat value
			      "\n"
			      (buffer-substring-no-properties
			       (match-end 0) (line-end-position))))
		(forward-line))
	      (point)))
	   (end (progn (goto-char com-end)
		       (skip-chars-forward " \r\t\n" limit)
		       (if (eobp) (point) (line-beginning-position)))))
      (list 'comment
	    (list :begin begin
		  :end end
		  :value value
		  :post-blank (count-lines com-end end)
		  :post-affiliated begin)))))

(defun org-element-comment-interpreter (comment _)
  "Interpret COMMENT element as Org syntax.
CONTENTS is nil."
  (replace-regexp-in-string "^" "# " (org-element-property :value comment)))


;;;; Comment Block

(defun org-element-comment-block-parser (limit affiliated)
  "Parse an export block.

LIMIT bounds the search.  AFFILIATED is a list of which CAR is
the buffer position at the beginning of the first affiliated
keyword and CDR is a plist of affiliated keywords along with
their value.

Return a list whose CAR is `comment-block' and CDR is a plist
containing `:begin', `:end', `:value', `:post-blank' and
`:post-affiliated' keywords.

Assume point is at comment block beginning."
  (let ((case-fold-search t))
    (if (not (save-excursion
	       (re-search-forward "^[ \t]*#\\+END_COMMENT[ \t]*$" limit t)))
	;; Incomplete block: parse it as a paragraph.
	(org-element-paragraph-parser limit affiliated)
      (let ((contents-end (match-beginning 0)))
	(save-excursion
	  (let* ((begin (car affiliated))
		 (post-affiliated (point))
		 (contents-begin (progn (forward-line) (point)))
		 (pos-before-blank (progn (goto-char contents-end)
					  (forward-line)
					  (point)))
		 (end (progn (skip-chars-forward " \r\t\n" limit)
			     (if (eobp) (point) (line-beginning-position))))
		 (value (buffer-substring-no-properties
			 contents-begin contents-end)))
	    (list 'comment-block
		  (nconc
		   (list :begin begin
			 :end end
			 :value value
			 :post-blank (count-lines pos-before-blank end)
			 :post-affiliated post-affiliated)
		   (cdr affiliated)))))))))

(defun org-element-comment-block-interpreter (comment-block _)
  "Interpret COMMENT-BLOCK element as Org syntax."
  (format "#+begin_comment\n%s#+end_comment"
	  (org-element-normalize-string
	   (org-remove-indentation
	    (org-element-property :value comment-block)))))


;;;; Diary Sexp

(defun org-element-diary-sexp-parser (limit affiliated)
  "Parse a diary sexp.

LIMIT bounds the search.  AFFILIATED is a list of which CAR is
the buffer position at the beginning of the first affiliated
keyword and CDR is a plist of affiliated keywords along with
their value.

Return a list whose CAR is `diary-sexp' and CDR is a plist
containing `:begin', `:end', `:value', `:post-blank' and
`:post-affiliated' keywords."
  (save-excursion
    (let ((begin (car affiliated))
	  (post-affiliated (point))
	  (value (progn (looking-at "\\(%%(.*\\)[ \t]*$")
			(match-string-no-properties 1)))
	  (pos-before-blank (progn (forward-line) (point)))
	  (end (progn (skip-chars-forward " \r\t\n" limit)
		      (if (eobp) (point) (line-beginning-position)))))
      (list 'diary-sexp
	    (nconc
	     (list :value value
		   :begin begin
		   :end end
		   :post-blank (count-lines pos-before-blank end)
		   :post-affiliated post-affiliated)
	     (cdr affiliated))))))

(defun org-element-diary-sexp-interpreter (diary-sexp _)
  "Interpret DIARY-SEXP as Org syntax."
  (org-element-property :value diary-sexp))


;;;; Example Block

(defun org-element-example-block-parser (limit affiliated)
  "Parse an example block.

LIMIT bounds the search.  AFFILIATED is a list of which CAR is
the buffer position at the beginning of the first affiliated
keyword and CDR is a plist of affiliated keywords along with
their value.

Return a list whose CAR is `example-block' and CDR is a plist
containing `:begin', `:end', `:number-lines', `:preserve-indent',
`:retain-labels', `:use-labels', `:label-fmt', `:switches',
`:value', `:post-blank' and `:post-affiliated' keywords."
  (let ((case-fold-search t))
    (if (not (save-excursion
	       (re-search-forward "^[ \t]*#\\+END_EXAMPLE[ \t]*$" limit t)))
	;; Incomplete block: parse it as a paragraph.
	(org-element-paragraph-parser limit affiliated)
      (let ((contents-end (match-beginning 0)))
	(save-excursion
	  (let* ((switches
		  (progn
		    (looking-at "^[ \t]*#\\+BEGIN_EXAMPLE\\(?: +\\(.*\\)\\)?")
		    (match-string-no-properties 1)))
		 ;; Switches analysis.
		 (number-lines
		  (and switches
		       (string-match "\\([-+]\\)n\\(?: *\\([0-9]+\\)\\)?\\>"
				     switches)
		       (cons
			(if (equal (match-string 1 switches) "-")
			    'new
			  'continued)
			(if (not (match-end 2)) 0
			  ;; Subtract 1 to give number of lines before
			  ;; first line.
			  (1- (string-to-number (match-string 2 switches)))))))
		 (preserve-indent
		  (and switches (string-match "-i\\>" switches)))
		 ;; Should labels be retained in (or stripped from) example
		 ;; blocks?
		 (retain-labels
		  (or (not switches)
		      (not (string-match "-r\\>" switches))
		      (and number-lines (string-match "-k\\>" switches))))
		 ;; What should code-references use - labels or
		 ;; line-numbers?
		 (use-labels
		  (or (not switches)
		      (and retain-labels
			   (not (string-match "-k\\>" switches)))))
		 (label-fmt
		  (and switches
		       (string-match "-l +\"\\([^\"\n]+\\)\"" switches)
		       (match-string 1 switches)))
		 ;; Standard block parsing.
		 (begin (car affiliated))
		 (post-affiliated (point))
		 (contents-begin (line-beginning-position 2))
		 (value (org-unescape-code-in-string
			 (buffer-substring-no-properties
			  contents-begin contents-end)))
		 (pos-before-blank (progn (goto-char contents-end)
					  (forward-line)
					  (point)))
		 (end (progn (skip-chars-forward " \r\t\n" limit)
			     (if (eobp) (point) (line-beginning-position)))))
	    (list 'example-block
		  (nconc
		   (list :begin begin
			 :end end
			 :value value
			 :switches switches
			 :number-lines number-lines
			 :preserve-indent preserve-indent
			 :retain-labels retain-labels
			 :use-labels use-labels
			 :label-fmt label-fmt
			 :post-blank (count-lines pos-before-blank end)
			 :post-affiliated post-affiliated)
		   (cdr affiliated)))))))))

(defun org-element-example-block-interpreter (example-block _)
  "Interpret EXAMPLE-BLOCK element as Org syntax."
  (let ((switches (org-element-property :switches example-block))
	(value
	 (let ((val (org-element-property :value example-block)))
	   (cond
	    ((or org-src-preserve-indentation
		 (org-element-property :preserve-indent example-block))
	     val)
	    ((= 0 org-edit-src-content-indentation)
	     (org-remove-indentation val))
	    (t
	     (let ((ind (make-string org-edit-src-content-indentation ?\s)))
	       (replace-regexp-in-string "^[ \t]*\\S-"
					 (concat ind "\\&")
					 (org-remove-indentation val))))))))
    (concat "#+begin_example" (and switches (concat " " switches)) "\n"
	    (org-element-normalize-string (org-escape-code-in-string value))
	    "#+end_example")))


;;;; Export Block

(defun org-element-export-block-parser (limit affiliated)
  "Parse an export block.

LIMIT bounds the search.  AFFILIATED is a list of which CAR is
the buffer position at the beginning of the first affiliated
keyword and CDR is a plist of affiliated keywords along with
their value.

Return a list whose CAR is `export-block' and CDR is a plist
containing `:begin', `:end', `:type', `:value', `:post-blank' and
`:post-affiliated' keywords.

Assume point is at export-block beginning."
  (let* ((case-fold-search t))
    (if (not (save-excursion
	       (re-search-forward "^[ \t]*#\\+END_EXPORT[ \t]*$" limit t)))
	;; Incomplete block: parse it as a paragraph.
	(org-element-paragraph-parser limit affiliated)
      (save-excursion
	(let* ((contents-end (match-beginning 0))
	       (backend
		(progn
		  (looking-at
		   "[ \t]*#\\+BEGIN_EXPORT\\(?:[ \t]+\\(\\S-+\\)\\)?[ \t]*$")
		  (match-string-no-properties 1)))
	       (begin (car affiliated))
	       (post-affiliated (point))
	       (contents-begin (progn (forward-line) (point)))
	       (pos-before-blank (progn (goto-char contents-end)
					(forward-line)
					(point)))
	       (end (progn (skip-chars-forward " \r\t\n" limit)
			   (if (eobp) (point) (line-beginning-position))))
	       (value (org-unescape-code-in-string
		       (buffer-substring-no-properties contents-begin
						       contents-end))))
	  (list 'export-block
		(nconc
		 (list :type (and backend (upcase backend))
		       :begin begin
		       :end end
		       :value value
		       :post-blank (count-lines pos-before-blank end)
		       :post-affiliated post-affiliated)
		 (cdr affiliated))))))))

(defun org-element-export-block-interpreter (export-block _)
  "Interpret EXPORT-BLOCK element as Org syntax."
  (format "#+begin_export %s\n%s#+end_export"
	  (org-element-property :type export-block)
	  (org-element-property :value export-block)))


;;;; Fixed-width

(defun org-element-fixed-width-parser (limit affiliated)
  "Parse a fixed-width section.

LIMIT bounds the search.  AFFILIATED is a list of which CAR is
the buffer position at the beginning of the first affiliated
keyword and CDR is a plist of affiliated keywords along with
their value.

Return a list whose CAR is `fixed-width' and CDR is a plist
containing `:begin', `:end', `:value', `:post-blank' and
`:post-affiliated' keywords.

Assume point is at the beginning of the fixed-width area."
  (save-excursion
    (let* ((begin (car affiliated))
	   (post-affiliated (point))
	   (end-area
	    (progn
	      (while (and (< (point) limit)
			  (looking-at "[ \t]*:\\( \\|$\\)"))
		(forward-line))
	      (if (bolp) (line-end-position 0) (point))))
	   (end (progn (skip-chars-forward " \r\t\n" limit)
		       (if (eobp) (point) (line-beginning-position)))))
      (list 'fixed-width
	    (nconc
	     (list :begin begin
		   :end end
		   :value (replace-regexp-in-string
			   "^[ \t]*: ?" ""
			   (buffer-substring-no-properties post-affiliated
							   end-area))
		   :post-blank (count-lines end-area end)
		   :post-affiliated post-affiliated)
	     (cdr affiliated))))))

(defun org-element-fixed-width-interpreter (fixed-width _)
  "Interpret FIXED-WIDTH element as Org syntax."
  (let ((value (org-element-property :value fixed-width)))
    (and value (replace-regexp-in-string "^" ": " value))))


;;;; Horizontal Rule

(defun org-element-horizontal-rule-parser (limit affiliated)
  "Parse an horizontal rule.

LIMIT bounds the search.  AFFILIATED is a list of which CAR is
the buffer position at the beginning of the first affiliated
keyword and CDR is a plist of affiliated keywords along with
their value.

Return a list whose CAR is `horizontal-rule' and CDR is a plist
containing `:begin', `:end', `:post-blank' and `:post-affiliated'
keywords."
  (save-excursion
    (let ((begin (car affiliated))
	  (post-affiliated (point))
	  (post-hr (progn (forward-line) (point)))
	  (end (progn (skip-chars-forward " \r\t\n" limit)
		      (if (eobp) (point) (line-beginning-position)))))
      (list 'horizontal-rule
	    (nconc
	     (list :begin begin
		   :end end
		   :post-blank (count-lines post-hr end)
		   :post-affiliated post-affiliated)
	     (cdr affiliated))))))

(defun org-element-horizontal-rule-interpreter (&rest _)
  "Interpret HORIZONTAL-RULE element as Org syntax."
  "-----")


;;;; Keyword

(defun org-element-keyword-parser (limit affiliated)
  "Parse a keyword at point.

LIMIT bounds the search.  AFFILIATED is a list of which CAR is
the buffer position at the beginning of the first affiliated
keyword and CDR is a plist of affiliated keywords along with
their value.

Return a list whose CAR is `keyword' and CDR is a plist
containing `:key', `:value', `:begin', `:end', `:post-blank' and
`:post-affiliated' keywords."
  (save-excursion
    ;; An orphaned affiliated keyword is considered as a regular
    ;; keyword.  In this case AFFILIATED is nil, so we take care of
    ;; this corner case.
    (let ((begin (or (car affiliated) (point)))
	  (post-affiliated (point))
	  (key (progn (looking-at "[ \t]*#\\+\\(\\S-*\\):")
		      (upcase (match-string-no-properties 1))))
	  (value (org-trim (buffer-substring-no-properties
			    (match-end 0) (point-at-eol))))
	  (pos-before-blank (progn (forward-line) (point)))
	  (end (progn (skip-chars-forward " \r\t\n" limit)
		      (if (eobp) (point) (line-beginning-position)))))
      (list 'keyword
	    (nconc
	     (list :key key
		   :value value
		   :begin begin
		   :end end
		   :post-blank (count-lines pos-before-blank end)
		   :post-affiliated post-affiliated)
	     (cdr affiliated))))))

(defun org-element-keyword-interpreter (keyword _)
  "Interpret KEYWORD element as Org syntax."
  (format "#+%s: %s"
	  (downcase (org-element-property :key keyword))
	  (org-element-property :value keyword)))


;;;; Latex Environment

(defconst org-element--latex-begin-environment
  "^[ \t]*\\\\begin{\\([A-Za-z0-9*]+\\)}"
  "Regexp matching the beginning of a LaTeX environment.
The environment is captured by the first group.

See also `org-element--latex-end-environment'.")

(defconst org-element--latex-end-environment
  "\\\\end{%s}[ \t]*$"
  "Format string matching the ending of a LaTeX environment.
See also `org-element--latex-begin-environment'.")

(defun org-element-latex-environment-parser (limit affiliated)
  "Parse a LaTeX environment.

LIMIT bounds the search.  AFFILIATED is a list of which CAR is
the buffer position at the beginning of the first affiliated
keyword and CDR is a plist of affiliated keywords along with
their value.

Return a list whose CAR is `latex-environment' and CDR is a plist
containing `:begin', `:end', `:value', `:post-blank' and
`:post-affiliated' keywords.

Assume point is at the beginning of the latex environment."
  (save-excursion
    (let ((case-fold-search t)
	  (code-begin (point)))
      (looking-at org-element--latex-begin-environment)
      (if (not (re-search-forward (format org-element--latex-end-environment
					  (regexp-quote (match-string 1)))
				  limit t))
	  ;; Incomplete latex environment: parse it as a paragraph.
	  (org-element-paragraph-parser limit affiliated)
	(let* ((code-end (progn (forward-line) (point)))
	       (begin (car affiliated))
	       (value (buffer-substring-no-properties code-begin code-end))
	       (end (progn (skip-chars-forward " \r\t\n" limit)
			   (if (eobp) (point) (line-beginning-position)))))
	  (list 'latex-environment
		(nconc
		 (list :begin begin
		       :end end
		       :value value
		       :post-blank (count-lines code-end end)
		       :post-affiliated code-begin)
		 (cdr affiliated))))))))

(defun org-element-latex-environment-interpreter (latex-environment _)
  "Interpret LATEX-ENVIRONMENT element as Org syntax."
  (org-element-property :value latex-environment))


;;;; Node Property

(defun org-element-node-property-parser (limit)
  "Parse a node-property at point.

LIMIT bounds the search.

Return a list whose CAR is `node-property' and CDR is a plist
containing `:key', `:value', `:begin', `:end', `:post-blank' and
`:post-affiliated' keywords."
  (looking-at org-property-re)
  (let ((case-fold-search t)
	(begin (point))
	(key   (match-string-no-properties 2))
	(value (match-string-no-properties 3))
	(end (save-excursion
	       (end-of-line)
	       (if (re-search-forward org-property-re limit t)
		   (line-beginning-position)
		 limit))))
    (list 'node-property
	  (list :key key
		:value value
		:begin begin
		:end end
		:post-blank 0
		:post-affiliated begin))))

(defun org-element-node-property-interpreter (node-property _)
  "Interpret NODE-PROPERTY element as Org syntax."
  (format org-property-format
	  (format ":%s:" (org-element-property :key node-property))
	  (or (org-element-property :value node-property) "")))


;;;; Paragraph

(defun org-element-paragraph-parser (limit affiliated)
  "Parse a paragraph.

LIMIT bounds the search.  AFFILIATED is a list of which CAR is
the buffer position at the beginning of the first affiliated
keyword and CDR is a plist of affiliated keywords along with
their value.

Return a list whose CAR is `paragraph' and CDR is a plist
containing `:begin', `:end', `:contents-begin' and
`:contents-end', `:post-blank' and `:post-affiliated' keywords.

Assume point is at the beginning of the paragraph."
  (save-excursion
    (let* ((begin (car affiliated))
	   (contents-begin (point))
	   (before-blank
	    (let ((case-fold-search t))
	      (end-of-line)
	      ;; A matching `org-element-paragraph-separate' is not
	      ;; necessarily the end of the paragraph.  In particular,
	      ;; drawers, blocks or LaTeX environments opening lines
	      ;; must be closed.  Moreover keywords with a secondary
	      ;; value must belong to "dual keywords".
	      (while (not
		      (cond
		       ((not (and (re-search-forward
				   org-element-paragraph-separate limit 'move)
				  (progn (beginning-of-line) t))))
		       ((looking-at org-drawer-regexp)
			(save-excursion
			  (re-search-forward "^[ \t]*:END:[ \t]*$" limit t)))
		       ((looking-at "[ \t]*#\\+BEGIN_\\(\\S-+\\)")
			(save-excursion
			  (re-search-forward
			   (format "^[ \t]*#\\+END_%s[ \t]*$"
				   (regexp-quote (match-string 1)))
			   limit t)))
		       ((looking-at org-element--latex-begin-environment)
			(save-excursion
			  (re-search-forward
			   (format org-element--latex-end-environment
				   (regexp-quote (match-string 1)))
			   limit t)))
		       ((looking-at "[ \t]*#\\+\\(\\S-+\\)\\[.*\\]:")
			(member-ignore-case (match-string 1)
					    org-element-dual-keywords))
		       ;; Everything else is unambiguous.
		       (t)))
		(end-of-line))
	      (if (= (point) limit) limit
		(goto-char (line-beginning-position)))))
	   (contents-end (save-excursion
			   (skip-chars-backward " \r\t\n" contents-begin)
			   (line-beginning-position 2)))
	   (end (progn (skip-chars-forward " \r\t\n" limit)
		       (if (eobp) (point) (line-beginning-position)))))
      (list 'paragraph
	    (nconc
	     (list :begin begin
		   :end end
		   :contents-begin contents-begin
		   :contents-end contents-end
		   :post-blank (count-lines before-blank end)
		   :post-affiliated contents-begin)
	     (cdr affiliated))))))

(defun org-element-paragraph-interpreter (_ contents)
  "Interpret paragraph element as Org syntax.
CONTENTS is the contents of the element."
  contents)


;;;; Planning

(defun org-element-planning-parser (limit)
  "Parse a planning.

LIMIT bounds the search.

Return a list whose CAR is `planning' and CDR is a plist
containing `:closed', `:deadline', `:scheduled', `:begin',
`:end', `:post-blank' and `:post-affiliated' keywords."
  (save-excursion
    (let* ((case-fold-search nil)
	   (begin (point))
	   (post-blank (let ((before-blank (progn (forward-line) (point))))
			 (skip-chars-forward " \r\t\n" limit)
			 (skip-chars-backward " \t")
			 (unless (bolp) (end-of-line))
			 (count-lines before-blank (point))))
	   (end (point))
	   closed deadline scheduled)
      (goto-char begin)
      (while (re-search-forward org-keyword-time-not-clock-regexp end t)
	(goto-char (match-end 1))
	(skip-chars-forward " \t" end)
	(let ((keyword (match-string 1))
	      (time (org-element-timestamp-parser)))
	  (cond ((equal keyword org-closed-string) (setq closed time))
		((equal keyword org-deadline-string) (setq deadline time))
		(t (setq scheduled time)))))
      (list 'planning
	    (list :closed closed
		  :deadline deadline
		  :scheduled scheduled
		  :begin begin
		  :end end
		  :post-blank post-blank
		  :post-affiliated begin)))))

(defun org-element-planning-interpreter (planning _)
  "Interpret PLANNING element as Org syntax."
  (mapconcat
   #'identity
   (delq nil
	 (list (let ((deadline (org-element-property :deadline planning)))
		 (when deadline
		   (concat org-deadline-string " "
			   (org-element-timestamp-interpreter deadline nil))))
	       (let ((scheduled (org-element-property :scheduled planning)))
		 (when scheduled
		   (concat org-scheduled-string " "
			   (org-element-timestamp-interpreter scheduled nil))))
	       (let ((closed (org-element-property :closed planning)))
		 (when closed
		   (concat org-closed-string " "
			   (org-element-timestamp-interpreter closed nil))))))
   " "))


;;;; Src Block

(defun org-element-src-block-parser (limit affiliated)
  "Parse a source block.

LIMIT bounds the search.  AFFILIATED is a list of which CAR is
the buffer position at the beginning of the first affiliated
keyword and CDR is a plist of affiliated keywords along with
their value.

Return a list whose CAR is `src-block' and CDR is a plist
containing `:language', `:switches', `:parameters', `:begin',
`:end', `:number-lines', `:retain-labels', `:use-labels',
`:label-fmt', `:preserve-indent', `:value', `:post-blank' and
`:post-affiliated' keywords.

Assume point is at the beginning of the block."
  (let ((case-fold-search t))
    (if (not (save-excursion (re-search-forward "^[ \t]*#\\+END_SRC[ \t]*$"
						limit t)))
	;; Incomplete block: parse it as a paragraph.
	(org-element-paragraph-parser limit affiliated)
      (let ((contents-end (match-beginning 0)))
	(save-excursion
	  (let* ((begin (car affiliated))
		 (post-affiliated (point))
		 ;; Get language as a string.
		 (language
		  (progn
		    (looking-at
		     "^[ \t]*#\\+BEGIN_SRC\
\\(?: +\\(\\S-+\\)\\)?\
\\(\\(?: +\\(?:-\\(?:l \".+\"\\|[ikr]\\)\\|[-+]n\\(?: *[0-9]+\\)?\\)\\)+\\)?\
\\(.*\\)[ \t]*$")
		    (match-string-no-properties 1)))
		 ;; Get switches.
		 (switches (match-string-no-properties 2))
		 ;; Get parameters.
		 (parameters (match-string-no-properties 3))
		 ;; Switches analysis.
		 (number-lines
		  (and switches
		       (string-match "\\([-+]\\)n\\(?: *\\([0-9]+\\)\\)?\\>"
				     switches)
		       (cons
			(if (equal (match-string 1 switches) "-")
			    'new
			  'continued)
			(if (not (match-end 2)) 0
			  ;; Subtract 1 to give number of lines before
			  ;; first line.
			  (1- (string-to-number (match-string 2 switches)))))))
		 (preserve-indent (and switches
				       (string-match "-i\\>" switches)))
		 (label-fmt
		  (and switches
		       (string-match "-l +\"\\([^\"\n]+\\)\"" switches)
		       (match-string 1 switches)))
		 ;; Should labels be retained in (or stripped from)
		 ;; source blocks?
		 (retain-labels
		  (or (not switches)
		      (not (string-match "-r\\>" switches))
		      (and number-lines (string-match "-k\\>" switches))))
		 ;; What should code-references use - labels or
		 ;; line-numbers?
		 (use-labels
		  (or (not switches)
		      (and retain-labels
			   (not (string-match "-k\\>" switches)))))
		 ;; Retrieve code.
		 (value (org-unescape-code-in-string
			 (buffer-substring-no-properties
			  (line-beginning-position 2) contents-end)))
		 (pos-before-blank (progn (goto-char contents-end)
					  (forward-line)
					  (point)))
		 ;; Get position after ending blank lines.
		 (end (progn (skip-chars-forward " \r\t\n" limit)
			     (if (eobp) (point) (line-beginning-position)))))
	    (list 'src-block
		  (nconc
		   (list :language language
			 :switches (and (org-string-nw-p switches)
					(org-trim switches))
			 :parameters (and (org-string-nw-p parameters)
					  (org-trim parameters))
			 :begin begin
			 :end end
			 :number-lines number-lines
			 :preserve-indent preserve-indent
			 :retain-labels retain-labels
			 :use-labels use-labels
			 :label-fmt label-fmt
			 :value value
			 :post-blank (count-lines pos-before-blank end)
			 :post-affiliated post-affiliated)
		   (cdr affiliated)))))))))

(defun org-element-src-block-interpreter (src-block _)
  "Interpret SRC-BLOCK element as Org syntax."
  (let ((lang (org-element-property :language src-block))
	(switches (org-element-property :switches src-block))
	(params (org-element-property :parameters src-block))
	(value
	 (let ((val (org-element-property :value src-block)))
	   (cond
	    ((or org-src-preserve-indentation
		 (org-element-property :preserve-indent src-block))
	     val)
	    ((zerop org-edit-src-content-indentation)
	     (org-remove-indentation val))
	    (t
	     (let ((ind (make-string org-edit-src-content-indentation ?\s)))
	       (replace-regexp-in-string "^[ \t]*\\S-"
					 (concat ind "\\&")
					 (org-remove-indentation val))))))))
    (format "#+begin_src%s\n%s#+end_src"
	    (concat (and lang (concat " " lang))
		    (and switches (concat " " switches))
		    (and params (concat " " params)))
	    (org-element-normalize-string (org-escape-code-in-string value)))))


;;;; Table

(defun org-element-table-parser (limit affiliated)
  "Parse a table at point.

LIMIT bounds the search.  AFFILIATED is a list of which CAR is
the buffer position at the beginning of the first affiliated
keyword and CDR is a plist of affiliated keywords along with
their value.

Return a list whose CAR is `table' and CDR is a plist containing
`:begin', `:end', `:tblfm', `:type', `:contents-begin',
`:contents-end', `:value', `:post-blank' and `:post-affiliated'
keywords.

Assume point is at the beginning of the table."
  (save-excursion
    (let* ((case-fold-search t)
	   (table-begin (point))
	   (type (if (looking-at "[ \t]*|") 'org 'table.el))
           (end-re (format "^[ \t]*\\($\\|[^| \t%s]\\)"
			   (if (eq type 'org) "" "+")))
	   (begin (car affiliated))
	   (table-end
	    (if (re-search-forward end-re limit 'move)
		(goto-char (match-beginning 0))
	      (point)))
	   (tblfm (let (acc)
		    (while (looking-at "[ \t]*#\\+TBLFM: +\\(.*\\)[ \t]*$")
		      (push (match-string-no-properties 1) acc)
		      (forward-line))
		    acc))
	   (pos-before-blank (point))
	   (end (progn (skip-chars-forward " \r\t\n" limit)
		       (if (eobp) (point) (line-beginning-position)))))
      (list 'table
	    (nconc
	     (list :begin begin
		   :end end
		   :type type
		   :tblfm tblfm
		   ;; Only `org' tables have contents.  `table.el' tables
		   ;; use a `:value' property to store raw table as
		   ;; a string.
		   :contents-begin (and (eq type 'org) table-begin)
		   :contents-end (and (eq type 'org) table-end)
		   :value (and (eq type 'table.el)
			       (buffer-substring-no-properties
				table-begin table-end))
		   :post-blank (count-lines pos-before-blank end)
		   :post-affiliated table-begin)
	     (cdr affiliated))))))

(defun org-element-table-interpreter (table contents)
  "Interpret TABLE element as Org syntax.
CONTENTS is a string, if table's type is `org', or nil."
  (if (eq (org-element-property :type table) 'table.el)
      (org-remove-indentation (org-element-property :value table))
    (concat (with-temp-buffer (insert contents)
			      (org-table-align)
			      (buffer-string))
	    (mapconcat (lambda (fm) (concat "#+TBLFM: " fm))
		       (reverse (org-element-property :tblfm table))
		       "\n"))))


;;;; Table Row

(defun org-element-table-row-parser (_)
  "Parse table row at point.

Return a list whose CAR is `table-row' and CDR is a plist
containing `:begin', `:end', `:contents-begin', `:contents-end',
`:type', `:post-blank' and `:post-affiliated' keywords."
  (save-excursion
    (let* ((type (if (looking-at "^[ \t]*|-") 'rule 'standard))
	   (begin (point))
	   ;; A table rule has no contents.  In that case, ensure
	   ;; CONTENTS-BEGIN matches CONTENTS-END.
	   (contents-begin (and (eq type 'standard) (search-forward "|")))
	   (contents-end (and (eq type 'standard)
			      (progn
				(end-of-line)
				(skip-chars-backward " \t")
				(point))))
	   (end (line-beginning-position 2)))
      (list 'table-row
	    (list :type type
		  :begin begin
		  :end end
		  :contents-begin contents-begin
		  :contents-end contents-end
		  :post-blank 0
		  :post-affiliated begin)))))

(defun org-element-table-row-interpreter (table-row contents)
  "Interpret TABLE-ROW element as Org syntax.
CONTENTS is the contents of the table row."
  (if (eq (org-element-property :type table-row) 'rule) "|-"
    (concat "|" contents)))


;;;; Verse Block

(defun org-element-verse-block-parser (limit affiliated)
  "Parse a verse block.

LIMIT bounds the search.  AFFILIATED is a list of which CAR is
the buffer position at the beginning of the first affiliated
keyword and CDR is a plist of affiliated keywords along with
their value.

Return a list whose CAR is `verse-block' and CDR is a plist
containing `:begin', `:end', `:contents-begin', `:contents-end',
`:post-blank' and `:post-affiliated' keywords.

Assume point is at beginning of the block."
  (let ((case-fold-search t))
    (if (not (save-excursion
	       (re-search-forward "^[ \t]*#\\+END_VERSE[ \t]*$" limit t)))
	;; Incomplete block: parse it as a paragraph.
	(org-element-paragraph-parser limit affiliated)
      (let ((contents-end (match-beginning 0)))
	(save-excursion
	  (let* ((begin (car affiliated))
		 (post-affiliated (point))
		 (contents-begin (progn (forward-line) (point)))
		 (pos-before-blank (progn (goto-char contents-end)
					  (forward-line)
					  (point)))
		 (end (progn (skip-chars-forward " \r\t\n" limit)
			     (if (eobp) (point) (line-beginning-position)))))
	    (list 'verse-block
		  (nconc
		   (list :begin begin
			 :end end
			 :contents-begin contents-begin
			 :contents-end contents-end
			 :post-blank (count-lines pos-before-blank end)
			 :post-affiliated post-affiliated)
		   (cdr affiliated)))))))))

(defun org-element-verse-block-interpreter (_ contents)
  "Interpret verse-block element as Org syntax.
CONTENTS is verse block contents."
  (format "#+begin_verse\n%s#+end_verse" contents))



;;; Objects
;;
;; Unlike to elements, raw text can be found between objects.  Hence,
;; `org-element--object-lex' is provided to find the next object in
;; buffer.
;;
;; Some object types (e.g., `italic') are recursive.  Restrictions on
;; object types they can contain will be specified in
;; `org-element-object-restrictions'.
;;
;; Creating a new type of object requires to alter
;; `org-element--object-regexp' and `org-element--object-lex', add the
;; new type in `org-element-all-objects', and possibly add
;; restrictions in `org-element-object-restrictions'.

;;;; Bold

(defun org-element-bold-parser ()
  "Parse bold object at point, if any.

When at a bold object, return a list whose car is `bold' and cdr
is a plist with `:begin', `:end', `:contents-begin' and
`:contents-end' and `:post-blank' keywords.  Otherwise, return
nil.

Assume point is at the first star marker."
  (save-excursion
    (unless (bolp) (backward-char 1))
    (when (looking-at org-emph-re)
      (let ((begin (match-beginning 2))
	    (contents-begin (match-beginning 4))
	    (contents-end (match-end 4))
	    (post-blank (progn (goto-char (match-end 2))
			       (skip-chars-forward " \t")))
	    (end (point)))
	(list 'bold
	      (list :begin begin
		    :end end
		    :contents-begin contents-begin
		    :contents-end contents-end
		    :post-blank post-blank))))))

(defun org-element-bold-interpreter (_ contents)
  "Interpret bold object as Org syntax.
CONTENTS is the contents of the object."
  (format "*%s*" contents))


;;;; Code

(defun org-element-code-parser ()
  "Parse code object at point, if any.

When at a code object, return a list whose car is `code' and cdr
is a plist with `:value', `:begin', `:end' and `:post-blank'
keywords.  Otherwise, return nil.

Assume point is at the first tilde marker."
  (save-excursion
    (unless (bolp) (backward-char 1))
    (when (looking-at org-verbatim-re)
      (let ((begin (match-beginning 2))
	    (value (match-string-no-properties 4))
	    (post-blank (progn (goto-char (match-end 2))
			       (skip-chars-forward " \t")))
	    (end (point)))
	(list 'code
	      (list :value value
		    :begin begin
		    :end end
		    :post-blank post-blank))))))

(defun org-element-code-interpreter (code _)
  "Interpret CODE object as Org syntax."
  (format "~%s~" (org-element-property :value code)))


;;;; Entity

(defun org-element-entity-parser ()
  "Parse entity at point, if any.

When at an entity, return a list whose car is `entity' and cdr
a plist with `:begin', `:end', `:latex', `:latex-math-p',
`:html', `:latin1', `:utf-8', `:ascii', `:use-brackets-p' and
`:post-blank' as keywords.  Otherwise, return nil.

Assume point is at the beginning of the entity."
  (catch 'no-object
    (when (looking-at "\\\\\\(?:\\(?1:_ +\\)\\|\\(?1:there4\\|sup[123]\\|frac[13][24]\\|[a-zA-Z]+\\)\\(?2:$\\|{}\\|[^[:alpha:]]\\)\\)")
      (save-excursion
	(let* ((value (or (org-entity-get (match-string 1))
			  (throw 'no-object nil)))
	       (begin (match-beginning 0))
	       (bracketsp (string= (match-string 2) "{}"))
	       (post-blank (progn (goto-char (match-end 1))
				  (when bracketsp (forward-char 2))
				  (skip-chars-forward " \t")))
	       (end (point)))
	  (list 'entity
		(list :name (car value)
		      :latex (nth 1 value)
		      :latex-math-p (nth 2 value)
		      :html (nth 3 value)
		      :ascii (nth 4 value)
		      :latin1 (nth 5 value)
		      :utf-8 (nth 6 value)
		      :begin begin
		      :end end
		      :use-brackets-p bracketsp
		      :post-blank post-blank)))))))

(defun org-element-entity-interpreter (entity _)
  "Interpret ENTITY object as Org syntax."
  (concat "\\"
	  (org-element-property :name entity)
	  (when (org-element-property :use-brackets-p entity) "{}")))


;;;; Export Snippet

(defun org-element-export-snippet-parser ()
  "Parse export snippet at point.

When at an export snippet, return a list whose car is
`export-snippet' and cdr a plist with `:begin', `:end',
`:back-end', `:value' and `:post-blank' as keywords.  Otherwise,
return nil.

Assume point is at the beginning of the snippet."
  (save-excursion
    (let (contents-end)
      (when (and (looking-at "@@\\([-A-Za-z0-9]+\\):")
		 (setq contents-end
		       (save-match-data (goto-char (match-end 0))
					(re-search-forward "@@" nil t)
					(match-beginning 0))))
	(let* ((begin (match-beginning 0))
	       (back-end (match-string-no-properties 1))
	       (value (buffer-substring-no-properties
		       (match-end 0) contents-end))
	       (post-blank (skip-chars-forward " \t"))
	       (end (point)))
	  (list 'export-snippet
		(list :back-end back-end
		      :value value
		      :begin begin
		      :end end
		      :post-blank post-blank)))))))

(defun org-element-export-snippet-interpreter (export-snippet _)
  "Interpret EXPORT-SNIPPET object as Org syntax."
  (format "@@%s:%s@@"
	  (org-element-property :back-end export-snippet)
	  (org-element-property :value export-snippet)))


;;;; Footnote Reference

(defun org-element-footnote-reference-parser ()
  "Parse footnote reference at point, if any.

When at a footnote reference, return a list whose car is
`footnote-reference' and cdr a plist with `:label', `:type',
`:begin', `:end', `:contents-begin', `:contents-end' and
`:post-blank' as keywords.  Otherwise, return nil."
  (when (looking-at org-footnote-re)
    (let ((closing (with-syntax-table org-element--pair-square-table
		     (ignore-errors (scan-lists (point) 1 0)))))
      (when closing
	(save-excursion
	  (let* ((begin (point))
		 (label (match-string-no-properties 1))
		 (inner-begin (match-end 0))
		 (inner-end (1- closing))
		 (type (if (match-end 2) 'inline 'standard))
		 (post-blank (progn (goto-char closing)
				    (skip-chars-forward " \t")))
		 (end (point)))
	    (list 'footnote-reference
		  (list :label label
			:type type
			:begin begin
			:end end
			:contents-begin (and (eq type 'inline) inner-begin)
			:contents-end (and (eq type 'inline) inner-end)
			:post-blank post-blank))))))))

(defun org-element-footnote-reference-interpreter (footnote-reference contents)
  "Interpret FOOTNOTE-REFERENCE object as Org syntax.
CONTENTS is its definition, when inline, or nil."
  (format "[fn:%s%s]"
	  (or (org-element-property :label footnote-reference) "")
	  (if contents (concat ":" contents) "")))


;;;; Inline Babel Call

(defun org-element-inline-babel-call-parser ()
  "Parse inline babel call at point, if any.

When at an inline babel call, return a list whose car is
`inline-babel-call' and cdr a plist with `:call',
`:inside-header', `:arguments', `:end-header', `:begin', `:end',
`:value' and `:post-blank' as keywords.  Otherwise, return nil.

Assume point is at the beginning of the babel call."
  (save-excursion
    (catch :no-object
      (when (let ((case-fold-search nil))
	      (looking-at "\\<call_\\([^ \t\n[(]+\\)[([]"))
	(goto-char (match-end 1))
	(let* ((begin (match-beginning 0))
	       (call (match-string-no-properties 1))
	       (inside-header
		(let ((p (org-element--parse-paired-brackets ?\[)))
		  (and (org-string-nw-p p)
		       (replace-regexp-in-string "\n[ \t]*" " " (org-trim p)))))
	       (arguments (org-string-nw-p
			   (or (org-element--parse-paired-brackets ?\()
			       ;; Parenthesis are mandatory.
			       (throw :no-object nil))))
	       (end-header
		(let ((p (org-element--parse-paired-brackets ?\[)))
		  (and (org-string-nw-p p)
		       (replace-regexp-in-string "\n[ \t]*" " " (org-trim p)))))
	       (value (buffer-substring-no-properties begin (point)))
	       (post-blank (skip-chars-forward " \t"))
	       (end (point)))
	  (list 'inline-babel-call
		(list :call call
		      :inside-header inside-header
		      :arguments arguments
		      :end-header end-header
		      :begin begin
		      :end end
		      :value value
		      :post-blank post-blank)))))))

(defun org-element-inline-babel-call-interpreter (inline-babel-call _)
  "Interpret INLINE-BABEL-CALL object as Org syntax."
  (concat "call_"
	  (org-element-property :call inline-babel-call)
	  (let ((h (org-element-property :inside-header inline-babel-call)))
	    (and h (format "[%s]" h)))
	  "(" (org-element-property :arguments inline-babel-call) ")"
	  (let ((h (org-element-property :end-header inline-babel-call)))
	    (and h (format "[%s]" h)))))


;;;; Inline Src Block

(defun org-element-inline-src-block-parser ()
  "Parse inline source block at point, if any.

When at an inline source block, return a list whose car is
`inline-src-block' and cdr a plist with `:begin', `:end',
`:language', `:value', `:parameters' and `:post-blank' as
keywords.  Otherwise, return nil.

Assume point is at the beginning of the inline source block."
  (save-excursion
    (catch :no-object
      (when (let ((case-fold-search nil))
	      (looking-at "\\<src_\\([^ \t\n[{]+\\)[{[]"))
	(goto-char (match-end 1))
	(let ((begin (match-beginning 0))
	      (language (match-string-no-properties 1))
	      (parameters
	       (let ((p (org-element--parse-paired-brackets ?\[)))
		 (and (org-string-nw-p p)
		      (replace-regexp-in-string "\n[ \t]*" " " (org-trim p)))))
	      (value (or (org-element--parse-paired-brackets ?\{)
			 (throw :no-object nil)))
	      (post-blank (skip-chars-forward " \t")))
	  (list 'inline-src-block
		(list :language language
		      :value value
		      :parameters parameters
		      :begin begin
		      :end (point)
		      :post-blank post-blank)))))))

(defun org-element-inline-src-block-interpreter (inline-src-block _)
  "Interpret INLINE-SRC-BLOCK object as Org syntax."
  (let ((language (org-element-property :language inline-src-block))
	(arguments (org-element-property :parameters inline-src-block))
	(body (org-element-property :value inline-src-block)))
    (format "src_%s%s{%s}"
	    language
	    (if arguments (format "[%s]" arguments) "")
	    body)))

;;;; Italic

(defun org-element-italic-parser ()
  "Parse italic object at point, if any.

When at an italic object, return a list whose car is `italic' and
cdr is a plist with `:begin', `:end', `:contents-begin' and
`:contents-end' and `:post-blank' keywords.  Otherwise, return
nil.

Assume point is at the first slash marker."
  (save-excursion
    (unless (bolp) (backward-char 1))
    (when (looking-at org-emph-re)
      (let ((begin (match-beginning 2))
	    (contents-begin (match-beginning 4))
	    (contents-end (match-end 4))
	    (post-blank (progn (goto-char (match-end 2))
			       (skip-chars-forward " \t")))
	    (end (point)))
	(list 'italic
	      (list :begin begin
		    :end end
		    :contents-begin contents-begin
		    :contents-end contents-end
		    :post-blank post-blank))))))

(defun org-element-italic-interpreter (_ contents)
  "Interpret italic object as Org syntax.
CONTENTS is the contents of the object."
  (format "/%s/" contents))


;;;; Latex Fragment

(defun org-element-latex-fragment-parser ()
  "Parse LaTeX fragment at point, if any.

When at a LaTeX fragment, return a list whose car is
`latex-fragment' and cdr a plist with `:value', `:begin', `:end',
and `:post-blank' as keywords.  Otherwise, return nil.

Assume point is at the beginning of the LaTeX fragment."
  (catch 'no-object
    (save-excursion
      (let* ((begin (point))
	     (after-fragment
	      (cond
	       ((not (eq ?$ (char-after)))
		(pcase (char-after (1+ (point)))
		  (?\( (search-forward "\\)" nil t))
		  (?\[ (search-forward "\\]" nil t))
		  (_
		   ;; Macro.
		   (and (looking-at "\\\\[a-zA-Z]+\\*?\\(\\(\\[[^][\n{}]*\\]\\)\
\\|\\({[^{}\n]*}\\)\\)*")
			(match-end 0)))))
	       ((eq ?$ (char-after (1+ (point))))
		(search-forward "$$" nil t 2))
	       (t
		(and (not (eq ?$ (char-before)))
		     (not (memq (char-after (1+ (point)))
				'(?\s ?\t ?\n ?, ?. ?\;)))
		     (search-forward "$" nil t 2)
		     (not (memq (char-before (match-beginning 0))
				'(?\s ?\t ?\n ?, ?.)))
		     (looking-at-p
		      "\\(\\s.\\|\\s-\\|\\s(\\|\\s)\\|\\s\"\\|'\\|$\\)")
		     (point)))))
	     (post-blank
	      (if (not after-fragment) (throw 'no-object nil)
		(goto-char after-fragment)
		(skip-chars-forward " \t")))
	     (end (point)))
	(list 'latex-fragment
	      (list :value (buffer-substring-no-properties begin after-fragment)
		    :begin begin
		    :end end
		    :post-blank post-blank))))))

(defun org-element-latex-fragment-interpreter (latex-fragment _)
  "Interpret LATEX-FRAGMENT object as Org syntax."
  (org-element-property :value latex-fragment))

;;;; Line Break

(defun org-element-line-break-parser ()
  "Parse line break at point, if any.

When at a line break, return a list whose car is `line-break',
and cdr a plist with `:begin', `:end' and `:post-blank' keywords.
Otherwise, return nil.

Assume point is at the beginning of the line break."
  (when (and (looking-at-p "\\\\\\\\[ \t]*$")
	     (not (eq (char-before) ?\\)))
    (list 'line-break
	  (list :begin (point)
		:end (line-beginning-position 2)
		:post-blank 0))))

(defun org-element-line-break-interpreter (&rest _)
  "Interpret LINE-BREAK object as Org syntax."
  "\\\\\n")


;;;; Link

(defun org-element-link-parser ()
  "Parse link at point, if any.

When at a link, return a list whose car is `link' and cdr a plist
with `:type', `:path', `:format', `:raw-link', `:application',
`:search-option', `:begin', `:end', `:contents-begin',
`:contents-end' and `:post-blank' as keywords.  Otherwise, return
nil.

Assume point is at the beginning of the link."
  (catch 'no-object
    (let ((begin (point))
	  end contents-begin contents-end link-end post-blank path type format
	  raw-link search-option application)
      (cond
       ;; Type 1: Text targeted from a radio target.
       ((and org-target-link-regexp
	     (save-excursion (or (bolp) (backward-char))
			     (looking-at org-target-link-regexp)))
	(setq type "radio")
	(setq format 'plain)
	(setq link-end (match-end 1))
	(setq path (match-string-no-properties 1))
	(setq contents-begin (match-beginning 1))
	(setq contents-end (match-end 1)))
       ;; Type 2: Standard link, i.e. [[https://orgmode.org][homepage]]
       ((looking-at org-link-bracket-re)
	(setq format 'bracket)
	(setq contents-begin (match-beginning 2))
	(setq contents-end (match-end 2))
	(setq link-end (match-end 0))
	;; RAW-LINK is the original link.  Decode any encoding.
	;; Expand any abbreviation in it.
	;;
	;; Also treat any newline character and associated
	;; indentation as a single space character.  This is not
	;; compatible with RFC 3986, which requires to ignore
	;; them altogether.  However, doing so would require
	;; users to encode spaces on the fly when writing links
	;; (e.g., insert [[shell:ls%20*.org]] instead of
	;; [[shell:ls *.org]], which defeats Org's focus on
	;; simplicity.
	(setq raw-link (org-link-expand-abbrev
			(org-link-unescape
			 (replace-regexp-in-string
			  "[ \t]*\n[ \t]*" " "
			  (match-string-no-properties 1)))))
	;; Determine TYPE of link and set PATH accordingly.  According
	;; to RFC 3986, remove whitespaces from URI in external links.
	;; In internal ones, treat indentation as a single space.
	(cond
	 ;; File type.
	 ((or (file-name-absolute-p raw-link)
	      (string-match "\\`\\.\\.?/" raw-link))
	  (setq type "file")
	  (setq path raw-link))
	 ;; Explicit type (http, irc, bbdb...).
	 ((string-match org-link-types-re raw-link)
	  (setq type (match-string 1 raw-link))
	  (setq path (substring raw-link (match-end 0))))
	 ;; Code-ref type: PATH is the name of the reference.
	 ((and (string-match-p "\\`(" raw-link)
	       (string-match-p ")\\'" raw-link))
	  (setq type "coderef")
	  (setq path (substring raw-link 1 -1)))
	 ;; Custom-id type: PATH is the name of the custom id.
	 ((= (string-to-char raw-link) ?#)
	  (setq type "custom-id")
	  (setq path (substring raw-link 1)))
	 ;; Fuzzy type: Internal link either matches a target, an
	 ;; headline name or nothing.  PATH is the target or
	 ;; headline's name.
	 (t
	  (setq type "fuzzy")
	  (setq path raw-link))))
       ;; Type 3: Plain link, e.g., https://orgmode.org
       ((looking-at org-link-plain-re)
	(setq format 'plain)
	(setq raw-link (match-string-no-properties 0))
	(setq type (match-string-no-properties 1))
	(setq link-end (match-end 0))
	(setq path (match-string-no-properties 2)))
       ;; Type 4: Angular link, e.g., <https://orgmode.org>.  Unlike to
       ;; bracket links, follow RFC 3986 and remove any extra
       ;; whitespace in URI.
       ((looking-at org-link-angle-re)
	(setq format 'angle)
	(setq type (match-string-no-properties 1))
	(setq link-end (match-end 0))
	(setq raw-link
	      (buffer-substring-no-properties
	       (match-beginning 1) (match-end 2)))
	(setq path (replace-regexp-in-string
		    "[ \t]*\n[ \t]*" "" (match-string-no-properties 2))))
       (t (throw 'no-object nil)))
      ;; In any case, deduce end point after trailing white space from
      ;; LINK-END variable.
      (save-excursion
	(setq post-blank
	      (progn (goto-char link-end) (skip-chars-forward " \t")))
	(setq end (point)))
      ;; Special "file" type link processing.  Extract opening
      ;; application and search option, if any.  Also normalize URI.
      (when (string-match "\\`file\\(?:\\+\\(.+\\)\\)?\\'" type)
	(setq application (match-string 1 type) type "file")
	(when (string-match "::\\(.*\\)\\'" path)
	  (setq search-option (match-string 1 path))
	  (setq path (replace-match "" nil nil path)))
	(setq path (replace-regexp-in-string "\\`///*\\(.:\\)?/" "\\1/" path)))
      ;; Translate link, if `org-link-translation-function' is set.
      (let ((trans (and (functionp org-link-translation-function)
			(funcall org-link-translation-function type path))))
	(when trans
	  (setq type (car trans))
	  (setq path (cdr trans))))
      (list 'link
	    (list :type type
		  :path path
		  :format format
		  :raw-link (or raw-link path)
		  :application application
		  :search-option search-option
		  :begin begin
		  :end end
		  :contents-begin contents-begin
		  :contents-end contents-end
		  :post-blank post-blank)))))

(defun org-element-link-interpreter (link contents)
  "Interpret LINK object as Org syntax.
CONTENTS is the contents of the object, or nil."
  (let ((type (org-element-property :type link))
	(path (org-element-property :path link)))
    (if (string= type "radio") path
      (let ((fmt (pcase (org-element-property :format link)
		   ;; Links with contents and internal links have to
		   ;; use bracket syntax.  Ignore `:format' in these
		   ;; cases.  This is also the default syntax when the
		   ;; property is not defined, e.g., when the object
		   ;; was crafted by the user.
		   ((guard contents)
		    (format "[[%%s][%s]]"
			    ;; Since this is going to be used as
			    ;; a format string, escape percent signs
			    ;; in description.
			    (replace-regexp-in-string "%" "%%" contents)))
		   ((or `bracket
			`nil
			(guard (member type '("coderef" "custom-id" "fuzzy"))))
		    "[[%s]]")
		   ;; Otherwise, just obey to `:format'.
		   (`angle "<%s>")
		   (`plain "%s")
		   (f (error "Wrong `:format' value: %s" f)))))
	(format fmt
		(pcase type
		  ("coderef" (format "(%s)" path))
		  ("custom-id" (concat "#" path))
		  ("file"
		   (let ((app (org-element-property :application link))
			 (opt (org-element-property :search-option link)))
		     (concat type (and app (concat "+" app)) ":"
			     path
			     (and opt (concat "::" opt)))))
		  ("fuzzy" path)
		  (_ (concat type ":" path))))))))


;;;; Macro

(defun org-element-macro-parser ()
  "Parse macro at point, if any.

When at a macro, return a list whose car is `macro' and cdr
a plist with `:key', `:args', `:begin', `:end', `:value' and
`:post-blank' as keywords.  Otherwise, return nil.

Assume point is at the macro."
  (save-excursion
    (when (looking-at "{{{\\([a-zA-Z][-a-zA-Z0-9_]*\\)\\((\\([^\000]*?\\))\\)?}}}")
      (let ((begin (point))
	    (key (downcase (match-string-no-properties 1)))
	    (value (match-string-no-properties 0))
	    (post-blank (progn (goto-char (match-end 0))
			       (skip-chars-forward " \t")))
	    (end (point))
	    (args (pcase (match-string-no-properties 3)
		    (`nil nil)
		    (a (org-macro-extract-arguments
			(replace-regexp-in-string
			 "[ \t\r\n]+" " " (org-trim a)))))))
	(list 'macro
	      (list :key key
		    :value value
		    :args args
		    :begin begin
		    :end end
		    :post-blank post-blank))))))

(defun org-element-macro-interpreter (macro _)
  "Interpret MACRO object as Org syntax."
  (format "{{{%s%s}}}"
	  (org-element-property :key macro)
	  (pcase (org-element-property :args macro)
	    (`nil "")
	    (args (format "(%s)" (apply #'org-macro-escape-arguments args))))))


;;;; Radio-target

(defun org-element-radio-target-parser ()
  "Parse radio target at point, if any.

When at a radio target, return a list whose car is `radio-target'
and cdr a plist with `:begin', `:end', `:contents-begin',
`:contents-end', `:value' and `:post-blank' as keywords.
Otherwise, return nil.

Assume point is at the radio target."
  (save-excursion
    (when (looking-at org-radio-target-regexp)
      (let ((begin (point))
	    (contents-begin (match-beginning 1))
	    (contents-end (match-end 1))
	    (value (match-string-no-properties 1))
	    (post-blank (progn (goto-char (match-end 0))
			       (skip-chars-forward " \t")))
	    (end (point)))
	(list 'radio-target
	      (list :begin begin
		    :end end
		    :contents-begin contents-begin
		    :contents-end contents-end
		    :post-blank post-blank
		    :value value))))))

(defun org-element-radio-target-interpreter (_ contents)
  "Interpret target object as Org syntax.
CONTENTS is the contents of the object."
  (concat "<<<" contents ">>>"))


;;;; Statistics Cookie

(defun org-element-statistics-cookie-parser ()
  "Parse statistics cookie at point, if any.

When at a statistics cookie, return a list whose car is
`statistics-cookie', and cdr a plist with `:begin', `:end',
`:value' and `:post-blank' keywords.  Otherwise, return nil.

Assume point is at the beginning of the statistics-cookie."
  (save-excursion
    (when (looking-at "\\[[0-9]*\\(%\\|/[0-9]*\\)\\]")
      (let* ((begin (point))
	     (value (buffer-substring-no-properties
		     (match-beginning 0) (match-end 0)))
	     (post-blank (progn (goto-char (match-end 0))
				(skip-chars-forward " \t")))
	     (end (point)))
	(list 'statistics-cookie
	      (list :begin begin
		    :end end
		    :value value
		    :post-blank post-blank))))))

(defun org-element-statistics-cookie-interpreter (statistics-cookie _)
  "Interpret STATISTICS-COOKIE object as Org syntax."
  (org-element-property :value statistics-cookie))


;;;; Strike-Through

(defun org-element-strike-through-parser ()
  "Parse strike-through object at point, if any.

When at a strike-through object, return a list whose car is
`strike-through' and cdr is a plist with `:begin', `:end',
`:contents-begin' and `:contents-end' and `:post-blank' keywords.
Otherwise, return nil.

Assume point is at the first plus sign marker."
  (save-excursion
    (unless (bolp) (backward-char 1))
    (when (looking-at org-emph-re)
      (let ((begin (match-beginning 2))
	    (contents-begin (match-beginning 4))
	    (contents-end (match-end 4))
	    (post-blank (progn (goto-char (match-end 2))
			       (skip-chars-forward " \t")))
	    (end (point)))
	(list 'strike-through
	      (list :begin begin
		    :end end
		    :contents-begin contents-begin
		    :contents-end contents-end
		    :post-blank post-blank))))))

(defun org-element-strike-through-interpreter (_ contents)
  "Interpret strike-through object as Org syntax.
CONTENTS is the contents of the object."
  (format "+%s+" contents))


;;;; Subscript

(defun org-element-subscript-parser ()
  "Parse subscript at point, if any.

When at a subscript object, return a list whose car is
`subscript' and cdr a plist with `:begin', `:end',
`:contents-begin', `:contents-end', `:use-brackets-p' and
`:post-blank' as keywords.  Otherwise, return nil.

Assume point is at the underscore."
  (save-excursion
    (unless (bolp) (backward-char))
    (when (looking-at org-match-substring-regexp)
      (let ((bracketsp (match-beginning 4))
	    (begin (match-beginning 2))
	    (contents-begin (or (match-beginning 4)
				(match-beginning 3)))
	    (contents-end (or (match-end 4) (match-end 3)))
	    (post-blank (progn (goto-char (match-end 0))
			       (skip-chars-forward " \t")))
	    (end (point)))
	(list 'subscript
	      (list :begin begin
		    :end end
		    :use-brackets-p bracketsp
		    :contents-begin contents-begin
		    :contents-end contents-end
		    :post-blank post-blank))))))

(defun org-element-subscript-interpreter (subscript contents)
  "Interpret SUBSCRIPT object as Org syntax.
CONTENTS is the contents of the object."
  (format
   (if (org-element-property :use-brackets-p subscript) "_{%s}" "_%s")
   contents))


;;;; Superscript

(defun org-element-superscript-parser ()
  "Parse superscript at point, if any.

When at a superscript object, return a list whose car is
`superscript' and cdr a plist with `:begin', `:end',
`:contents-begin', `:contents-end', `:use-brackets-p' and
`:post-blank' as keywords.  Otherwise, return nil.

Assume point is at the caret."
  (save-excursion
    (unless (bolp) (backward-char))
    (when (looking-at org-match-substring-regexp)
      (let ((bracketsp (match-beginning 4))
	    (begin (match-beginning 2))
	    (contents-begin (or (match-beginning 4)
				(match-beginning 3)))
	    (contents-end (or (match-end 4) (match-end 3)))
	    (post-blank (progn (goto-char (match-end 0))
			       (skip-chars-forward " \t")))
	    (end (point)))
	(list 'superscript
	      (list :begin begin
		    :end end
		    :use-brackets-p bracketsp
		    :contents-begin contents-begin
		    :contents-end contents-end
		    :post-blank post-blank))))))

(defun org-element-superscript-interpreter (superscript contents)
  "Interpret SUPERSCRIPT object as Org syntax.
CONTENTS is the contents of the object."
  (format
   (if (org-element-property :use-brackets-p superscript) "^{%s}" "^%s")
   contents))


;;;; Table Cell

(defun org-element-table-cell-parser ()
  "Parse table cell at point.
Return a list whose car is `table-cell' and cdr is a plist
containing `:begin', `:end', `:contents-begin', `:contents-end'
and `:post-blank' keywords."
  (looking-at "[ \t]*\\(.*?\\)[ \t]*\\(?:|\\|$\\)")
  (let* ((begin (match-beginning 0))
	 (end (match-end 0))
	 (contents-begin (match-beginning 1))
	 (contents-end (match-end 1)))
    (list 'table-cell
	  (list :begin begin
		:end end
		:contents-begin contents-begin
		:contents-end contents-end
		:post-blank 0))))

(defun org-element-table-cell-interpreter (_ contents)
  "Interpret table-cell element as Org syntax.
CONTENTS is the contents of the cell, or nil."
  (concat  " " contents " |"))


;;;; Target

(defun org-element-target-parser ()
  "Parse target at point, if any.

When at a target, return a list whose car is `target' and cdr
a plist with `:begin', `:end', `:value' and `:post-blank' as
keywords.  Otherwise, return nil.

Assume point is at the target."
  (save-excursion
    (when (looking-at org-target-regexp)
      (let ((begin (point))
	    (value (match-string-no-properties 1))
	    (post-blank (progn (goto-char (match-end 0))
			       (skip-chars-forward " \t")))
	    (end (point)))
	(list 'target
	      (list :begin begin
		    :end end
		    :value value
		    :post-blank post-blank))))))

(defun org-element-target-interpreter (target _)
  "Interpret TARGET object as Org syntax."
  (format "<<%s>>" (org-element-property :value target)))


;;;; Timestamp

(defconst org-element--timestamp-regexp
  (concat org-ts-regexp-both
	  "\\|"
	  "\\(?:<[0-9]+-[0-9]+-[0-9]+[^>\n]+?\\+[0-9]+[dwmy]>\\)"
	  "\\|"
	  "\\(?:<%%\\(?:([^>\n]+)\\)>\\)")
  "Regexp matching any timestamp type object.")

(defun org-element-timestamp-parser ()
  "Parse time stamp at point, if any.

When at a time stamp, return a list whose car is `timestamp', and
cdr a plist with `:type', `:raw-value', `:year-start',
`:month-start', `:day-start', `:hour-start', `:minute-start',
`:year-end', `:month-end', `:day-end', `:hour-end',
`:minute-end', `:repeater-type', `:repeater-value',
`:repeater-unit', `:warning-type', `:warning-value',
`:warning-unit', `:begin', `:end' and `:post-blank' keywords.
Otherwise, return nil.

Assume point is at the beginning of the timestamp."
  (when (looking-at-p org-element--timestamp-regexp)
    (save-excursion
      (let* ((begin (point))
	     (activep (eq (char-after) ?<))
	     (raw-value
	      (progn
		(looking-at "\\([<[]\\(%%\\)?.*?\\)[]>]\\(?:--\\([<[].*?[]>]\\)\\)?")
		(match-string-no-properties 0)))
	     (date-start (match-string-no-properties 1))
	     (date-end (match-string 3))
	     (diaryp (match-beginning 2))
	     (post-blank (progn (goto-char (match-end 0))
				(skip-chars-forward " \t")))
	     (end (point))
	     (time-range
	      (and (not diaryp)
		   (string-match
		    "[012]?[0-9]:[0-5][0-9]\\(-\\([012]?[0-9]\\):\\([0-5][0-9]\\)\\)"
		    date-start)
		   (cons (string-to-number (match-string 2 date-start))
			 (string-to-number (match-string 3 date-start)))))
	     (type (cond (diaryp 'diary)
			 ((and activep (or date-end time-range)) 'active-range)
			 (activep 'active)
			 ((or date-end time-range) 'inactive-range)
			 (t 'inactive)))
	     (repeater-props
	      (and (not diaryp)
		   (string-match "\\([.+]?\\+\\)\\([0-9]+\\)\\([hdwmy]\\)"
				 raw-value)
		   (list
		    :repeater-type
		    (let ((type (match-string 1 raw-value)))
		      (cond ((equal "++" type) 'catch-up)
			    ((equal ".+" type) 'restart)
			    (t 'cumulate)))
		    :repeater-value (string-to-number (match-string 2 raw-value))
		    :repeater-unit
		    (pcase (string-to-char (match-string 3 raw-value))
		      (?h 'hour) (?d 'day) (?w 'week) (?m 'month) (_ 'year)))))
	     (warning-props
	      (and (not diaryp)
		   (string-match "\\(-\\)?-\\([0-9]+\\)\\([hdwmy]\\)" raw-value)
		   (list
		    :warning-type (if (match-string 1 raw-value) 'first 'all)
		    :warning-value (string-to-number (match-string 2 raw-value))
		    :warning-unit
		    (pcase (string-to-char (match-string 3 raw-value))
		      (?h 'hour) (?d 'day) (?w 'week) (?m 'month) (_ 'year)))))
	     year-start month-start day-start hour-start minute-start year-end
	     month-end day-end hour-end minute-end)
	;; Parse date-start.
	(unless diaryp
	  (let ((date (org-parse-time-string date-start t)))
	    (setq year-start (nth 5 date)
		  month-start (nth 4 date)
		  day-start (nth 3 date)
		  hour-start (nth 2 date)
		  minute-start (nth 1 date))))
	;; Compute date-end.  It can be provided directly in time-stamp,
	;; or extracted from time range.  Otherwise, it defaults to the
	;; same values as date-start.
	(unless diaryp
	  (let ((date (and date-end (org-parse-time-string date-end t))))
	    (setq year-end (or (nth 5 date) year-start)
		  month-end (or (nth 4 date) month-start)
		  day-end (or (nth 3 date) day-start)
		  hour-end (or (nth 2 date) (car time-range) hour-start)
		  minute-end (or (nth 1 date) (cdr time-range) minute-start))))
	(list 'timestamp
	      (nconc (list :type type
			   :raw-value raw-value
			   :year-start year-start
			   :month-start month-start
			   :day-start day-start
			   :hour-start hour-start
			   :minute-start minute-start
			   :year-end year-end
			   :month-end month-end
			   :day-end day-end
			   :hour-end hour-end
			   :minute-end minute-end
			   :begin begin
			   :end end
			   :post-blank post-blank)
		     repeater-props
		     warning-props))))))

(defun org-element-timestamp-interpreter (timestamp _)
  "Interpret TIMESTAMP object as Org syntax."
  (let* ((repeat-string
	  (concat
	   (pcase (org-element-property :repeater-type timestamp)
	     (`cumulate "+") (`catch-up "++") (`restart ".+"))
	   (let ((val (org-element-property :repeater-value timestamp)))
	     (and val (number-to-string val)))
	   (pcase (org-element-property :repeater-unit timestamp)
	     (`hour "h") (`day "d") (`week "w") (`month "m") (`year "y"))))
	 (warning-string
	  (concat
	   (pcase (org-element-property :warning-type timestamp)
	     (`first "--") (`all "-"))
	   (let ((val (org-element-property :warning-value timestamp)))
	     (and val (number-to-string val)))
	   (pcase (org-element-property :warning-unit timestamp)
	     (`hour "h") (`day "d") (`week "w") (`month "m") (`year "y"))))
	 (build-ts-string
	  ;; Build an Org timestamp string from TIME.  ACTIVEP is
	  ;; non-nil when time stamp is active.  If WITH-TIME-P is
	  ;; non-nil, add a time part.  HOUR-END and MINUTE-END
	  ;; specify a time range in the timestamp.  REPEAT-STRING is
	  ;; the repeater string, if any.
	  (lambda (time activep &optional with-time-p hour-end minute-end)
	    (let ((ts (format-time-string
		       (funcall (if with-time-p #'cdr #'car)
				org-time-stamp-formats)
		       time)))
	      (when (and hour-end minute-end)
		(string-match "[012]?[0-9]:[0-5][0-9]" ts)
		(setq ts
		      (replace-match
		       (format "\\&-%02d:%02d" hour-end minute-end)
		       nil nil ts)))
	      (unless activep (setq ts (format "[%s]" (substring ts 1 -1))))
	      (dolist (s (list repeat-string warning-string))
		(when (org-string-nw-p s)
		  (setq ts (concat (substring ts 0 -1)
				   " "
				   s
				   (substring ts -1)))))
	      ;; Return value.
	      ts)))
	 (type (org-element-property :type timestamp)))
    (pcase type
      ((or `active `inactive)
       (let* ((minute-start (org-element-property :minute-start timestamp))
	      (minute-end (org-element-property :minute-end timestamp))
	      (hour-start (org-element-property :hour-start timestamp))
	      (hour-end (org-element-property :hour-end timestamp))
	      (time-range-p (and hour-start hour-end minute-start minute-end
				 (or (/= hour-start hour-end)
				     (/= minute-start minute-end)))))
	 (funcall
	  build-ts-string
	  (encode-time 0
		       (or minute-start 0)
		       (or hour-start 0)
		       (org-element-property :day-start timestamp)
		       (org-element-property :month-start timestamp)
		       (org-element-property :year-start timestamp))
	  (eq type 'active)
	  (and hour-start minute-start)
	  (and time-range-p hour-end)
	  (and time-range-p minute-end))))
      ((or `active-range `inactive-range)
       (let ((minute-start (org-element-property :minute-start timestamp))
	     (minute-end (org-element-property :minute-end timestamp))
	     (hour-start (org-element-property :hour-start timestamp))
	     (hour-end (org-element-property :hour-end timestamp)))
	 (concat
	  (funcall
	   build-ts-string (encode-time
			    0
			    (or minute-start 0)
			    (or hour-start 0)
			    (org-element-property :day-start timestamp)
			    (org-element-property :month-start timestamp)
			    (org-element-property :year-start timestamp))
	   (eq type 'active-range)
	   (and hour-start minute-start))
	  "--"
	  (funcall build-ts-string
		   (encode-time 0
				(or minute-end 0)
				(or hour-end 0)
				(org-element-property :day-end timestamp)
				(org-element-property :month-end timestamp)
				(org-element-property :year-end timestamp))
		   (eq type 'active-range)
		   (and hour-end minute-end)))))
      (_ (org-element-property :raw-value timestamp)))))


;;;; Underline

(defun org-element-underline-parser ()
  "Parse underline object at point, if any.

When at an underline object, return a list whose car is
`underline' and cdr is a plist with `:begin', `:end',
`:contents-begin' and `:contents-end' and `:post-blank' keywords.
Otherwise, return nil.

Assume point is at the first underscore marker."
  (save-excursion
    (unless (bolp) (backward-char 1))
    (when (looking-at org-emph-re)
      (let ((begin (match-beginning 2))
	    (contents-begin (match-beginning 4))
	    (contents-end (match-end 4))
	    (post-blank (progn (goto-char (match-end 2))
			       (skip-chars-forward " \t")))
	    (end (point)))
	(list 'underline
	      (list :begin begin
		    :end end
		    :contents-begin contents-begin
		    :contents-end contents-end
		    :post-blank post-blank))))))

(defun org-element-underline-interpreter (_ contents)
  "Interpret underline object as Org syntax.
CONTENTS is the contents of the object."
  (format "_%s_" contents))


;;;; Verbatim

(defun org-element-verbatim-parser ()
  "Parse verbatim object at point, if any.

When at a verbatim object, return a list whose car is `verbatim'
and cdr is a plist with `:value', `:begin', `:end' and
`:post-blank' keywords.  Otherwise, return nil.

Assume point is at the first equal sign marker."
  (save-excursion
    (unless (bolp) (backward-char 1))
    (when (looking-at org-verbatim-re)
      (let ((begin (match-beginning 2))
	    (value (match-string-no-properties 4))
	    (post-blank (progn (goto-char (match-end 2))
			       (skip-chars-forward " \t")))
	    (end (point)))
	(list 'verbatim
	      (list :value value
		    :begin begin
		    :end end
		    :post-blank post-blank))))))

(defun org-element-verbatim-interpreter (verbatim _)
  "Interpret VERBATIM object as Org syntax."
  (format "=%s=" (org-element-property :value verbatim)))



;;; Parsing Element Starting At Point
;;
;; `org-element--current-element' is the core function of this section.
;; It returns the Lisp representation of the element starting at
;; point.

(defun org-element--current-element (limit &optional granularity mode structure)
  "Parse the element starting at point.

Return value is a list like (TYPE PROPS) where TYPE is the type
of the element and PROPS a plist of properties associated to the
element.

Possible types are defined in `org-element-all-elements'.

LIMIT bounds the search.

Optional argument GRANULARITY determines the depth of the
recursion.  Allowed values are `headline', `greater-element',
`element', `object' or nil.  When it is broader than `object' (or
nil), secondary values will not be parsed, since they only
contain objects.

Optional argument MODE, when non-nil, can be either
`first-section', `item', `node-property', `planning',
`property-drawer', `section', `table-row', or `top-comment'.


If STRUCTURE isn't provided but MODE is set to `item', it will be
computed.

This function assumes point is always at the beginning of the
element it has to parse."
  (save-excursion
    (let ((case-fold-search t)
	  ;; Determine if parsing depth allows for secondary strings
	  ;; parsing.  It only applies to elements referenced in
	  ;; `org-element-secondary-value-alist'.
	  (raw-secondary-p (and granularity (not (eq granularity 'object)))))
      (cond
       ;; Item.
       ((eq mode 'item)
	(org-element-item-parser limit structure raw-secondary-p))
       ;; Table Row.
       ((eq mode 'table-row) (org-element-table-row-parser limit))
       ;; Node Property.
       ((eq mode 'node-property) (org-element-node-property-parser limit))
       ;; Headline.
       ((org-with-limited-levels (org-at-heading-p))
        (org-element-headline-parser limit raw-secondary-p))
       ;; Sections (must be checked after headline).
       ((eq mode 'section) (org-element-section-parser limit))
       ((eq mode 'first-section)
	(org-element-section-parser
	 (or (save-excursion (org-with-limited-levels (outline-next-heading)))
	     limit)))
       ;; Comments.
       ((looking-at "^[ \t]*#\\(?: \\|$\\)")
	(org-element-comment-parser limit))
       ;; Planning.
       ((and (eq mode 'planning)
	     (eq ?* (char-after (line-beginning-position 0)))
	     (looking-at org-planning-line-re))
	(org-element-planning-parser limit))
       ;; Property drawer.
       ((and (pcase mode
	       (`planning (eq ?* (char-after (line-beginning-position 0))))
	       ((or `property-drawer `top-comment)
		(save-excursion
		  (beginning-of-line 0)
		  (not (looking-at "[[:blank:]]*$"))))
	       (_ nil))
	     (looking-at org-property-drawer-re))
	(org-element-property-drawer-parser limit))
       ;; When not at bol, point is at the beginning of an item or
       ;; a footnote definition: next item is always a paragraph.
       ((not (bolp)) (org-element-paragraph-parser limit (list (point))))
       ;; Clock.
       ((looking-at org-clock-line-re) (org-element-clock-parser limit))
       ;; Inlinetask.
       ((looking-at "^\\*+ ")
	(org-element-inlinetask-parser limit raw-secondary-p))
       ;; From there, elements can have affiliated keywords.
       (t (let ((affiliated (org-element--collect-affiliated-keywords
			     limit (memq granularity '(nil object)))))
	    (cond
	     ;; Jumping over affiliated keywords put point off-limits.
	     ;; Parse them as regular keywords.
	     ((and (cdr affiliated) (>= (point) limit))
	      (goto-char (car affiliated))
	      (org-element-keyword-parser limit nil))
	     ;; LaTeX Environment.
	     ((looking-at org-element--latex-begin-environment)
	      (org-element-latex-environment-parser limit affiliated))
	     ;; Drawer.
	     ((looking-at org-drawer-regexp)
	      (org-element-drawer-parser limit affiliated))
	     ;; Fixed Width
	     ((looking-at "[ \t]*:\\( \\|$\\)")
	      (org-element-fixed-width-parser limit affiliated))
	     ;; Inline Comments, Blocks, Babel Calls, Dynamic Blocks and
	     ;; Keywords.
	     ((looking-at "[ \t]*#\\+")
	      (goto-char (match-end 0))
	      (cond
	       ((looking-at "BEGIN_\\(\\S-+\\)")
		(beginning-of-line)
		(funcall (pcase (upcase (match-string 1))
			   ("CENTER"  #'org-element-center-block-parser)
			   ("COMMENT" #'org-element-comment-block-parser)
			   ("EXAMPLE" #'org-element-example-block-parser)
			   ("EXPORT"  #'org-element-export-block-parser)
			   ("QUOTE"   #'org-element-quote-block-parser)
			   ("SRC"     #'org-element-src-block-parser)
			   ("VERSE"   #'org-element-verse-block-parser)
			   (_         #'org-element-special-block-parser))
			 limit
			 affiliated))
	       ((looking-at "CALL:")
		(beginning-of-line)
		(org-element-babel-call-parser limit affiliated))
	       ((looking-at "BEGIN:? ")
		(beginning-of-line)
		(org-element-dynamic-block-parser limit affiliated))
	       ((looking-at "\\S-+:")
		(beginning-of-line)
		(org-element-keyword-parser limit affiliated))
	       (t
		(beginning-of-line)
		(org-element-paragraph-parser limit affiliated))))
	     ;; Footnote Definition.
	     ((looking-at org-footnote-definition-re)
	      (org-element-footnote-definition-parser limit affiliated))
	     ;; Horizontal Rule.
	     ((looking-at "[ \t]*-\\{5,\\}[ \t]*$")
	      (org-element-horizontal-rule-parser limit affiliated))
	     ;; Diary Sexp.
	     ((looking-at "%%(")
	      (org-element-diary-sexp-parser limit affiliated))
	     ;; Table.
	     ((or (looking-at "[ \t]*|")
		  ;; There is no strict definition of a table.el
		  ;; table.  Try to prevent false positive while being
		  ;; quick.
		  (let ((rule-regexp "[ \t]*\\+\\(-+\\+\\)+[ \t]*$")
			(next (line-beginning-position 2)))
		    (and (looking-at rule-regexp)
			 (save-excursion
			   (forward-line)
			   (re-search-forward "^[ \t]*\\($\\|[^|]\\)" limit t)
			   (and (> (line-beginning-position) next)
				(org-match-line rule-regexp))))))
	      (org-element-table-parser limit affiliated))
	     ;; List.
	     ((looking-at (org-item-re))
	      (org-element-plain-list-parser
	       limit affiliated
	       (or structure (org-element--list-struct limit))))
	     ;; Default element: Paragraph.
	     (t (org-element-paragraph-parser limit affiliated)))))))))


;; Most elements can have affiliated keywords.  When looking for an
;; element beginning, we want to move before them, as they belong to
;; that element, and, in the meantime, collect information they give
;; into appropriate properties.  Hence the following function.

(defun org-element--collect-affiliated-keywords (limit parse)
  "Collect affiliated keywords from point down to LIMIT.

Return a list whose CAR is the position at the first of them and
CDR a plist of keywords and values and move point to the
beginning of the first line after them.

As a special case, if element doesn't start at the beginning of
the line (e.g., a paragraph starting an item), CAR is current
position of point and CDR is nil.

When PARSE is non-nil, values from keywords belonging to
`org-element-parsed-keywords' are parsed as secondary strings."
  (if (not (bolp)) (list (point))
    (let ((case-fold-search t)
	  (origin (point))
	  ;; RESTRICT is the list of objects allowed in parsed
	  ;; keywords value.  If PARSE is nil, no object is allowed.
	  (restrict (and parse (org-element-restriction 'keyword)))
	  output)
      (while (and (< (point) limit) (looking-at org-element--affiliated-re))
	(let* ((raw-kwd (upcase (match-string 1)))
	       ;; Apply translation to RAW-KWD.  From there, KWD is
	       ;; the official keyword.
	       (kwd (or (cdr (assoc raw-kwd
				    org-element-keyword-translation-alist))
			raw-kwd))
	       ;; PARSED? is non-nil when keyword should have its
	       ;; value parsed.
	       (parsed? (member kwd org-element-parsed-keywords))
	       ;; Find main value for any keyword.
	       (value
		(let ((beg (match-end 0))
		      (end (save-excursion
			     (end-of-line)
			     (skip-chars-backward " \t")
			     (point))))
		  (if parsed?
		      (org-element--parse-objects beg end nil restrict)
		    (org-trim (buffer-substring-no-properties beg end)))))
	       ;; If KWD is a dual keyword, find its secondary value.
	       ;; Maybe parse it.
	       (dual? (member kwd org-element-dual-keywords))
	       (dual-value
		(and dual?
		     (let ((sec (match-string-no-properties 2)))
		       (cond
			((and sec parsed?)
			 (save-match-data
			   (org-element--parse-objects
			    (match-beginning 2) (match-end 2) nil restrict)))
			(sec sec)))))
	       ;; Attribute a property name to KWD.
	       (kwd-sym (and kwd (intern (concat ":" (downcase kwd))))))
	  ;; Now set final shape for VALUE.
	  (when dual?
	    (setq value (and (or value dual-value) (cons value dual-value))))
	  (when (or (member kwd org-element-multiple-keywords)
		    ;; Attributes can always appear on multiple lines.
		    (string-match "^ATTR_" kwd))
	    (setq value (cons value (plist-get output kwd-sym))))
	  ;; Eventually store the new value in OUTPUT.
	  (setq output (plist-put output kwd-sym value))
	  ;; Move to next keyword.
	  (forward-line)))
      ;; If affiliated keywords are orphaned: move back to first one.
      ;; They will be parsed as a paragraph.
      (when (looking-at "[ \t]*$") (goto-char origin) (setq output nil))
      ;; Return value.
      (cons origin output))))



;;; The Org Parser
;;
;; The two major functions here are `org-element-parse-buffer', which
;; parses Org syntax inside the current buffer, taking into account
;; region, narrowing, or even visibility if specified, and
;; `org-element-parse-secondary-string', which parses objects within
;; a given string.
;;
;; The (almost) almighty `org-element-map' allows applying a function
;; on elements or objects matching some type, and accumulating the
;; resulting values.  In an export situation, it also skips unneeded
;; parts of the parse tree.

(defun org-element-parse-buffer (&optional granularity visible-only)
  "Recursively parse the buffer and return structure.
If narrowing is in effect, only parse the visible part of the
buffer.

Optional argument GRANULARITY determines the depth of the
recursion.  It can be set to the following symbols:

`headline'          Only parse headlines.
`greater-element'   Don't recurse into greater elements except
		    headlines and sections.  Thus, elements
		    parsed are the top-level ones.
`element'           Parse everything but objects and plain text.
`object'            Parse the complete buffer (default).

When VISIBLE-ONLY is non-nil, don't parse contents of hidden
elements.

An element or object is represented as a list with the
pattern (TYPE PROPERTIES CONTENTS), where :

  TYPE is a symbol describing the element or object.  See
  `org-element-all-elements' and `org-element-all-objects' for an
  exhaustive list of such symbols.  One can retrieve it with
  `org-element-type' function.

  PROPERTIES is the list of attributes attached to the element or
  object, as a plist.  Although most of them are specific to the
  element or object type, all types share `:begin', `:end',
  `:post-blank' and `:parent' properties, which respectively
  refer to buffer position where the element or object starts,
  ends, the number of white spaces or blank lines after it, and
  the element or object containing it.  Properties values can be
  obtained by using `org-element-property' function.

  CONTENTS is a list of elements, objects or raw strings
  contained in the current element or object, when applicable.
  One can access them with `org-element-contents' function.

The Org buffer has `org-data' as type and nil as properties.
`org-element-map' function can be used to find specific elements
or objects within the parse tree.

This function assumes that current major mode is `org-mode'."
  (save-excursion
    (goto-char (point-min))
    (org-skip-whitespace)
    (org-element--parse-elements
     (point-at-bol) (point-max)
     ;; Start in `first-section' mode so text before the first
     ;; headline belongs to a section.
     'first-section nil granularity visible-only (list 'org-data nil))))

(defun org-element-parse-secondary-string (string restriction &optional parent)
  "Recursively parse objects in STRING and return structure.

RESTRICTION is a symbol limiting the object types that will be
looked after.

Optional argument PARENT, when non-nil, is the element or object
containing the secondary string.  It is used to set correctly
`:parent' property within the string.

If STRING is the empty string or nil, return nil."
  (cond
   ((not string) nil)
   ((equal string "") nil)
   (t (let ((local-variables (buffer-local-variables)))
	(with-temp-buffer
	  (dolist (v local-variables)
	    (ignore-errors
	      (if (symbolp v) (makunbound v)
		(set (make-local-variable (car v)) (cdr v)))))
	  ;; Transferring local variables may put the temporary buffer
	  ;; into a read-only state.  Make sure we can insert STRING.
	  (let ((inhibit-read-only t)) (insert string))
	  ;; Prevent "Buffer *temp* modified; kill anyway?".
	  (restore-buffer-modified-p nil)
	  (org-element--parse-objects
	   (point-min) (point-max) nil restriction parent))))))

(defun org-element-map
    (data types fun &optional info first-match no-recursion with-affiliated)
  "Map a function on selected elements or objects.

DATA is a parse tree, an element, an object, a string, or a list
of such constructs.  TYPES is a symbol or list of symbols of
elements or objects types (see `org-element-all-elements' and
`org-element-all-objects' for a complete list of types).  FUN is
the function called on the matching element or object.  It has to
accept one argument: the element or object itself.

When optional argument INFO is non-nil, it should be a plist
holding export options.  In that case, parts of the parse tree
not exportable according to that property list will be skipped.

When optional argument FIRST-MATCH is non-nil, stop at the first
match for which FUN doesn't return nil, and return that value.

Optional argument NO-RECURSION is a symbol or a list of symbols
representing elements or objects types.  `org-element-map' won't
enter any recursive element or object whose type belongs to that
list.  Though, FUN can still be applied on them.

When optional argument WITH-AFFILIATED is non-nil, FUN will also
apply to matching objects within parsed affiliated keywords (see
`org-element-parsed-keywords').

Nil values returned from FUN do not appear in the results.


Examples:
---------

Assuming TREE is a variable containing an Org buffer parse tree,
the following example will return a flat list of all `src-block'
and `example-block' elements in it:

  (org-element-map tree \\='(example-block src-block) #\\='identity)

The following snippet will find the first headline with a level
of 1 and a \"phone\" tag, and will return its beginning position:

  (org-element-map tree \\='headline
   (lambda (hl)
     (and (= (org-element-property :level hl) 1)
          (member \"phone\" (org-element-property :tags hl))
          (org-element-property :begin hl)))
   nil t)

The next example will return a flat list of all `plain-list' type
elements in TREE that are not a sub-list themselves:

  (org-element-map tree \\='plain-list #\\='identity nil nil \\='plain-list)

Eventually, this example will return a flat list of all `bold'
type objects containing a `latex-snippet' type object, even
looking into captions:

  (org-element-map tree \\='bold
   (lambda (b)
     (and (org-element-map b \\='latex-snippet #\\='identity nil t) b))
   nil nil nil t)"
  ;; Ensure TYPES and NO-RECURSION are a list, even of one element.
  (let* ((types (if (listp types) types (list types)))
	 (no-recursion (if (listp no-recursion) no-recursion
			 (list no-recursion)))
	 ;; Recursion depth is determined by --CATEGORY.
	 (--category
	  (catch :--found
	    (let ((category 'greater-elements)
		  (all-objects (cons 'plain-text org-element-all-objects)))
	      (dolist (type types category)
		(cond ((memq type all-objects)
		       ;; If one object is found, the function has
		       ;; to recurse into every object.
		       (throw :--found 'objects))
		      ((not (memq type org-element-greater-elements))
		       ;; If one regular element is found, the
		       ;; function has to recurse, at least, into
		       ;; every element it encounters.
		       (and (not (eq category 'elements))
			    (setq category 'elements))))))))
	 --acc)
    (letrec ((--walk-tree
	      (lambda (--data)
		;; Recursively walk DATA.  INFO, if non-nil, is a plist
		;; holding contextual information.
		(let ((--type (org-element-type --data)))
		  (cond
		   ((not --data))
		   ;; Ignored element in an export context.
		   ((and info (memq --data (plist-get info :ignore-list))))
		   ;; List of elements or objects.
		   ((not --type) (mapc --walk-tree --data))
		   ;; Unconditionally enter parse trees.
		   ((eq --type 'org-data)
		    (mapc --walk-tree (org-element-contents --data)))
		   (t
		    ;; Check if TYPE is matching among TYPES.  If so,
		    ;; apply FUN to --DATA and accumulate return value
		    ;; into --ACC (or exit if FIRST-MATCH is non-nil).
		    (when (memq --type types)
		      (let ((result (funcall fun --data)))
			(cond ((not result))
			      (first-match (throw :--map-first-match result))
			      (t (push result --acc)))))
		    ;; If --DATA has a secondary string that can contain
		    ;; objects with their type among TYPES, look inside.
		    (when (and (eq --category 'objects) (not (stringp --data)))
		      (dolist (p (cdr (assq --type
					    org-element-secondary-value-alist)))
			(funcall --walk-tree (org-element-property p --data))))
		    ;; If --DATA has any parsed affiliated keywords and
		    ;; WITH-AFFILIATED is non-nil, look for objects in
		    ;; them.
		    (when (and with-affiliated
			       (eq --category 'objects)
			       (eq (org-element-class --data) 'element))
		      (dolist (kwd-pair org-element--parsed-properties-alist)
			(let ((kwd (car kwd-pair))
			      (value (org-element-property (cdr kwd-pair) --data)))
			  ;; Pay attention to the type of parsed
			  ;; keyword.  In particular, preserve order for
			  ;; multiple keywords.
			  (cond
			   ((not value))
			   ((member kwd org-element-dual-keywords)
			    (if (member kwd org-element-multiple-keywords)
				(dolist (line (reverse value))
				  (funcall --walk-tree (cdr line))
				  (funcall --walk-tree (car line)))
			      (funcall --walk-tree (cdr value))
			      (funcall --walk-tree (car value))))
			   ((member kwd org-element-multiple-keywords)
			    (mapc --walk-tree (reverse value)))
			   (t (funcall --walk-tree value))))))
		    ;; Determine if a recursion into --DATA is possible.
		    (cond
		     ;; --TYPE is explicitly removed from recursion.
		     ((memq --type no-recursion))
		     ;; --DATA has no contents.
		     ((not (org-element-contents --data)))
		     ;; Looking for greater elements but --DATA is
		     ;; simply an element or an object.
		     ((and (eq --category 'greater-elements)
			   (not (memq --type org-element-greater-elements))))
		     ;; Looking for elements but --DATA is an object.
		     ((and (eq --category 'elements)
			   (eq (org-element-class --data) 'object)))
		     ;; In any other case, map contents.
		     (t (mapc --walk-tree (org-element-contents --data))))))))))
      (catch :--map-first-match
	(funcall --walk-tree data)
	;; Return value in a proper order.
	(nreverse --acc)))))
(put 'org-element-map 'lisp-indent-function 2)

;; The following functions are internal parts of the parser.
;;
;; The first one, `org-element--parse-elements' acts at the element's
;; level.
;;
;; The second one, `org-element--parse-objects' applies on all objects
;; of a paragraph or a secondary string.  It calls
;; `org-element--object-lex' to find the next object in the current
;; container.

(defsubst org-element--next-mode (mode type parent?)
  "Return next mode according to current one.

MODE is a symbol representing the expectation about the next
element or object.  Meaningful values are `first-section',
`item', `node-property', `planning', `property-drawer',
`section', `table-row', `top-comment', and nil.

TYPE is the type of the current element or object.

If PARENT? is non-nil, assume the next element or object will be
located inside the current one.  "
  (if parent?
      (pcase type
	(`headline 'section)
	(`first-section 'top-comment)
	(`inlinetask 'planning)
	(`plain-list 'item)
	(`property-drawer 'node-property)
	(`section 'planning)
	(`table 'table-row))
    (pcase mode
      (`item 'item)
      (`node-property 'node-property)
      ((and `planning (guard (eq type 'planning))) 'property-drawer)
      (`table-row 'table-row)
      ((and `top-comment (guard (eq type 'comment))) 'property-drawer))))

(defun org-element--parse-elements
    (beg end mode structure granularity visible-only acc)
  "Parse elements between BEG and END positions.

MODE prioritizes some elements over the others.  It can be set to
`first-section', `item', `node-property', `planning',
`property-drawer', `section', `table-row', `top-comment', or nil.

When value is `item', STRUCTURE will be used as the current list
structure.

GRANULARITY determines the depth of the recursion.  See
`org-element-parse-buffer' for more information.

When VISIBLE-ONLY is non-nil, don't parse contents of hidden
elements.

Elements are accumulated into ACC."
  (save-excursion
    (goto-char beg)
    ;; When parsing only headlines, skip any text before first one.
    (when (and (eq granularity 'headline) (not (org-at-heading-p)))
      (org-with-limited-levels (outline-next-heading)))
    (let (elements)
      (while (< (point) end)
<<<<<<< HEAD
	;; Find current element's type and parse it accordingly to
	;; its category.
	(let* ((element (org-element--current-element
			 end granularity mode structure))
	       (type (org-element-type element))
	       (cbeg (org-element-property :contents-begin element)))
	  (goto-char (org-element-property :end element))
	  ;; Visible only: skip invisible parts between siblings.
	  (when (and visible-only (org-invisible-p2))
	    (goto-char (min (1+ (org-find-visible)) end)))
	  ;; Fill ELEMENT contents by side-effect.
	  (cond
	   ;; If element has no contents, don't modify it.
	   ((not cbeg))
	   ;; Greater element: parse it between `contents-begin' and
	   ;; `contents-end'.  Make sure GRANULARITY allows the
	   ;; recursion, or ELEMENT is a headline, in which case going
	   ;; inside is mandatory, in order to get sub-level headings.
	   ((and (memq type org-element-greater-elements)
		 (or (memq granularity '(element object nil))
		     (and (eq granularity 'greater-element)
			  (eq type 'section))
		     (eq type 'headline)))
	    (org-element--parse-elements
	     cbeg (org-element-property :contents-end element)
	     ;; Possibly switch to a special mode.
	     (org-element--next-mode mode type t)
	     (and (memq type '(item plain-list))
		  (org-element-property :structure element))
	     granularity visible-only element))
	   ;; ELEMENT has contents.  Parse objects inside, if
	   ;; GRANULARITY allows it.
	   ((memq granularity '(object nil))
	    (org-element--parse-objects
	     cbeg (org-element-property :contents-end element) element
	     (org-element-restriction type))))
	  (push (org-element-put-property element :parent acc) elements)
	  ;; Update mode.
	  (setq mode (org-element--next-mode mode type nil))))
=======
	;; Visible only: skip invisible parts due to folding.
	(if (and visible-only (org-invisible-p nil t))
	    (progn
	      (goto-char (org-find-visible))
	      (when (and (eolp) (not (eobp))) (forward-char)))
	  ;; Find current element's type and parse it accordingly to
	  ;; its category.
	  (let* ((element (org-element--current-element
			   end granularity mode structure))
		 (type (org-element-type element))
		 (cbeg (org-element-property :contents-begin element)))
	    (goto-char (org-element-property :end element))
	    ;; Fill ELEMENT contents by side-effect.
	    (cond
	     ;; If element has no contents, don't modify it.
	     ((not cbeg))
	     ;; Greater element: parse it between `contents-begin' and
	     ;; `contents-end'.  Ensure GRANULARITY allows recursion,
	     ;; or ELEMENT is a headline, in which case going inside
	     ;; is mandatory, in order to get sub-level headings.
	     ((and (memq type org-element-greater-elements)
		   (or (memq granularity '(element object nil))
		       (and (eq granularity 'greater-element)
			    (eq type 'section))
		       (eq type 'headline)))
	      (org-element--parse-elements
	       cbeg (org-element-property :contents-end element)
	       ;; Possibly switch to a special mode.
	       (org-element--next-mode type t)
	       (and (memq type '(item plain-list))
		    (org-element-property :structure element))
	       granularity visible-only element))
	     ;; ELEMENT has contents.  Parse objects inside, if
	     ;; GRANULARITY allows it.
	     ((memq granularity '(object nil))
	      (org-element--parse-objects
	       cbeg (org-element-property :contents-end element) element
	       (org-element-restriction type))))
	    (push (org-element-put-property element :parent acc) elements)
	    ;; Update mode.
	    (setq mode (org-element--next-mode type nil)))))
>>>>>>> 2931bef9
      ;; Return result.
      (apply #'org-element-set-contents acc (nreverse elements)))))

(defun org-element--object-lex (restriction)
  "Return next object in current buffer or nil.
RESTRICTION is a list of object types, as symbols, that should be
looked after.  This function assumes that the buffer is narrowed
to an appropriate container (e.g., a paragraph)."
  (if (memq 'table-cell restriction) (org-element-table-cell-parser)
    (let* ((start (point))
	   (limit
	    ;; Object regexp sometimes needs to have a peek at
	    ;; a character ahead.  Therefore, when there is a hard
	    ;; limit, make it one more than the true beginning of the
	    ;; radio target.
	    (save-excursion
	      (cond ((not org-target-link-regexp) nil)
		    ((not (memq 'link restriction)) nil)
		    ((progn
		       (unless (bolp) (forward-char -1))
		       (not (re-search-forward org-target-link-regexp nil t)))
		     nil)
		    ;; Since we moved backward, we do not want to
		    ;; match again an hypothetical 1-character long
		    ;; radio link before us.  Realizing that this can
		    ;; only happen if such a radio link starts at
		    ;; beginning of line, we prevent this here.
		    ((and (= start (1+ (line-beginning-position)))
			  (= start (match-end 1)))
		     (and (re-search-forward org-target-link-regexp nil t)
			  (1+ (match-beginning 1))))
		    (t (1+ (match-beginning 1))))))
	   found)
      (save-excursion
	(while (and (not found)
		    (re-search-forward org-element--object-regexp limit 'move))
	  (goto-char (match-beginning 0))
	  (let ((result (match-string 0)))
	    (setq found
		  (cond
		   ((string-prefix-p "call_" result t)
		    (and (memq 'inline-babel-call restriction)
			 (org-element-inline-babel-call-parser)))
		   ((string-prefix-p "src_" result t)
		    (and (memq 'inline-src-block restriction)
			 (org-element-inline-src-block-parser)))
		   (t
		    (pcase (char-after)
		      (?^ (and (memq 'superscript restriction)
			       (org-element-superscript-parser)))
		      (?_ (or (and (memq 'subscript restriction)
				   (org-element-subscript-parser))
			      (and (memq 'underline restriction)
				   (org-element-underline-parser))))
		      (?* (and (memq 'bold restriction)
			       (org-element-bold-parser)))
		      (?/ (and (memq 'italic restriction)
			       (org-element-italic-parser)))
		      (?~ (and (memq 'code restriction)
			       (org-element-code-parser)))
		      (?= (and (memq 'verbatim restriction)
			       (org-element-verbatim-parser)))
		      (?+ (and (memq 'strike-through restriction)
			       (org-element-strike-through-parser)))
		      (?@ (and (memq 'export-snippet restriction)
			       (org-element-export-snippet-parser)))
		      (?{ (and (memq 'macro restriction)
			       (org-element-macro-parser)))
		      (?$ (and (memq 'latex-fragment restriction)
			       (org-element-latex-fragment-parser)))
		      (?<
		       (if (eq (aref result 1) ?<)
			   (or (and (memq 'radio-target restriction)
				    (org-element-radio-target-parser))
			       (and (memq 'target restriction)
				    (org-element-target-parser)))
			 (or (and (memq 'timestamp restriction)
				  (org-element-timestamp-parser))
			     (and (memq 'link restriction)
				  (org-element-link-parser)))))
		      (?\\
		       (if (eq (aref result 1) ?\\)
			   (and (memq 'line-break restriction)
				(org-element-line-break-parser))
			 (or (and (memq 'entity restriction)
				  (org-element-entity-parser))
			     (and (memq 'latex-fragment restriction)
				  (org-element-latex-fragment-parser)))))
		      (?\[
		       (if (eq (aref result 1) ?\[)
			   (and (memq 'link restriction)
				(org-element-link-parser))
			 (or (and (memq 'footnote-reference restriction)
				  (org-element-footnote-reference-parser))
			     (and (memq 'timestamp restriction)
				  (org-element-timestamp-parser))
			     (and (memq 'statistics-cookie restriction)
				  (org-element-statistics-cookie-parser)))))
		      ;; This is probably a plain link.
		      (_ (and (memq 'link restriction)
			      (org-element-link-parser)))))))
	    (or (eobp) (forward-char))))
	(cond (found)
	      (limit (forward-char -1)
		     (org-element-link-parser)) ;radio link
	      (t nil))))))

(defun org-element--parse-objects (beg end acc restriction &optional parent)
  "Parse objects between BEG and END and return recursive structure.

Objects are accumulated in ACC.  RESTRICTION is a list of object
successors which are allowed in the current object.

ACC becomes the parent for all parsed objects.  However, if ACC
is nil (i.e., a secondary string is being parsed) and optional
argument PARENT is non-nil, use it as the parent for all objects.
Eventually, if both ACC and PARENT are nil, the common parent is
the list of objects itself."
  (save-excursion
    (save-restriction
      (narrow-to-region beg end)
      (goto-char (point-min))
      (let (next-object contents)
	(while (and (not (eobp))
		    (setq next-object (org-element--object-lex restriction)))
	  ;; Text before any object.
	  (let ((obj-beg (org-element-property :begin next-object)))
	    (unless (= (point) obj-beg)
	      (let ((text (buffer-substring-no-properties (point) obj-beg)))
		(push (if acc (org-element-put-property text :parent acc) text)
		      contents))))
	  ;; Object...
	  (let ((obj-end (org-element-property :end next-object))
		(cont-beg (org-element-property :contents-begin next-object)))
	    (when acc (org-element-put-property next-object :parent acc))
	    (push (if cont-beg
		      ;; Fill contents of NEXT-OBJECT if possible.
		      (org-element--parse-objects
		       cont-beg
		       (org-element-property :contents-end next-object)
		       next-object
		       (org-element-restriction next-object))
		    next-object)
		  contents)
	    (goto-char obj-end)))
	;; Text after last object.
	(unless (eobp)
	  (let ((text (buffer-substring-no-properties (point) end)))
	    (push (if acc (org-element-put-property text :parent acc) text)
		  contents)))
	;; Result.  Set appropriate parent.
	(if acc (apply #'org-element-set-contents acc (nreverse contents))
	  (let* ((contents (nreverse contents))
		 (parent (or parent contents)))
	    (dolist (datum contents contents)
	      (org-element-put-property datum :parent parent))))))))



;;; Towards A Bijective Process
;;
;; The parse tree obtained with `org-element-parse-buffer' is really
;; a snapshot of the corresponding Org buffer.  Therefore, it can be
;; interpreted and expanded into a string with canonical Org syntax.
;; Hence `org-element-interpret-data'.
;;
;; The function relies internally on
;; `org-element--interpret-affiliated-keywords'.

;;;###autoload
(defun org-element-interpret-data (data)
  "Interpret DATA as Org syntax.
DATA is a parse tree, an element, an object or a secondary string
to interpret.  Return Org syntax as a string."
  (letrec ((fun
	    (lambda (data parent)
	      (let* ((type (org-element-type data))
		     ;; Find interpreter for current object or
		     ;; element.  If it doesn't exist (e.g. this is
		     ;; a pseudo object or element), return contents,
		     ;; if any.
		     (interpret
		      (let ((fun (intern
				  (format "org-element-%s-interpreter" type))))
			(if (fboundp fun) fun (lambda (_ contents) contents))))
		     (results
		      (cond
		       ;; Secondary string.
		       ((not type)
			(mapconcat (lambda (obj) (funcall fun obj parent))
				   data
				   ""))
		       ;; Full Org document.
		       ((eq type 'org-data)
			(mapconcat (lambda (obj) (funcall fun obj parent))
				   (org-element-contents data)
				   ""))
		       ;; Plain text: return it.
		       ((stringp data) data)
		       ;; Element or object without contents.
		       ((not (org-element-contents data))
			(funcall interpret data nil))
		       ;; Element or object with contents.
		       (t
			(funcall
			 interpret
			 data
			 ;; Recursively interpret contents.
			 (mapconcat
			  (lambda (datum) (funcall fun datum data))
			  (org-element-contents
			   (if (not (memq type '(paragraph verse-block)))
			       data
			     ;; Fix indentation of elements containing
			     ;; objects.  We ignore `table-row'
			     ;; elements as they are one line long
			     ;; anyway.
			     (org-element-normalize-contents
			      data
			      ;; When normalizing first paragraph of
			      ;; an item or a footnote-definition,
			      ;; ignore first line's indentation.
			      (and (eq type 'paragraph)
				   (memq (org-element-type parent)
					 '(footnote-definition item))
				   (eq data (car (org-element-contents parent)))
				   (eq (org-element-property :pre-blank parent)
				       0)))))
			  ""))))))
		(if (memq type '(org-data plain-text nil)) results
		  ;; Build white spaces.  If no `:post-blank' property
		  ;; is specified, assume its value is 0.
		  (let ((blank (or (org-element-property :post-blank data) 0)))
		    (if (eq (org-element-class data parent) 'object)
			(concat results (make-string blank ?\s))
		      (concat (org-element--interpret-affiliated-keywords data)
			      (org-element-normalize-string results)
			      (make-string blank ?\n)))))))))
    (funcall fun data nil)))

(defun org-element--interpret-affiliated-keywords (element)
  "Return ELEMENT's affiliated keywords as Org syntax.
If there is no affiliated keyword, return the empty string."
  (let ((keyword-to-org
	 (function
	  (lambda (key value)
	    (let (dual)
	      (when (member key org-element-dual-keywords)
		(setq dual (cdr value) value (car value)))
	      (concat "#+" (downcase key)
		      (and dual
			   (format "[%s]" (org-element-interpret-data dual)))
		      ": "
		      (if (member key org-element-parsed-keywords)
			  (org-element-interpret-data value)
			value)
		      "\n"))))))
    (mapconcat
     (lambda (prop)
       (let ((value (org-element-property prop element))
	     (keyword (upcase (substring (symbol-name prop) 1))))
	 (when value
	   (if (or (member keyword org-element-multiple-keywords)
		   ;; All attribute keywords can have multiple lines.
		   (string-match "^ATTR_" keyword))
	       (mapconcat (lambda (line) (funcall keyword-to-org keyword line))
			  (reverse value)
			  "")
	     (funcall keyword-to-org keyword value)))))
     ;; List all ELEMENT's properties matching an attribute line or an
     ;; affiliated keyword, but ignore translated keywords since they
     ;; cannot belong to the property list.
     (cl-loop for prop in (nth 1 element) by 'cddr
	      when (let ((keyword (upcase (substring (symbol-name prop) 1))))
		     (or (string-match "^ATTR_" keyword)
			 (and
			  (member keyword org-element-affiliated-keywords)
			  (not (assoc keyword
				      org-element-keyword-translation-alist)))))
	      collect prop)
     "")))

;; Because interpretation of the parse tree must return the same
;; number of blank lines between elements and the same number of white
;; space after objects, some special care must be given to white
;; spaces.
;;
;; The first function, `org-element-normalize-string', ensures any
;; string different from the empty string will end with a single
;; newline character.
;;
;; The second function, `org-element-normalize-contents', removes
;; global indentation from the contents of the current element.

(defun org-element-normalize-string (s)
  "Ensure string S ends with a single newline character.

If S isn't a string return it unchanged.  If S is the empty
string, return it.  Otherwise, return a new string with a single
newline character at its end."
  (cond
   ((not (stringp s)) s)
   ((string= "" s) "")
   (t (and (string-match "\\(\n[ \t]*\\)*\\'" s)
	   (replace-match "\n" nil nil s)))))

(defun org-element-normalize-contents (element &optional ignore-first)
  "Normalize plain text in ELEMENT's contents.

ELEMENT must only contain plain text and objects.

If optional argument IGNORE-FIRST is non-nil, ignore first line's
indentation to compute maximal common indentation.

Return the normalized element that is element with global
indentation removed from its contents."
  (letrec ((find-min-ind
	    ;; Return minimal common indentation within BLOB.  This is
	    ;; done by walking recursively BLOB and updating MIN-IND
	    ;; along the way.  FIRST-FLAG is non-nil when the next
	    ;; object is expected to be a string that doesn't start
	    ;; with a newline character.  It happens for strings at
	    ;; the beginnings of the contents or right after a line
	    ;; break.
	    (lambda (blob first-flag min-ind)
	      (dolist (datum (org-element-contents blob) min-ind)
		(when first-flag
		  (setq first-flag nil)
		  (cond
		   ;; Objects cannot start with spaces: in this
		   ;; case, indentation is 0.
		   ((not (stringp datum)) (throw :zero 0))
		   ((not (string-match
			  "\\`\\([ \t]+\\)\\([^ \t\n]\\|\n\\|\\'\\)" datum))
		    (throw :zero 0))
		   ((equal (match-string 2 datum) "\n")
		    (put-text-property
		     (match-beginning 1) (match-end 1) 'org-ind 'empty datum))
		   (t
		    (let ((i (string-width (match-string 1 datum))))
		      (put-text-property
		       (match-beginning 1) (match-end 1) 'org-ind i datum)
		      (setq min-ind (min i min-ind))))))
		(cond
		 ((stringp datum)
		  (let ((s 0))
		    (while (string-match
			    "\n\\([ \t]*\\)\\([^ \t\n]\\|\n\\|\\'\\)" datum s)
		      (setq s (match-end 1))
		      (cond
		       ((equal (match-string 1 datum) "")
			(unless (member (match-string 2 datum) '("" "\n"))
			  (throw :zero 0)))
		       ((equal (match-string 2 datum) "\n")
			(put-text-property (match-beginning 1) (match-end 1)
					   'org-ind 'empty datum))
		       (t
			(let ((i (string-width (match-string 1 datum))))
			  (put-text-property (match-beginning 1) (match-end 1)
					     'org-ind i datum)
			  (setq min-ind (min i min-ind))))))))
		 ((eq (org-element-type datum) 'line-break)
		  (setq first-flag t))
		 ((memq (org-element-type datum) org-element-recursive-objects)
		  (setq min-ind
			(funcall find-min-ind datum first-flag min-ind)))))))
	   (min-ind
	    (catch :zero
	      (funcall find-min-ind
		       element (not ignore-first) most-positive-fixnum))))
    (if (or (zerop min-ind) (= min-ind most-positive-fixnum)) element
      ;; Build ELEMENT back, replacing each string with the same
      ;; string minus common indentation.
      (letrec ((build
		(lambda (datum)
		  ;; Return DATUM with all its strings indentation
		  ;; shortened from MIN-IND white spaces.
		  (setcdr
		   (cdr datum)
		   (mapcar
		    (lambda (object)
		      (cond
		       ((stringp object)
			(with-temp-buffer
			  (insert object)
			  (let ((s (point-min)))
			    (while (setq s (text-property-not-all
					    s (point-max) 'org-ind nil))
			      (goto-char s)
			      (let ((i (get-text-property s 'org-ind)))
				(delete-region s (progn
						   (skip-chars-forward " \t")
						   (point)))
				(when (integerp i) (indent-to (- i min-ind))))))
			  (buffer-string)))
		       ((memq (org-element-type object)
			      org-element-recursive-objects)
			(funcall build object))
		       (t object)))
		    (org-element-contents datum)))
		  datum)))
	(funcall build element)))))



;;; Cache
;;
;; Implement a caching mechanism for `org-element-at-point' and
;; `org-element-context', which see.
;;
;; A single public function is provided: `org-element-cache-reset'.
;;
;; Cache is enabled by default, but can be disabled globally with
;; `org-element-use-cache'.  `org-element-cache-sync-idle-time',
;; org-element-cache-sync-duration' and `org-element-cache-sync-break'
;; can be tweaked to control caching behavior.
;;
;; Internally, parsed elements are stored in an AVL tree,
;; `org-element--cache'.  This tree is updated lazily: whenever
;; a change happens to the buffer, a synchronization request is
;; registered in `org-element--cache-sync-requests' (see
;; `org-element--cache-submit-request').  During idle time, requests
;; are processed by `org-element--cache-sync'.  Synchronization also
;; happens when an element is required from the cache.  In this case,
;; the process stops as soon as the needed element is up-to-date.
;;
;; A synchronization request can only apply on a synchronized part of
;; the cache.  Therefore, the cache is updated at least to the
;; location where the new request applies.  Thus, requests are ordered
;; from left to right and all elements starting before the first
;; request are correct.  This property is used by functions like
;; `org-element--cache-find' to retrieve elements in the part of the
;; cache that can be trusted.
;;
;; A request applies to every element, starting from its original
;; location (or key, see below).  When a request is processed, it
;; moves forward and may collide the next one.  In this case, both
;; requests are merged into a new one that starts from that element.
;; As a consequence, the whole synchronization complexity does not
;; depend on the number of pending requests, but on the number of
;; elements the very first request will be applied on.
;;
;; Elements cannot be accessed through their beginning position, which
;; may or may not be up-to-date.  Instead, each element in the tree is
;; associated to a key, obtained with `org-element--cache-key'.  This
;; mechanism is robust enough to preserve total order among elements
;; even when the tree is only partially synchronized.


(defvar org-element-use-cache nil
  "Non-nil when Org parser should cache its results.

WARNING: for the time being, using cache sometimes triggers
freezes.  Therefore, it is disabled by default.  Activate it if
you want to help debugging the issue.")

(defvar org-element-cache-sync-idle-time 0.6
  "Length, in seconds, of idle time before syncing cache.")

(defvar org-element-cache-sync-duration 0.04
  "Maximum duration, as a time value, for a cache synchronization.
If the synchronization is not over after this delay, the process
pauses and resumes after `org-element-cache-sync-break'
seconds.")

(defvar org-element-cache-sync-break 0.3
  "Duration, as a time value, of the pause between synchronizations.
See `org-element-cache-sync-duration' for more information.")


;;;; Data Structure

(defvar org-element--cache nil
  "AVL tree used to cache elements.
Each node of the tree contains an element.  Comparison is done
with `org-element--cache-compare'.  This cache is used in
`org-element-at-point'.")

(defvar org-element--cache-sync-requests nil
  "List of pending synchronization requests.

A request is a vector with the following pattern:

 \[NEXT BEG END OFFSET PARENT PHASE]

Processing a synchronization request consists of three phases:

  0. Delete modified elements,
  1. Fill missing area in cache,
  2. Shift positions and re-parent elements after the changes.

During phase 0, NEXT is the key of the first element to be
removed, BEG and END is buffer position delimiting the
modifications.  Elements starting between them (inclusive) are
removed.  So are elements whose parent is removed.  PARENT, when
non-nil, is the parent of the first element to be removed.

During phase 1, NEXT is the key of the next known element in
cache and BEG its beginning position.  Parse buffer between that
element and the one before it in order to determine the parent of
the next element.  Set PARENT to the element containing NEXT.

During phase 2, NEXT is the key of the next element to shift in
the parse tree.  All elements starting from this one have their
properties relatives to buffer positions shifted by integer
OFFSET and, if they belong to element PARENT, are adopted by it.

PHASE specifies the phase number, as an integer.")

(defvar org-element--cache-sync-timer nil
  "Timer used for cache synchronization.")

(defvar org-element--cache-sync-keys nil
  "Hash table used to store keys during synchronization.
See `org-element--cache-key' for more information.")

(defsubst org-element--cache-key (element)
  "Return a unique key for ELEMENT in cache tree.

Keys are used to keep a total order among elements in the cache.
Comparison is done with `org-element--cache-key-less-p'.

When no synchronization is taking place, a key is simply the
beginning position of the element, or that position plus one in
the case of an first item (respectively row) in
a list (respectively a table).

During a synchronization, the key is the one the element had when
the cache was synchronized for the last time.  Elements added to
cache during the synchronization get a new key generated with
`org-element--cache-generate-key'.

Such keys are stored in `org-element--cache-sync-keys'.  The hash
table is cleared once the synchronization is complete."
  (or (gethash element org-element--cache-sync-keys)
      (let* ((begin (org-element-property :begin element))
	     ;; Increase beginning position of items (respectively
	     ;; table rows) by one, so the first item can get
	     ;; a different key from its parent list (respectively
	     ;; table).
	     (key (if (memq (org-element-type element) '(item table-row))
		      (1+ begin)
		    begin)))
	(if org-element--cache-sync-requests
	    (puthash element key org-element--cache-sync-keys)
	  key))))

(defun org-element--cache-generate-key (lower upper)
  "Generate a key between LOWER and UPPER.

LOWER and UPPER are fixnums or lists of same, possibly empty.

If LOWER and UPPER are equals, return LOWER.  Otherwise, return
a unique key, as an integer or a list of integers, according to
the following rules:

  - LOWER and UPPER are compared level-wise until values differ.

  - If, at a given level, LOWER and UPPER differ from more than
    2, the new key shares all the levels above with LOWER and
    gets a new level.  Its value is the mean between LOWER and
    UPPER:

      (1 2) + (1 4) --> (1 3)

  - If LOWER has no value to compare with, it is assumed that its
    value is `most-negative-fixnum'.  E.g.,

      (1 1) + (1 1 2)

    is equivalent to

      (1 1 m) + (1 1 2)

    where m is `most-negative-fixnum'.  Likewise, if UPPER is
    short of levels, the current value is `most-positive-fixnum'.

  - If they differ from only one, the new key inherits from
    current LOWER level and fork it at the next level.  E.g.,

      (2 1) + (3 3)

    is equivalent to

      (2 1) + (2 M)

    where M is `most-positive-fixnum'.

  - If the key is only one level long, it is returned as an
    integer:

      (1 2) + (3 2) --> 2

When they are not equals, the function assumes that LOWER is
lesser than UPPER, per `org-element--cache-key-less-p'."
  (if (equal lower upper) lower
    (let ((lower (if (integerp lower) (list lower) lower))
	  (upper (if (integerp upper) (list upper) upper))
          skip-upper key)
      (catch 'exit
	(while t
	  (let ((min (or (car lower) most-negative-fixnum))
		(max (cond (skip-upper most-positive-fixnum)
                           ((car upper))
                           (t most-positive-fixnum))))
            (if (< (1+ min) max)
		(let ((mean (+ (ash min -1) (ash max -1) (logand min max 1))))
		  (throw 'exit (if key (nreverse (cons mean key)) mean)))
	      (when (and (< min max) (not skip-upper))
		;; When at a given level, LOWER and UPPER differ from
		;; 1, ignore UPPER altogether.  Instead create a key
		;; between LOWER and the greatest key with the same
		;; prefix as LOWER so far.
		(setq skip-upper t))
	      (push min key)
	      (setq lower (cdr lower) upper (cdr upper)))))))))

(defsubst org-element--cache-key-less-p (a b)
  "Non-nil if key A is less than key B.
A and B are either integers or lists of integers, as returned by
`org-element--cache-key'."
  (if (integerp a) (if (integerp b) (< a b) (<= a (car b)))
    (if (integerp b) (< (car a) b)
      (catch 'exit
	(while (and a b)
	  (cond ((car-less-than-car a b) (throw 'exit t))
		((car-less-than-car b a) (throw 'exit nil))
		(t (setq a (cdr a) b (cdr b)))))
	;; If A is empty, either keys are equal (B is also empty) and
	;; we return nil, or A is lesser than B (B is longer) and we
	;; return a non-nil value.
	;;
	;; If A is not empty, B is necessarily empty and A is greater
	;; than B (A is longer).  Therefore, return nil.
	(and (null a) b)))))

(defun org-element--cache-compare (a b)
  "Non-nil when element A is located before element B."
  (org-element--cache-key-less-p (org-element--cache-key a)
				 (org-element--cache-key b)))

(defsubst org-element--cache-root ()
  "Return root value in cache.
This function assumes `org-element--cache' is a valid AVL tree."
  (avl-tree--node-left (avl-tree--dummyroot org-element--cache)))


;;;; Tools

(defsubst org-element--cache-active-p ()
  "Non-nil when cache is active in current buffer."
  (and org-element-use-cache
       org-element--cache
       (derived-mode-p 'org-mode)))

(defun org-element--cache-find (pos &optional side)
  "Find element in cache starting at POS or before.

POS refers to a buffer position.

When optional argument SIDE is non-nil, the function checks for
elements starting at or past POS instead.  If SIDE is `both', the
function returns a cons cell where car is the first element
starting at or before POS and cdr the first element starting
after POS.

The function can only find elements in the synchronized part of
the cache."
  (let ((limit (and org-element--cache-sync-requests
		    (aref (car org-element--cache-sync-requests) 0)))
	(node (org-element--cache-root))
	lower upper)
    (while node
      (let* ((element (avl-tree--node-data node))
	     (begin (org-element-property :begin element)))
	(cond
	 ((and limit
	       (not (org-element--cache-key-less-p
		     (org-element--cache-key element) limit)))
	  (setq node (avl-tree--node-left node)))
	 ((> begin pos)
	  (setq upper element
		node (avl-tree--node-left node)))
	 ((< begin pos)
	  (setq lower element
		node (avl-tree--node-right node)))
	 ;; We found an element in cache starting at POS.  If `side'
	 ;; is `both' we also want the next one in order to generate
	 ;; a key in-between.
	 ;;
	 ;; If the element is the first row or item in a table or
	 ;; a plain list, we always return the table or the plain
	 ;; list.
	 ;;
	 ;; In any other case, we return the element found.
	 ((eq side 'both)
	  (setq lower element)
	  (setq node (avl-tree--node-right node)))
	 ((and (memq (org-element-type element) '(item table-row))
	       (let ((parent (org-element-property :parent element)))
		 (and (= (org-element-property :begin element)
			 (org-element-property :contents-begin parent))
		      (setq node nil
			    lower parent
			    upper parent)))))
	 (t
	  (setq node nil
		lower element
		upper element)))))
    (pcase side
      (`both (cons lower upper))
      (`nil lower)
      (_ upper))))

(defun org-element--cache-put (element)
  "Store ELEMENT in current buffer's cache, if allowed."
  (when (org-element--cache-active-p)
    (when org-element--cache-sync-requests
      ;; During synchronization, first build an appropriate key for
      ;; the new element so `avl-tree-enter' can insert it at the
      ;; right spot in the cache.
      (let ((keys (org-element--cache-find
		   (org-element-property :begin element) 'both)))
	(puthash element
		 (org-element--cache-generate-key
		  (and (car keys) (org-element--cache-key (car keys)))
		  (cond ((cdr keys) (org-element--cache-key (cdr keys)))
			(org-element--cache-sync-requests
			 (aref (car org-element--cache-sync-requests) 0))))
		 org-element--cache-sync-keys)))
    (avl-tree-enter org-element--cache element)))

(defsubst org-element--cache-remove (element)
  "Remove ELEMENT from cache.
Assume ELEMENT belongs to cache and that a cache is active."
  (avl-tree-delete org-element--cache element))


;;;; Synchronization

(defsubst org-element--cache-set-timer (buffer)
  "Set idle timer for cache synchronization in BUFFER."
  (when org-element--cache-sync-timer
    (cancel-timer org-element--cache-sync-timer))
  (setq org-element--cache-sync-timer
	(run-with-idle-timer
	 (let ((idle (current-idle-time)))
	   (if idle (org-time-add idle org-element-cache-sync-break)
	     org-element-cache-sync-idle-time))
	 nil
	 #'org-element--cache-sync
	 buffer)))

(defsubst org-element--cache-interrupt-p (time-limit)
  "Non-nil when synchronization process should be interrupted.
TIME-LIMIT is a time value or nil."
  (and time-limit
       (or (input-pending-p)
	   (org-time-less-p time-limit nil))))

(defsubst org-element--cache-shift-positions (element offset &optional props)
  "Shift ELEMENT properties relative to buffer positions by OFFSET.

Properties containing buffer positions are `:begin', `:end',
`:contents-begin', `:contents-end' and `:structure'.  When
optional argument PROPS is a list of keywords, only shift
properties provided in that list.

Properties are modified by side-effect."
  (let ((properties (nth 1 element)))
    ;; Shift `:structure' property for the first plain list only: it
    ;; is the only one that really matters and it prevents from
    ;; shifting it more than once.
    (when (and (or (not props) (memq :structure props))
	       (eq (org-element-type element) 'plain-list)
	       (not (eq (org-element-type (plist-get properties :parent))
			'item)))
      (dolist (item (plist-get properties :structure))
	(cl-incf (car item) offset)
	(cl-incf (nth 6 item) offset)))
    (dolist (key '(:begin :contents-begin :contents-end :end :post-affiliated))
      (let ((value (and (or (not props) (memq key props))
			(plist-get properties key))))
	(and value (plist-put properties key (+ offset value)))))))

(defun org-element--cache-sync (buffer &optional threshold future-change)
  "Synchronize cache with recent modification in BUFFER.

When optional argument THRESHOLD is non-nil, do the
synchronization for all elements starting before or at threshold,
then exit.  Otherwise, synchronize cache for as long as
`org-element-cache-sync-duration' or until Emacs leaves idle
state.

FUTURE-CHANGE, when non-nil, is a buffer position where changes
not registered yet in the cache are going to happen.  It is used
in `org-element--cache-submit-request', where cache is partially
updated before current modification are actually submitted."
  (when (buffer-live-p buffer)
    (with-current-buffer buffer
      (let ((inhibit-quit t) request next)
	(when org-element--cache-sync-timer
	  (cancel-timer org-element--cache-sync-timer))
	(catch 'interrupt
	  (while org-element--cache-sync-requests
	    (setq request (car org-element--cache-sync-requests)
		  next (nth 1 org-element--cache-sync-requests))
	    (org-element--cache-process-request
	     request
	     (and next (aref next 0))
	     threshold
	     (and (not threshold)
		  (org-time-add nil
				org-element-cache-sync-duration))
	     future-change)
	    ;; Request processed.  Merge current and next offsets and
	    ;; transfer ending position.
	    (when next
	      (cl-incf (aref next 3) (aref request 3))
	      (aset next 2 (aref request 2)))
	    (setq org-element--cache-sync-requests
		  (cdr org-element--cache-sync-requests))))
	;; If more requests are awaiting, set idle timer accordingly.
	;; Otherwise, reset keys.
	(if org-element--cache-sync-requests
	    (org-element--cache-set-timer buffer)
	  (clrhash org-element--cache-sync-keys))))))

(defun org-element--cache-process-request
    (request next threshold time-limit future-change)
  "Process synchronization REQUEST for all entries before NEXT.

REQUEST is a vector, built by `org-element--cache-submit-request'.

NEXT is a cache key, as returned by `org-element--cache-key'.

When non-nil, THRESHOLD is a buffer position.  Synchronization
stops as soon as a shifted element begins after it.

When non-nil, TIME-LIMIT is a time value.  Synchronization stops
after this time or when Emacs exits idle state.

When non-nil, FUTURE-CHANGE is a buffer position where changes
not registered yet in the cache are going to happen.  See
`org-element--cache-submit-request' for more information.

Throw `interrupt' if the process stops before completing the
request."
  (catch 'quit
    (when (= (aref request 5) 0)
      ;; Phase 0.
      ;;
      ;; Delete all elements starting after BEG, but not after buffer
      ;; position END or past element with key NEXT.  Also delete
      ;; elements contained within a previously removed element
      ;; (stored in `last-container').
      ;;
      ;; At each iteration, we start again at tree root since
      ;; a deletion modifies structure of the balanced tree.
      (catch 'end-phase
        (while t
	  (when (org-element--cache-interrupt-p time-limit)
	    (throw 'interrupt nil))
	  ;; Find first element in cache with key BEG or after it.
	  (let ((beg (aref request 0))
		(end (aref request 2))
		(node (org-element--cache-root))
		data data-key last-container)
	    (while node
	      (let* ((element (avl-tree--node-data node))
		     (key (org-element--cache-key element)))
		(cond
		 ((org-element--cache-key-less-p key beg)
		  (setq node (avl-tree--node-right node)))
		 ((org-element--cache-key-less-p beg key)
		  (setq data element
			data-key key
			node (avl-tree--node-left node)))
		 (t (setq data element
			  data-key key
			  node nil)))))
	    (if data
		(let ((pos (org-element-property :begin data)))
		  (if (if (or (not next)
			      (org-element--cache-key-less-p data-key next))
			  (<= pos end)
			(and last-container
			     (let ((up data))
			       (while (and up (not (eq up last-container)))
				 (setq up (org-element-property :parent up)))
			       up)))
		      (progn (when (and (not last-container)
					(> (org-element-property :end data)
					   end))
			       (setq last-container data))
			     (org-element--cache-remove data))
		    (aset request 0 data-key)
		    (aset request 1 pos)
		    (aset request 5 1)
		    (throw 'end-phase nil)))
	      ;; No element starting after modifications left in
	      ;; cache: further processing is futile.
	      (throw 'quit t))))))
    (when (= (aref request 5) 1)
      ;; Phase 1.
      ;;
      ;; Phase 0 left a hole in the cache.  Some elements after it
      ;; could have parents within.  For example, in the following
      ;; buffer:
      ;;
      ;;   - item
      ;;
      ;;
      ;;     Paragraph1
      ;;
      ;;     Paragraph2
      ;;
      ;; if we remove a blank line between "item" and "Paragraph1",
      ;; everything down to "Paragraph2" is removed from cache.  But
      ;; the paragraph now belongs to the list, and its `:parent'
      ;; property no longer is accurate.
      ;;
      ;; Therefore we need to parse again elements in the hole, or at
      ;; least in its last section, so that we can re-parent
      ;; subsequent elements, during phase 2.
      ;;
      ;; Note that we only need to get the parent from the first
      ;; element in cache after the hole.
      ;;
      ;; When next key is lesser or equal to the current one, delegate
      ;; phase 1 processing to next request in order to preserve key
      ;; order among requests.
      (let ((key (aref request 0)))
	(when (and next (not (org-element--cache-key-less-p key next)))
	  (let ((next-request (nth 1 org-element--cache-sync-requests)))
	    (aset next-request 0 key)
	    (aset next-request 1 (aref request 1))
	    (aset next-request 5 1))
	  (throw 'quit t)))
      ;; Next element will start at its beginning position plus
      ;; offset, since it hasn't been shifted yet.  Therefore, LIMIT
      ;; contains the real beginning position of the first element to
      ;; shift and re-parent.
      (let ((limit (+ (aref request 1) (aref request 3))))
	(cond ((and threshold (> limit threshold)) (throw 'interrupt nil))
	      ((and future-change (>= limit future-change))
	       ;; Changes are going to happen around this element and
	       ;; they will trigger another phase 1 request.  Skip the
	       ;; current one.
	       (aset request 5 2))
	      (t
	       (let ((parent (org-element--parse-to limit t time-limit)))
		 (aset request 4 parent)
		 (aset request 5 2))))))
    ;; Phase 2.
    ;;
    ;; Shift all elements starting from key START, but before NEXT, by
    ;; OFFSET, and re-parent them when appropriate.
    ;;
    ;; Elements are modified by side-effect so the tree structure
    ;; remains intact.
    ;;
    ;; Once THRESHOLD, if any, is reached, or once there is an input
    ;; pending, exit.  Before leaving, the current synchronization
    ;; request is updated.
    (let ((start (aref request 0))
	  (offset (aref request 3))
	  (parent (aref request 4))
	  (node (org-element--cache-root))
	  (stack (list nil))
	  (leftp t)
	  exit-flag)
      ;; No re-parenting nor shifting planned: request is over.
      (when (and (not parent) (zerop offset)) (throw 'quit t))
      (while node
	(let* ((data (avl-tree--node-data node))
	       (key (org-element--cache-key data)))
	  (if (and leftp (avl-tree--node-left node)
		   (not (org-element--cache-key-less-p key start)))
	      (progn (push node stack)
		     (setq node (avl-tree--node-left node)))
	    (unless (org-element--cache-key-less-p key start)
	      ;; We reached NEXT.  Request is complete.
	      (when (equal key next) (throw 'quit t))
	      ;; Handle interruption request.  Update current request.
	      (when (or exit-flag (org-element--cache-interrupt-p time-limit))
		(aset request 0 key)
		(aset request 4 parent)
		(throw 'interrupt nil))
	      ;; Shift element.
	      (unless (zerop offset)
		(org-element--cache-shift-positions data offset))
	      (let ((begin (org-element-property :begin data)))
		;; Update PARENT and re-parent DATA, only when
		;; necessary.  Propagate new structures for lists.
		(while (and parent
			    (<= (org-element-property :end parent) begin))
		  (setq parent (org-element-property :parent parent)))
		(cond ((and (not parent) (zerop offset)) (throw 'quit nil))
		      ((and parent
			    (let ((p (org-element-property :parent data)))
			      (or (not p)
				  (< (org-element-property :begin p)
				     (org-element-property :begin parent)))))
		       (org-element-put-property data :parent parent)
		       (let ((s (org-element-property :structure parent)))
			 (when (and s (org-element-property :structure data))
			   (org-element-put-property data :structure s)))))
		;; Cache is up-to-date past THRESHOLD.  Request
		;; interruption.
		(when (and threshold (> begin threshold)) (setq exit-flag t))))
	    (setq node (if (setq leftp (avl-tree--node-right node))
			   (avl-tree--node-right node)
			 (pop stack))))))
      ;; We reached end of tree: synchronization complete.
      t)))

(defun org-element--parse-to (pos &optional syncp time-limit)
  "Parse elements in current section, down to POS.

Start parsing from the closest between the last known element in
cache or headline above.  Return the smallest element containing
POS.

When optional argument SYNCP is non-nil, return the parent of the
element containing POS instead.  In that case, it is also
possible to provide TIME-LIMIT, which is a time value specifying
when the parsing should stop.  The function throws `interrupt' if
the process stopped before finding the expected result."
  (catch 'exit
    (org-with-wide-buffer
     (goto-char pos)
     (let* ((cached (and (org-element--cache-active-p)
			 (org-element--cache-find pos nil)))
            (begin (org-element-property :begin cached))
            element next mode)
       (cond
        ;; Nothing in cache before point: start parsing from first
        ;; element following headline above, or first element in
        ;; buffer.
        ((not cached)
         (if (org-with-limited-levels (outline-previous-heading))
             (progn
	       (setq mode 'planning)
	       (forward-line))
	   (setq mode 'top-comment))
         (skip-chars-forward " \r\t\n")
         (beginning-of-line))
        ;; Cache returned exact match: return it.
        ((= pos begin)
	 (throw 'exit (if syncp (org-element-property :parent cached) cached)))
        ;; There's a headline between cached value and POS: cached
        ;; value is invalid.  Start parsing from first element
        ;; following the headline.
        ((re-search-backward
          (org-with-limited-levels org-outline-regexp-bol) begin t)
         (forward-line)
         (skip-chars-forward " \r\t\n")
         (beginning-of-line)
	 (setq mode 'planning))
        ;; Check if CACHED or any of its ancestors contain point.
        ;;
        ;; If there is such an element, we inspect it in order to know
        ;; if we return it or if we need to parse its contents.
        ;; Otherwise, we just start parsing from current location,
        ;; which is right after the top-most element containing
        ;; CACHED.
        ;;
        ;; As a special case, if POS is at the end of the buffer, we
        ;; want to return the innermost element ending there.
        ;;
        ;; Also, if we find an ancestor and discover that we need to
        ;; parse its contents, make sure we don't start from
        ;; `:contents-begin', as we would otherwise go past CACHED
        ;; again.  Instead, in that situation, we will resume parsing
        ;; from NEXT, which is located after CACHED or its higher
        ;; ancestor not containing point.
        (t
         (let ((up cached)
               (pos (if (= (point-max) pos) (1- pos) pos)))
           (goto-char (or (org-element-property :contents-begin cached) begin))
           (while (let ((end (org-element-property :end up)))
                    (and (<= end pos)
                         (goto-char end)
                         (setq up (org-element-property :parent up)))))
           (cond ((not up))
                 ((eobp) (setq element up))
                 (t (setq element up next (point)))))))
       ;; Parse successively each element until we reach POS.
       (let ((end (or (org-element-property :end element)
		      (save-excursion
			(org-with-limited-levels (outline-next-heading))
			(point))))
	     (parent element))
	 (while t
	   (when syncp
	     (cond ((= (point) pos) (throw 'exit parent))
		   ((org-element--cache-interrupt-p time-limit)
		    (throw 'interrupt nil))))
	   (unless element
	     (setq element (org-element--current-element
			    end 'element mode
			    (org-element-property :structure parent)))
	     (org-element-put-property element :parent parent)
	     (org-element--cache-put element))
	   (let ((elem-end (org-element-property :end element))
		 (type (org-element-type element)))
	     (cond
	      ;; Skip any element ending before point.  Also skip
	      ;; element ending at point (unless it is also the end of
	      ;; buffer) since we're sure that another element begins
	      ;; after it.
	      ((and (<= elem-end pos) (/= (point-max) elem-end))
	       (goto-char elem-end)
	       (setq mode (org-element--next-mode mode type nil)))
	      ;; A non-greater element contains point: return it.
	      ((not (memq type org-element-greater-elements))
	       (throw 'exit element))
	      ;; Otherwise, we have to decide if ELEMENT really
	      ;; contains POS.  In that case we start parsing from
	      ;; contents' beginning.
	      ;;
	      ;; If POS is at contents' beginning but it is also at
	      ;; the beginning of the first item in a list or a table.
	      ;; In that case, we need to create an anchor for that
	      ;; list or table, so return it.
	      ;;
	      ;; Also, if POS is at the end of the buffer, no element
	      ;; can start after it, but more than one may end there.
	      ;; Arbitrarily, we choose to return the innermost of
	      ;; such elements.
	      ((let ((cbeg (org-element-property :contents-begin element))
		     (cend (org-element-property :contents-end element)))
		 (when (or syncp
			   (and cbeg cend
				(or (< cbeg pos)
				    (and (= cbeg pos)
					 (not (memq type '(plain-list table)))))
				(or (> cend pos)
				    (and (= cend pos) (= (point-max) pos)))))
		   (goto-char (or next cbeg))
		   (setq next nil
			 mode (org-element--next-mode mode type t)
			 parent element
			 end cend))))
	      ;; Otherwise, return ELEMENT as it is the smallest
	      ;; element containing POS.
	      (t (throw 'exit element))))
	   (setq element nil)))))))


;;;; Staging Buffer Changes

(defconst org-element--cache-sensitive-re
  (concat
   "^\\*+ " "\\|"
   "\\\\end{[A-Za-z0-9*]+}[ \t]*$" "\\|"
   "^[ \t]*\\(?:"
   "#\\+\\(?:BEGIN[:_]\\|END\\(?:_\\|:?[ \t]*$\\)\\)" "\\|"
   "\\\\begin{[A-Za-z0-9*]+}" "\\|"
   ":\\(?:\\w\\|[-_]\\)+:[ \t]*$"
   "\\)")
  "Regexp matching a sensitive line, structure wise.
A sensitive line is a headline, inlinetask, block, drawer, or
latex-environment boundary.  When such a line is modified,
structure changes in the document may propagate in the whole
section, possibly making cache invalid.")

(defvar org-element--cache-change-warning nil
  "Non-nil when a sensitive line is about to be changed.
It is a symbol among nil, t and `headline'.")

(defun org-element--cache-before-change (beg end)
  "Request extension of area going to be modified if needed.
BEG and END are the beginning and end of the range of changed
text.  See `before-change-functions' for more information."
  (when (org-element--cache-active-p)
    (org-with-wide-buffer
     (goto-char beg)
     (beginning-of-line)
     (let ((bottom (save-excursion (goto-char end) (line-end-position))))
       (setq org-element--cache-change-warning
	     (save-match-data
	       (if (and (org-with-limited-levels (org-at-heading-p))
			(= (line-end-position) bottom))
		   'headline
		 (let ((case-fold-search t))
		   (re-search-forward
		    org-element--cache-sensitive-re bottom t)))))))))

(defun org-element--cache-after-change (beg end pre)
  "Update buffer modifications for current buffer.
BEG and END are the beginning and end of the range of changed
text, and the length in bytes of the pre-change text replaced by
that range.  See `after-change-functions' for more information."
  (when (org-element--cache-active-p)
    (org-with-wide-buffer
     (goto-char beg)
     (beginning-of-line)
     (save-match-data
       (let ((top (point))
	     (bottom (save-excursion (goto-char end) (line-end-position))))
	 ;; Determine if modified area needs to be extended, according
	 ;; to both previous and current state.  We make a special
	 ;; case for headline editing: if a headline is modified but
	 ;; not removed, do not extend.
	 (when (pcase org-element--cache-change-warning
		 (`t t)
		 (`headline
		  (not (and (org-with-limited-levels (org-at-heading-p))
			    (= (line-end-position) bottom))))
		 (_
		  (let ((case-fold-search t))
		    (re-search-forward
		     org-element--cache-sensitive-re bottom t))))
	   ;; Effectively extend modified area.
	   (org-with-limited-levels
	    (setq top (progn (goto-char top)
			     (when (outline-previous-heading) (forward-line))
			     (point)))
	    (setq bottom (progn (goto-char bottom)
				(if (outline-next-heading) (1- (point))
				  (point))))))
	 ;; Store synchronization request.
	 (let ((offset (- end beg pre)))
	   (org-element--cache-submit-request top (- bottom offset) offset)))))
    ;; Activate a timer to process the request during idle time.
    (org-element--cache-set-timer (current-buffer))))

(defun org-element--cache-for-removal (beg end offset)
  "Return first element to remove from cache.

BEG and END are buffer positions delimiting buffer modifications.
OFFSET is the size of the changes.

Returned element is usually the first element in cache containing
any position between BEG and END.  As an exception, greater
elements around the changes that are robust to contents
modifications are preserved and updated according to the
changes."
  (let* ((elements (org-element--cache-find (1- beg) 'both))
	 (before (car elements))
	 (after (cdr elements)))
    (if (not before) after
      (let ((up before)
	    (robust-flag t))
	(while up
	  (if (let ((type (org-element-type up)))
		(and (or (memq type '(center-block dynamic-block quote-block
						   special-block))
			 ;; Drawers named "PROPERTIES" are probably
			 ;; a properties drawer being edited.  Force
			 ;; parsing to check if editing is over.
			 (and (eq type 'drawer)
			      (not (string=
				    (org-element-property :drawer-name up)
				    "PROPERTIES"))))
		     (let ((cbeg (org-element-property :contents-begin up)))
		       (and cbeg
			    (<= cbeg beg)
			    (> (org-element-property :contents-end up) end)))))
	      ;; UP is a robust greater element containing changes.
	      ;; We only need to extend its ending boundaries.
	      (org-element--cache-shift-positions
	       up offset '(:contents-end :end))
	    (setq before up)
	    (when robust-flag (setq robust-flag nil)))
	  (setq up (org-element-property :parent up)))
	;; We're at top level element containing ELEMENT: if it's
	;; altered by buffer modifications, it is first element in
	;; cache to be removed.  Otherwise, that first element is the
	;; following one.
	;;
	;; As a special case, do not remove BEFORE if it is a robust
	;; container for current changes.
	(if (or (< (org-element-property :end before) beg) robust-flag) after
	  before)))))

(defun org-element--cache-submit-request (beg end offset)
  "Submit a new cache synchronization request for current buffer.
BEG and END are buffer positions delimiting the minimal area
where cache data should be removed.  OFFSET is the size of the
change, as an integer."
  (let ((next (car org-element--cache-sync-requests))
	delete-to delete-from)
    (if (and next
	     (zerop (aref next 5))
	     (> (setq delete-to (+ (aref next 2) (aref next 3))) end)
	     (<= (setq delete-from (aref next 1)) end))
	;; Current changes can be merged with first sync request: we
	;; can save a partial cache synchronization.
	(progn
	  (cl-incf (aref next 3) offset)
	  ;; If last change happened within area to be removed, extend
	  ;; boundaries of robust parents, if any.  Otherwise, find
	  ;; first element to remove and update request accordingly.
	  (if (> beg delete-from)
	      (let ((up (aref next 4)))
		(while up
		  (org-element--cache-shift-positions
		   up offset '(:contents-end :end))
		  (setq up (org-element-property :parent up))))
	    (let ((first (org-element--cache-for-removal beg delete-to offset)))
	      (when first
		(aset next 0 (org-element--cache-key first))
		(aset next 1 (org-element-property :begin first))
		(aset next 4 (org-element-property :parent first))))))
      ;; Ensure cache is correct up to END.  Also make sure that NEXT,
      ;; if any, is no longer a 0-phase request, thus ensuring that
      ;; phases are properly ordered.  We need to provide OFFSET as
      ;; optional parameter since current modifications are not known
      ;; yet to the otherwise correct part of the cache (i.e, before
      ;; the first request).
      (when next (org-element--cache-sync (current-buffer) end beg))
      (let ((first (org-element--cache-for-removal beg end offset)))
	(if first
	    (push (let ((beg (org-element-property :begin first))
			(key (org-element--cache-key first)))
		    (cond
		     ;; When changes happen before the first known
		     ;; element, re-parent and shift the rest of the
		     ;; cache.
		     ((> beg end) (vector key beg nil offset nil 1))
		     ;; Otherwise, we find the first non robust
		     ;; element containing END.  All elements between
		     ;; FIRST and this one are to be removed.
		     ((let ((first-end (org-element-property :end first)))
			(and (> first-end end)
			     (vector key beg first-end offset first 0))))
		     (t
		      (let* ((element (org-element--cache-find end))
			     (end (org-element-property :end element))
			     (up element))
			(while (and (setq up (org-element-property :parent up))
				    (>= (org-element-property :begin up) beg))
			  (setq end (org-element-property :end up)
				element up))
			(vector key beg end offset element 0)))))
		  org-element--cache-sync-requests)
	  ;; No element to remove.  No need to re-parent either.
	  ;; Simply shift additional elements, if any, by OFFSET.
	  (when org-element--cache-sync-requests
	    (cl-incf (aref (car org-element--cache-sync-requests) 3)
		     offset)))))))


;;;; Public Functions

;;;###autoload
(defun org-element-cache-reset (&optional all)
  "Reset cache in current buffer.
When optional argument ALL is non-nil, reset cache in all Org
buffers."
  (interactive "P")
  (dolist (buffer (if all (buffer-list) (list (current-buffer))))
    (with-current-buffer buffer
      (when (and org-element-use-cache (derived-mode-p 'org-mode))
	(setq-local org-element--cache
		    (avl-tree-create #'org-element--cache-compare))
	(setq-local org-element--cache-sync-keys
		    (make-hash-table :weakness 'key :test #'eq))
	(setq-local org-element--cache-change-warning nil)
	(setq-local org-element--cache-sync-requests nil)
	(setq-local org-element--cache-sync-timer nil)
	(add-hook 'before-change-functions
		  #'org-element--cache-before-change nil t)
	(add-hook 'after-change-functions
		  #'org-element--cache-after-change nil t)))))

;;;###autoload
(defun org-element-cache-refresh (pos)
  "Refresh cache at position POS."
  (when (org-element--cache-active-p)
    (org-element--cache-sync (current-buffer) pos)
    (org-element--cache-submit-request pos pos 0)
    (org-element--cache-set-timer (current-buffer))))



;;; The Toolbox
;;
;; The first move is to implement a way to obtain the smallest element
;; containing point.  This is the job of `org-element-at-point'.  It
;; basically jumps back to the beginning of section containing point
;; and proceed, one element after the other, with
;; `org-element--current-element' until the container is found.  Note:
;; When using `org-element-at-point', secondary values are never
;; parsed since the function focuses on elements, not on objects.
;;
;; At a deeper level, `org-element-context' lists all elements and
;; objects containing point.
;;
;; `org-element-nested-p' and `org-element-swap-A-B' may be used
;; internally by navigation and manipulation tools.


;;;###autoload
(defun org-element-at-point ()
  "Determine closest element around point.

Return value is a list like (TYPE PROPS) where TYPE is the type
of the element and PROPS a plist of properties associated to the
element.

Possible types are defined in `org-element-all-elements'.
Properties depend on element or object type, but always include
`:begin', `:end', `:parent' and `:post-blank' properties.

As a special case, if point is at the very beginning of the first
item in a list or sub-list, returned element will be that list
instead of the item.  Likewise, if point is at the beginning of
the first row of a table, returned element will be the table
instead of the first row.

When point is at the end of the buffer, return the innermost
element ending there."
  (org-with-wide-buffer
   (let ((origin (point)))
     (end-of-line)
     (skip-chars-backward " \r\t\n")
     (cond
      ;; Within blank lines at the beginning of buffer, return nil.
      ((bobp) nil)
      ;; Within blank lines right after a headline, return that
      ;; headline.
      ((org-with-limited-levels (org-at-heading-p))
       (beginning-of-line)
       (org-element-headline-parser (point-max) t))
      ;; Otherwise parse until we find element containing ORIGIN.
      (t
       (when (org-element--cache-active-p)
	 (if (not org-element--cache) (org-element-cache-reset)
	   (org-element--cache-sync (current-buffer) origin)))
       (org-element--parse-to origin))))))

;;;###autoload
(defun org-element-context (&optional element)
  "Return smallest element or object around point.

Return value is a list like (TYPE PROPS) where TYPE is the type
of the element or object and PROPS a plist of properties
associated to it.

Possible types are defined in `org-element-all-elements' and
`org-element-all-objects'.  Properties depend on element or
object type, but always include `:begin', `:end', `:parent' and
`:post-blank'.

As a special case, if point is right after an object and not at
the beginning of any other object, return that object.

Optional argument ELEMENT, when non-nil, is the closest element
containing point, as returned by `org-element-at-point'.
Providing it allows for quicker computation."
  (catch 'objects-forbidden
    (org-with-wide-buffer
     (let* ((pos (point))
	    (element (or element (org-element-at-point)))
	    (type (org-element-type element))
	    (post (org-element-property :post-affiliated element)))
       ;; If point is inside an element containing objects or
       ;; a secondary string, narrow buffer to the container and
       ;; proceed with parsing.  Otherwise, return ELEMENT.
       (cond
	;; At a parsed affiliated keyword, check if we're inside main
	;; or dual value.
	((and post (< pos post))
	 (beginning-of-line)
	 (let ((case-fold-search t)) (looking-at org-element--affiliated-re))
	 (cond
	  ((not (member-ignore-case (match-string 1)
				    org-element-parsed-keywords))
	   (throw 'objects-forbidden element))
	  ((< (match-end 0) pos)
	   (narrow-to-region (match-end 0) (line-end-position)))
	  ((and (match-beginning 2)
		(>= pos (match-beginning 2))
		(< pos (match-end 2)))
	   (narrow-to-region (match-beginning 2) (match-end 2)))
	  (t (throw 'objects-forbidden element)))
	 ;; Also change type to retrieve correct restrictions.
	 (setq type 'keyword))
	;; At an item, objects can only be located within tag, if any.
	((eq type 'item)
	 (let ((tag (org-element-property :tag element)))
	   (if (or (not tag) (/= (line-beginning-position) post))
	       (throw 'objects-forbidden element)
	     (beginning-of-line)
	     (search-forward tag (line-end-position))
	     (goto-char (match-beginning 0))
	     (if (and (>= pos (point)) (< pos (match-end 0)))
		 (narrow-to-region (point) (match-end 0))
	       (throw 'objects-forbidden element)))))
	;; At an headline or inlinetask, objects are in title.
	((memq type '(headline inlinetask))
	 (let ((case-fold-search nil))
	   (goto-char (org-element-property :begin element))
	   (looking-at org-complex-heading-regexp)
	   (let ((end (match-end 4)))
	     (if (not end) (throw 'objects-forbidden element)
	       (goto-char (match-beginning 4))
	       (when (looking-at org-comment-string)
		 (goto-char (match-end 0)))
	       (if (>= (point) end) (throw 'objects-forbidden element)
		 (narrow-to-region (point) end))))))
	;; At a paragraph, a table-row or a verse block, objects are
	;; located within their contents.
	((memq type '(paragraph table-row verse-block))
	 (let ((cbeg (org-element-property :contents-begin element))
	       (cend (org-element-property :contents-end element)))
	   ;; CBEG is nil for table rules.
	   (if (and cbeg cend (>= pos cbeg)
		    (or (< pos cend) (and (= pos cend) (eobp))))
	       (narrow-to-region cbeg cend)
	     (throw 'objects-forbidden element))))
	(t (throw 'objects-forbidden element)))
       (goto-char (point-min))
       (let ((restriction (org-element-restriction type))
	     (parent element)
	     last)
	 (catch 'exit
	   (while t
	     (let ((next (org-element--object-lex restriction)))
	       (when next (org-element-put-property next :parent parent))
	       ;; Process NEXT, if any, in order to know if we need to
	       ;; skip it, return it or move into it.
	       (if (or (not next) (> (org-element-property :begin next) pos))
		   (throw 'exit (or last parent))
		 (let ((end (org-element-property :end next))
		       (cbeg (org-element-property :contents-begin next))
		       (cend (org-element-property :contents-end next)))
		   (cond
		    ;; Skip objects ending before point.  Also skip
		    ;; objects ending at point unless it is also the
		    ;; end of buffer, since we want to return the
		    ;; innermost object.
		    ((and (<= end pos) (/= (point-max) end))
		     (goto-char end)
		     ;; For convenience, when object ends at POS,
		     ;; without any space, store it in LAST, as we
		     ;; will return it if no object starts here.
		     (when (and (= end pos)
				(not (memq (char-before) '(?\s ?\t))))
		       (setq last next)))
		    ;; If POS is within a container object, move into
		    ;; that object.
		    ((and cbeg cend
			  (>= pos cbeg)
			  (or (< pos cend)
			      ;; At contents' end, if there is no
			      ;; space before point, also move into
			      ;; object, for consistency with
			      ;; convenience feature above.
			      (and (= pos cend)
				   (or (= (point-max) pos)
				       (not (memq (char-before pos)
						  '(?\s ?\t)))))))
		     (goto-char cbeg)
		     (narrow-to-region (point) cend)
		     (setq parent next)
		     (setq restriction (org-element-restriction next)))
		    ;; Otherwise, return NEXT.
		    (t (throw 'exit next)))))))))))))

(defun org-element-lineage (datum &optional types with-self)
  "List all ancestors of a given element or object.

DATUM is an object or element.

Return ancestors from the closest to the farthest.  When optional
argument TYPES is a list of symbols, return the first element or
object in the lineage whose type belongs to that list instead.

When optional argument WITH-SELF is non-nil, lineage includes
DATUM itself as the first element, and TYPES, if provided, also
apply to it.

When DATUM is obtained through `org-element-context' or
`org-element-at-point', only ancestors from its section can be
found.  There is no such limitation when DATUM belongs to a full
parse tree."
  (let ((up (if with-self datum (org-element-property :parent datum)))
	ancestors)
    (while (and up (not (memq (org-element-type up) types)))
      (unless types (push up ancestors))
      (setq up (org-element-property :parent up)))
    (if types up (nreverse ancestors))))

(defun org-element-nested-p (elem-A elem-B)
  "Non-nil when elements ELEM-A and ELEM-B are nested."
  (let ((beg-A (org-element-property :begin elem-A))
	(beg-B (org-element-property :begin elem-B))
	(end-A (org-element-property :end elem-A))
	(end-B (org-element-property :end elem-B)))
    (or (and (>= beg-A beg-B) (<= end-A end-B))
	(and (>= beg-B beg-A) (<= end-B end-A)))))

(defun org-element-swap-A-B (elem-A elem-B)
  "Swap elements ELEM-A and ELEM-B.
Assume ELEM-B is after ELEM-A in the buffer.  Leave point at the
end of ELEM-A."
  (goto-char (org-element-property :begin elem-A))
  ;; There are two special cases when an element doesn't start at bol:
  ;; the first paragraph in an item or in a footnote definition.
  (let ((specialp (not (bolp))))
    ;; Only a paragraph without any affiliated keyword can be moved at
    ;; ELEM-A position in such a situation.  Note that the case of
    ;; a footnote definition is impossible: it cannot contain two
    ;; paragraphs in a row because it cannot contain a blank line.
    (when (and specialp
	       (or (not (eq (org-element-type elem-B) 'paragraph))
		   (/= (org-element-property :begin elem-B)
		       (org-element-property :contents-begin elem-B))))
      (error "Cannot swap elements"))
    ;; In a special situation, ELEM-A will have no indentation.  We'll
    ;; give it ELEM-B's (which will in, in turn, have no indentation).
    (let* ((ind-B (when specialp
		    (goto-char (org-element-property :begin elem-B))
		    (current-indentation)))
	   (beg-A (org-element-property :begin elem-A))
	   (end-A (save-excursion
		    (goto-char (org-element-property :end elem-A))
		    (skip-chars-backward " \r\t\n")
		    (point-at-eol)))
	   (beg-B (org-element-property :begin elem-B))
	   (end-B (save-excursion
		    (goto-char (org-element-property :end elem-B))
		    (skip-chars-backward " \r\t\n")
		    (point-at-eol)))
	   ;; Store inner overlays responsible for visibility status.
	   ;; We also need to store their boundaries as they will be
	   ;; removed from buffer.
	   (overlays
	    (cons
	     (delq nil
		   (mapcar (lambda (o)
			     (and (>= (overlay-start o) beg-A)
				  (<= (overlay-end o) end-A)
				  (list o (overlay-start o) (overlay-end o))))
			   (overlays-in beg-A end-A)))
	     (delq nil
		   (mapcar (lambda (o)
			     (and (>= (overlay-start o) beg-B)
				  (<= (overlay-end o) end-B)
				  (list o (overlay-start o) (overlay-end o))))
			   (overlays-in beg-B end-B)))))
	   ;; Get contents.
	   (body-A (buffer-substring beg-A end-A))
	   (body-B (delete-and-extract-region beg-B end-B)))
      (goto-char beg-B)
      (when specialp
	(setq body-B (replace-regexp-in-string "\\`[ \t]*" "" body-B))
	(indent-to-column ind-B))
      (insert body-A)
      ;; Restore ex ELEM-A overlays.
      (let ((offset (- beg-B beg-A)))
	(dolist (o (car overlays))
	  (move-overlay (car o) (+ (nth 1 o) offset) (+ (nth 2 o) offset)))
	(goto-char beg-A)
	(delete-region beg-A end-A)
	(insert body-B)
	;; Restore ex ELEM-B overlays.
	(dolist (o (cdr overlays))
	  (move-overlay (car o) (- (nth 1 o) offset) (- (nth 2 o) offset))))
      (goto-char (org-element-property :end elem-B)))))


(provide 'org-element)

;; Local variables:
;; generated-autoload-file: "org-loaddefs.el"
;; End:

;;; org-element.el ends here<|MERGE_RESOLUTION|>--- conflicted
+++ resolved
@@ -4372,47 +4372,6 @@
       (org-with-limited-levels (outline-next-heading)))
     (let (elements)
       (while (< (point) end)
-<<<<<<< HEAD
-	;; Find current element's type and parse it accordingly to
-	;; its category.
-	(let* ((element (org-element--current-element
-			 end granularity mode structure))
-	       (type (org-element-type element))
-	       (cbeg (org-element-property :contents-begin element)))
-	  (goto-char (org-element-property :end element))
-	  ;; Visible only: skip invisible parts between siblings.
-	  (when (and visible-only (org-invisible-p2))
-	    (goto-char (min (1+ (org-find-visible)) end)))
-	  ;; Fill ELEMENT contents by side-effect.
-	  (cond
-	   ;; If element has no contents, don't modify it.
-	   ((not cbeg))
-	   ;; Greater element: parse it between `contents-begin' and
-	   ;; `contents-end'.  Make sure GRANULARITY allows the
-	   ;; recursion, or ELEMENT is a headline, in which case going
-	   ;; inside is mandatory, in order to get sub-level headings.
-	   ((and (memq type org-element-greater-elements)
-		 (or (memq granularity '(element object nil))
-		     (and (eq granularity 'greater-element)
-			  (eq type 'section))
-		     (eq type 'headline)))
-	    (org-element--parse-elements
-	     cbeg (org-element-property :contents-end element)
-	     ;; Possibly switch to a special mode.
-	     (org-element--next-mode mode type t)
-	     (and (memq type '(item plain-list))
-		  (org-element-property :structure element))
-	     granularity visible-only element))
-	   ;; ELEMENT has contents.  Parse objects inside, if
-	   ;; GRANULARITY allows it.
-	   ((memq granularity '(object nil))
-	    (org-element--parse-objects
-	     cbeg (org-element-property :contents-end element) element
-	     (org-element-restriction type))))
-	  (push (org-element-put-property element :parent acc) elements)
-	  ;; Update mode.
-	  (setq mode (org-element--next-mode mode type nil))))
-=======
 	;; Visible only: skip invisible parts due to folding.
 	(if (and visible-only (org-invisible-p nil t))
 	    (progn
@@ -4441,7 +4400,7 @@
 	      (org-element--parse-elements
 	       cbeg (org-element-property :contents-end element)
 	       ;; Possibly switch to a special mode.
-	       (org-element--next-mode type t)
+	       (org-element--next-mode mode type t)
 	       (and (memq type '(item plain-list))
 		    (org-element-property :structure element))
 	       granularity visible-only element))
@@ -4453,8 +4412,7 @@
 	       (org-element-restriction type))))
 	    (push (org-element-put-property element :parent acc) elements)
 	    ;; Update mode.
-	    (setq mode (org-element--next-mode type nil)))))
->>>>>>> 2931bef9
+	    (setq mode (org-element--next-mode mode type nil)))))
       ;; Return result.
       (apply #'org-element-set-contents acc (nreverse elements)))))
 
